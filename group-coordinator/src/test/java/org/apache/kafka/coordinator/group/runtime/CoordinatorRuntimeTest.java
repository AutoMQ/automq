/*
 * Licensed to the Apache Software Foundation (ASF) under one or more
 * contributor license agreements. See the NOTICE file distributed with
 * this work for additional information regarding copyright ownership.
 * The ASF licenses this file to You under the Apache License, Version 2.0
 * (the "License"); you may not use this file except in compliance with
 * the License. You may obtain a copy of the License at
 *
 *    http://www.apache.org/licenses/LICENSE-2.0
 *
 * Unless required by applicable law or agreed to in writing, software
 * distributed under the License is distributed on an "AS IS" BASIS,
 * WITHOUT WARRANTIES OR CONDITIONS OF ANY KIND, either express or implied.
 * See the License for the specific language governing permissions and
 * limitations under the License.
 */
package org.apache.kafka.coordinator.group.runtime;

import org.apache.kafka.common.KafkaException;
import org.apache.kafka.common.TopicPartition;
import org.apache.kafka.common.compress.Compression;
import org.apache.kafka.common.errors.NotCoordinatorException;
import org.apache.kafka.common.errors.NotEnoughReplicasException;
import org.apache.kafka.common.protocol.ApiKeys;
import org.apache.kafka.common.protocol.Errors;
import org.apache.kafka.common.record.AbstractRecords;
import org.apache.kafka.common.record.CompressionType;
import org.apache.kafka.common.record.ControlRecordType;
import org.apache.kafka.common.record.EndTransactionMarker;
import org.apache.kafka.common.record.MemoryRecords;
import org.apache.kafka.common.record.MemoryRecordsBuilder;
import org.apache.kafka.common.record.RecordBatch;
import org.apache.kafka.common.record.RecordVersion;
import org.apache.kafka.common.record.SimpleRecord;
import org.apache.kafka.common.record.TimestampType;
import org.apache.kafka.common.requests.TransactionResult;
import org.apache.kafka.common.utils.LogContext;
import org.apache.kafka.common.utils.Time;
import org.apache.kafka.coordinator.group.metrics.CoordinatorMetrics;
import org.apache.kafka.coordinator.group.metrics.GroupCoordinatorMetrics;
import org.apache.kafka.coordinator.group.metrics.GroupCoordinatorRuntimeMetrics;
import org.apache.kafka.image.MetadataDelta;
import org.apache.kafka.image.MetadataImage;
import org.apache.kafka.image.MetadataProvenance;
import org.apache.kafka.server.util.FutureUtils;
import org.apache.kafka.server.util.timer.MockTimer;
import org.apache.kafka.storage.internals.log.LogConfig;
import org.apache.kafka.storage.internals.log.VerificationGuard;
import org.apache.kafka.timeline.SnapshotRegistry;
import org.apache.kafka.timeline.TimelineHashMap;
import org.apache.kafka.timeline.TimelineHashSet;
import org.junit.jupiter.api.Test;
import org.junit.jupiter.params.ParameterizedTest;
import org.junit.jupiter.params.provider.EnumSource;
import org.mockito.ArgumentMatcher;

import java.nio.ByteBuffer;
import java.nio.charset.Charset;
import java.time.Duration;
import java.util.ArrayList;
import java.util.Arrays;
import java.util.Collections;
import java.util.Deque;
import java.util.HashSet;
import java.util.LinkedList;
import java.util.List;
import java.util.Objects;
import java.util.OptionalInt;
import java.util.Set;
import java.util.concurrent.CompletableFuture;
import java.util.concurrent.ExecutionException;
import java.util.concurrent.RejectedExecutionException;
import java.util.concurrent.TimeUnit;
import java.util.concurrent.TimeoutException;
import java.util.concurrent.atomic.AtomicInteger;
import java.util.stream.Collectors;

import static org.apache.kafka.common.utils.Utils.mkSet;
import static org.apache.kafka.coordinator.group.runtime.CoordinatorRuntime.CoordinatorState.ACTIVE;
import static org.apache.kafka.coordinator.group.runtime.CoordinatorRuntime.CoordinatorState.CLOSED;
import static org.apache.kafka.coordinator.group.runtime.CoordinatorRuntime.CoordinatorState.FAILED;
import static org.apache.kafka.coordinator.group.runtime.CoordinatorRuntime.CoordinatorState.INITIAL;
import static org.apache.kafka.coordinator.group.runtime.CoordinatorRuntime.CoordinatorState.LOADING;
import static org.apache.kafka.coordinator.group.runtime.CoordinatorRuntime.MIN_BUFFER_SIZE;
import static org.apache.kafka.test.TestUtils.assertFutureThrows;
import static org.junit.jupiter.api.Assertions.assertEquals;
import static org.junit.jupiter.api.Assertions.assertFalse;
import static org.junit.jupiter.api.Assertions.assertNull;
import static org.junit.jupiter.api.Assertions.assertThrows;
import static org.junit.jupiter.api.Assertions.assertTrue;
import static org.mockito.ArgumentMatchers.any;
import static org.mockito.ArgumentMatchers.argThat;
import static org.mockito.ArgumentMatchers.eq;
import static org.mockito.Mockito.mock;
import static org.mockito.Mockito.spy;
import static org.mockito.Mockito.times;
import static org.mockito.Mockito.verify;
import static org.mockito.Mockito.when;

public class CoordinatorRuntimeTest {
    private static final TopicPartition TP = new TopicPartition("__consumer_offsets", 0);
    private static final Duration DEFAULT_WRITE_TIMEOUT = Duration.ofMillis(5);

    private static final short TXN_OFFSET_COMMIT_LATEST_VERSION = ApiKeys.TXN_OFFSET_COMMIT.latestVersion();

<<<<<<< HEAD
=======
    private static class StringSerializer implements Serializer<String> {
        @Override
        public byte[] serializeKey(String record) {
            return null;
        }

        @Override
        public byte[] serializeValue(String record) {
            return record.getBytes(Charset.defaultCharset());
        }
    }

>>>>>>> 55d2f316
    /**
     * A CoordinatorEventProcessor that directly executes the operations. This is
     * useful in unit tests where execution in threads is not required.
     */
    private static class DirectEventProcessor implements CoordinatorEventProcessor {
        @Override
        public void enqueueLast(CoordinatorEvent event) throws RejectedExecutionException {
            try {
                event.run();
            } catch (Throwable ex) {
                event.complete(ex);
            }
        }

        @Override
        public void enqueueFirst(CoordinatorEvent event) throws RejectedExecutionException {
            try {
                event.run();
            } catch (Throwable ex) {
                event.complete(ex);
            }
        }

        @Override
        public void close() throws Exception {}
    }

    /**
     * A CoordinatorEventProcessor that queues event and execute the next one
     * when poll() is called.
     */
    private static class ManualEventProcessor implements CoordinatorEventProcessor {
        private Deque<CoordinatorEvent> queue = new LinkedList<>();

        @Override
        public void enqueueLast(CoordinatorEvent event) throws RejectedExecutionException {
            queue.addLast(event);
        }

        @Override
        public void enqueueFirst(CoordinatorEvent event) throws RejectedExecutionException {
            queue.addFirst(event);
        }

        public boolean poll() {
            CoordinatorEvent event = queue.poll();
            if (event == null) return false;

            try {
                event.run();
            } catch (Throwable ex) {
                event.complete(ex);
            }

            return true;
        }

        public int size() {
            return queue.size();
        }

        @Override
        public void close() throws Exception {

        }
    }

    /**
     * A CoordinatorLoader that always succeeds.
     */
    private static class MockCoordinatorLoader implements CoordinatorLoader<String> {
        private final LoadSummary summary;
        private final List<Long> lastWrittenOffsets;
        private final List<Long> lastCommittedOffsets;

        public MockCoordinatorLoader(
            LoadSummary summary,
            List<Long> lastWrittenOffsets,
            List<Long> lastCommittedOffsets
        ) {
            this.summary = summary;
            this.lastWrittenOffsets = lastWrittenOffsets;
            this.lastCommittedOffsets = lastCommittedOffsets;
        }

        public MockCoordinatorLoader() {
            this(null, Collections.emptyList(), Collections.emptyList());
        }

        @Override
        public CompletableFuture<LoadSummary> load(
            TopicPartition tp,
            CoordinatorPlayback<String> replayable
        ) {
            lastWrittenOffsets.forEach(replayable::updateLastWrittenOffset);
            lastCommittedOffsets.forEach(replayable::updateLastCommittedOffset);
            return CompletableFuture.completedFuture(summary);
        }

        @Override
        public void close() throws Exception { }
    }

    /**
     * An in-memory partition writer that accepts a maximum number of writes.
     */
    private static class MockPartitionWriter extends InMemoryPartitionWriter {
        private final int maxWrites;
        private final boolean failEndMarker;
        private final AtomicInteger writeCount = new AtomicInteger(0);

        public MockPartitionWriter() {
            this(Integer.MAX_VALUE, false);
        }

        public MockPartitionWriter(int maxWrites) {
            this(maxWrites, false);
        }

        public MockPartitionWriter(boolean failEndMarker) {
            this(Integer.MAX_VALUE, failEndMarker);
        }

        public MockPartitionWriter(int maxWrites, boolean failEndMarker) {
            super(false);
            this.maxWrites = maxWrites;
            this.failEndMarker = failEndMarker;
        }

        @Override
        public void registerListener(TopicPartition tp, Listener listener) {
            super.registerListener(tp, listener);
        }

        @Override
        public void deregisterListener(TopicPartition tp, Listener listener) {
            super.deregisterListener(tp, listener);
        }

        @Override
        public long append(
            TopicPartition tp,
            VerificationGuard verificationGuard,
            MemoryRecords batch
        ) {
            if (writeCount.incrementAndGet() > maxWrites)
                throw new KafkaException("Maximum number of writes reached");

            if (failEndMarker && batch.firstBatch().isControlBatch())
                throw new KafkaException("Couldn't write end marker.");

            return super.append(tp, verificationGuard, batch);
        }
    }

    /**
     * A simple Coordinator implementation that stores the records into a set.
     */
    static class MockCoordinatorShard implements CoordinatorShard<String> {
        private final SnapshotRegistry snapshotRegistry;
        private final TimelineHashSet<String> records;
        private final TimelineHashMap<Long, TimelineHashSet<String>> pendingRecords;
        private final CoordinatorTimer<Void, String> timer;

        MockCoordinatorShard(
            SnapshotRegistry snapshotRegistry,
            CoordinatorTimer<Void, String> timer
        ) {
            this.snapshotRegistry = snapshotRegistry;
            this.records = new TimelineHashSet<>(snapshotRegistry, 0);
            this.pendingRecords = new TimelineHashMap<>(snapshotRegistry, 0);
            this.timer = timer;
        }

        @Override
        public void replay(
            long offset,
            long producerId,
            short producerEpoch,
            String record
        ) throws RuntimeException {
            if (producerId == RecordBatch.NO_PRODUCER_ID) {
                records.add(record);
            } else {
                pendingRecords
                    .computeIfAbsent(producerId, __ -> new TimelineHashSet<>(snapshotRegistry, 0))
                    .add(record);
            }
        }

        @Override
        public void replayEndTransactionMarker(
            long producerId,
            short producerEpoch,
            TransactionResult result
        ) throws RuntimeException {
            if (result == TransactionResult.COMMIT) {
                TimelineHashSet<String> pending = pendingRecords.remove(producerId);
                if (pending == null) return;
                records.addAll(pending);
            } else {
                pendingRecords.remove(producerId);
            }
        }

        Set<String> pendingRecords(long producerId) {
            TimelineHashSet<String> pending = pendingRecords.get(producerId);
            if (pending == null) return Collections.emptySet();
            return Collections.unmodifiableSet(new HashSet<>(pending));
        }

        Set<String> records() {
            return Collections.unmodifiableSet(new HashSet<>(records));
        }

        CoordinatorTimer<Void, String> timer() {
            return timer;
        }
    }

    /**
     * A CoordinatorBuilder that creates a MockCoordinator.
     */
    private static class MockCoordinatorShardBuilder implements CoordinatorShardBuilder<MockCoordinatorShard, String> {
        private SnapshotRegistry snapshotRegistry;
        private CoordinatorTimer<Void, String> timer;

        @Override
        public CoordinatorShardBuilder<MockCoordinatorShard, String> withSnapshotRegistry(
            SnapshotRegistry snapshotRegistry
        ) {
            this.snapshotRegistry = snapshotRegistry;
            return this;
        }

        @Override
        public CoordinatorShardBuilder<MockCoordinatorShard, String> withLogContext(
            LogContext logContext
        ) {
            return this;
        }

        @Override
        public CoordinatorShardBuilder<MockCoordinatorShard, String> withTime(
            Time time
        ) {
            return this;
        }

        @Override
        public CoordinatorShardBuilder<MockCoordinatorShard, String> withTimer(
            CoordinatorTimer<Void, String> timer
        ) {
            this.timer = timer;
            return this;
        }

        @Override
        public CoordinatorShardBuilder<MockCoordinatorShard, String> withCoordinatorMetrics(CoordinatorMetrics coordinatorMetrics) {
            return this;
        }

        @Override
        public CoordinatorShardBuilder<MockCoordinatorShard, String> withTopicPartition(
            TopicPartition topicPartition
        ) {
            return this;
        }

        @Override
        public MockCoordinatorShard build() {
            return new MockCoordinatorShard(
                Objects.requireNonNull(this.snapshotRegistry),
                Objects.requireNonNull(this.timer)
            );
        }
    }

    /**
     * A CoordinatorBuilderSupplier that returns a MockCoordinatorBuilder.
     */
    private static class MockCoordinatorShardBuilderSupplier implements CoordinatorShardBuilderSupplier<MockCoordinatorShard, String> {
        @Override
        public CoordinatorShardBuilder<MockCoordinatorShard, String> get() {
            return new MockCoordinatorShardBuilder();
        }
    }

    private static MemoryRecords records(
        long timestamp,
        String... records
    ) {
        if (records.length == 0)
            return MemoryRecords.EMPTY;

        List<SimpleRecord> simpleRecords = Arrays.stream(records).map(record ->
            new SimpleRecord(timestamp, record.getBytes(Charset.defaultCharset()))
        ).collect(Collectors.toList());

        int sizeEstimate = AbstractRecords.estimateSizeInBytes(
            RecordVersion.current().value,
            CompressionType.NONE,
            simpleRecords
        );

        ByteBuffer buffer = ByteBuffer.allocate(sizeEstimate);

        MemoryRecordsBuilder builder = MemoryRecords.builder(
            buffer,
            RecordVersion.current().value,
            Compression.NONE,
            TimestampType.CREATE_TIME,
            0L,
            timestamp,
            RecordBatch.NO_PRODUCER_ID,
            RecordBatch.NO_PRODUCER_EPOCH,
            0,
            false,
            RecordBatch.NO_PARTITION_LEADER_EPOCH
        );

        simpleRecords.forEach(builder::append);

        return builder.build();
    }

    private static MemoryRecords transactionalRecords(
        long producerId,
        short producerEpoch,
        long timestamp,
        String... records
    ) {
        if (records.length == 0)
            return MemoryRecords.EMPTY;

        List<SimpleRecord> simpleRecords = Arrays.stream(records).map(record ->
            new SimpleRecord(timestamp, record.getBytes(Charset.defaultCharset()))
        ).collect(Collectors.toList());

        int sizeEstimate = AbstractRecords.estimateSizeInBytes(
            RecordVersion.current().value,
            CompressionType.NONE,
            simpleRecords
        );

        ByteBuffer buffer = ByteBuffer.allocate(sizeEstimate);

        MemoryRecordsBuilder builder = MemoryRecords.builder(
            buffer,
            RecordVersion.current().value,
            Compression.NONE,
            TimestampType.CREATE_TIME,
            0L,
            timestamp,
            producerId,
            producerEpoch,
            0,
            true,
            RecordBatch.NO_PARTITION_LEADER_EPOCH
        );

        simpleRecords.forEach(builder::append);

        return builder.build();
    }

    private static MemoryRecords endTransactionMarker(
        long producerId,
        short producerEpoch,
        long timestamp,
        int coordinatorEpoch,
        ControlRecordType result
    ) {
        return MemoryRecords.withEndTransactionMarker(
            timestamp,
            producerId,
            producerEpoch,
            new EndTransactionMarker(
                result,
                coordinatorEpoch
            )
        );
    }

    @Test
    public void testScheduleLoading() {
        MockTimer timer = new MockTimer();
        MockCoordinatorLoader loader = mock(MockCoordinatorLoader.class);
        MockPartitionWriter writer = mock(MockPartitionWriter.class);
        MockCoordinatorShardBuilderSupplier supplier = mock(MockCoordinatorShardBuilderSupplier.class);
        MockCoordinatorShardBuilder builder = mock(MockCoordinatorShardBuilder.class);
        MockCoordinatorShard coordinator = mock(MockCoordinatorShard.class);

        CoordinatorRuntime<MockCoordinatorShard, String> runtime =
            new CoordinatorRuntime.Builder<MockCoordinatorShard, String>()
                .withTime(timer.time())
                .withTimer(timer)
                .withLoader(loader)
                .withDefaultWriteTimeOut(DEFAULT_WRITE_TIMEOUT)
                .withEventProcessor(new DirectEventProcessor())
                .withPartitionWriter(writer)
                .withCoordinatorShardBuilderSupplier(supplier)
                .withCoordinatorRuntimeMetrics(mock(GroupCoordinatorRuntimeMetrics.class))
                .withCoordinatorMetrics(mock(GroupCoordinatorMetrics.class))
                .withSerializer(new StringSerializer())
                .build();

        when(builder.withSnapshotRegistry(any())).thenReturn(builder);
        when(builder.withLogContext(any())).thenReturn(builder);
        when(builder.withTime(any())).thenReturn(builder);
        when(builder.withTimer(any())).thenReturn(builder);
        when(builder.withCoordinatorMetrics(any())).thenReturn(builder);
        when(builder.withTopicPartition(any())).thenReturn(builder);
        when(builder.build()).thenReturn(coordinator);
        when(supplier.get()).thenReturn(builder);
        CompletableFuture<CoordinatorLoader.LoadSummary> future = new CompletableFuture<>();
        when(loader.load(eq(TP), argThat(coordinatorMatcher(runtime, TP)))).thenReturn(future);

        // Getting the coordinator context fails because the coordinator
        // does not exist until scheduleLoadOperation is called.
        assertThrows(NotCoordinatorException.class, () -> runtime.contextOrThrow(TP));

        // Schedule the loading.
        runtime.scheduleLoadOperation(TP, 0);

        // Getting the coordinator context succeeds now.
        CoordinatorRuntime<MockCoordinatorShard, String>.CoordinatorContext ctx = runtime.contextOrThrow(TP);
        assertEquals(coordinator, ctx.coordinator.coordinator());

        // The coordinator is loading.
        assertEquals(LOADING, ctx.state);
        assertEquals(0, ctx.epoch);
        assertEquals(coordinator, ctx.coordinator.coordinator());

        // When the loading completes, the coordinator transitions to active.
        future.complete(null);
        assertEquals(ACTIVE, ctx.state);

        // Verify that onLoaded is called.
        verify(coordinator, times(1)).onLoaded(MetadataImage.EMPTY);

        // Verify that the listener is registered.
        verify(writer, times(1)).registerListener(
            eq(TP),
            any(PartitionWriter.Listener.class)
        );

        // Verify that the builder got all the expected objects.
        verify(builder, times(1)).withSnapshotRegistry(eq(ctx.coordinator.snapshotRegistry()));
        verify(builder, times(1)).withLogContext(eq(ctx.logContext));
        verify(builder, times(1)).withTime(eq(timer.time()));
        verify(builder, times(1)).withTimer(eq(ctx.timer));
    }

    @Test
    public void testScheduleLoadingWithFailure() {
        MockTimer timer = new MockTimer();
        MockPartitionWriter writer = mock(MockPartitionWriter.class);
        MockCoordinatorLoader loader = mock(MockCoordinatorLoader.class);
        MockCoordinatorShardBuilderSupplier supplier = mock(MockCoordinatorShardBuilderSupplier.class);
        MockCoordinatorShardBuilder builder = mock(MockCoordinatorShardBuilder.class);
        MockCoordinatorShard coordinator = mock(MockCoordinatorShard.class);

        CoordinatorRuntime<MockCoordinatorShard, String> runtime =
            new CoordinatorRuntime.Builder<MockCoordinatorShard, String>()
                .withTime(timer.time())
                .withTimer(timer)
                .withLoader(loader)
                .withDefaultWriteTimeOut(DEFAULT_WRITE_TIMEOUT)
                .withEventProcessor(new DirectEventProcessor())
                .withPartitionWriter(writer)
                .withCoordinatorShardBuilderSupplier(supplier)
                .withCoordinatorRuntimeMetrics(mock(GroupCoordinatorRuntimeMetrics.class))
                .withCoordinatorMetrics(mock(GroupCoordinatorMetrics.class))
                .withSerializer(new StringSerializer())
                .build();

        when(builder.withSnapshotRegistry(any())).thenReturn(builder);
        when(builder.withLogContext(any())).thenReturn(builder);
        when(builder.withTime(any())).thenReturn(builder);
        when(builder.withTimer(any())).thenReturn(builder);
        when(builder.withCoordinatorMetrics(any())).thenReturn(builder);
        when(builder.withTopicPartition(any())).thenReturn(builder);
        when(builder.build()).thenReturn(coordinator);
        when(supplier.get()).thenReturn(builder);
        CompletableFuture<CoordinatorLoader.LoadSummary> future = new CompletableFuture<>();
        when(loader.load(eq(TP), argThat(coordinatorMatcher(runtime, TP)))).thenReturn(future);

        // Schedule the loading.
        runtime.scheduleLoadOperation(TP, 0);

        // Getting the context succeeds and the coordinator should be in loading.
        CoordinatorRuntime<MockCoordinatorShard, String>.CoordinatorContext ctx = runtime.contextOrThrow(TP);
        assertEquals(LOADING, ctx.state);
        assertEquals(0, ctx.epoch);
        assertEquals(coordinator, ctx.coordinator.coordinator());

        // When the loading fails, the coordinator transitions to failed.
        future.completeExceptionally(new Exception("failure"));
        assertEquals(FAILED, ctx.state);

        // Verify that onUnloaded is called.
        verify(coordinator, times(1)).onUnloaded();
    }

    @Test
    public void testScheduleLoadingWithStalePartitionEpoch() {
        MockTimer timer = new MockTimer();
        MockCoordinatorLoader loader = mock(MockCoordinatorLoader.class);
        MockCoordinatorShardBuilderSupplier supplier = mock(MockCoordinatorShardBuilderSupplier.class);
        MockCoordinatorShardBuilder builder = mock(MockCoordinatorShardBuilder.class);
        MockCoordinatorShard coordinator = mock(MockCoordinatorShard.class);

        CoordinatorRuntime<MockCoordinatorShard, String> runtime =
            new CoordinatorRuntime.Builder<MockCoordinatorShard, String>()
                .withTime(timer.time())
                .withTimer(timer)
                .withLoader(loader)
                .withDefaultWriteTimeOut(DEFAULT_WRITE_TIMEOUT)
                .withEventProcessor(new DirectEventProcessor())
                .withPartitionWriter(new MockPartitionWriter())
                .withCoordinatorShardBuilderSupplier(supplier)
                .withCoordinatorRuntimeMetrics(mock(GroupCoordinatorRuntimeMetrics.class))
                .withCoordinatorMetrics(mock(GroupCoordinatorMetrics.class))
                .withSerializer(new StringSerializer())
                .build();

        when(builder.withSnapshotRegistry(any())).thenReturn(builder);
        when(builder.withLogContext(any())).thenReturn(builder);
        when(builder.withTime(any())).thenReturn(builder);
        when(builder.withTimer(any())).thenReturn(builder);
        when(builder.withCoordinatorMetrics(any())).thenReturn(builder);
        when(builder.withTopicPartition(any())).thenReturn(builder);
        when(builder.build()).thenReturn(coordinator);
        when(supplier.get()).thenReturn(builder);
        CompletableFuture<CoordinatorLoader.LoadSummary> future = new CompletableFuture<>();
        when(loader.load(eq(TP), argThat(coordinatorMatcher(runtime, TP)))).thenReturn(future);

        // Schedule the loading.
        runtime.scheduleLoadOperation(TP, 10);

        // Getting the context succeeds and the coordinator should be in loading.
        CoordinatorRuntime<MockCoordinatorShard, String>.CoordinatorContext ctx = runtime.contextOrThrow(TP);
        assertEquals(LOADING, ctx.state);
        assertEquals(10, ctx.epoch);
        assertEquals(coordinator, ctx.coordinator.coordinator());

        // When the loading completes, the coordinator transitions to active.
        future.complete(null);
        assertEquals(ACTIVE, ctx.state);
        assertEquals(10, ctx.epoch);

        // Loading with a previous epoch is a no-op. The coordinator stays
        // in active state with the correct epoch.
        runtime.scheduleLoadOperation(TP, 0);
        assertEquals(ACTIVE, ctx.state);
        assertEquals(10, ctx.epoch);
    }

    @Test
    public void testScheduleLoadingAfterLoadingFailure() {
        MockTimer timer = new MockTimer();
        MockCoordinatorLoader loader = mock(MockCoordinatorLoader.class);
        MockCoordinatorShardBuilderSupplier supplier = mock(MockCoordinatorShardBuilderSupplier.class);
        MockCoordinatorShardBuilder builder = mock(MockCoordinatorShardBuilder.class);
        MockCoordinatorShard coordinator = mock(MockCoordinatorShard.class);

        CoordinatorRuntime<MockCoordinatorShard, String> runtime =
            new CoordinatorRuntime.Builder<MockCoordinatorShard, String>()
                .withTime(timer.time())
                .withTimer(timer)
                .withLoader(loader)
                .withDefaultWriteTimeOut(DEFAULT_WRITE_TIMEOUT)
                .withEventProcessor(new DirectEventProcessor())
                .withPartitionWriter(new MockPartitionWriter())
                .withCoordinatorShardBuilderSupplier(supplier)
                .withCoordinatorRuntimeMetrics(mock(GroupCoordinatorRuntimeMetrics.class))
                .withCoordinatorMetrics(mock(GroupCoordinatorMetrics.class))
                .withSerializer(new StringSerializer())
                .build();

        when(builder.withSnapshotRegistry(any())).thenReturn(builder);
        when(builder.withLogContext(any())).thenReturn(builder);
        when(builder.withTime(any())).thenReturn(builder);
        when(builder.withTimer(any())).thenReturn(builder);
        when(builder.withCoordinatorMetrics(any())).thenReturn(builder);
        when(builder.withTopicPartition(any())).thenReturn(builder);
        when(builder.build()).thenReturn(coordinator);
        when(supplier.get()).thenReturn(builder);
        CompletableFuture<CoordinatorLoader.LoadSummary> future = new CompletableFuture<>();
        when(loader.load(eq(TP), argThat(coordinatorMatcher(runtime, TP)))).thenReturn(future);

        // Schedule the loading.
        runtime.scheduleLoadOperation(TP, 10);

        // Getting the context succeeds and the coordinator should be in loading.
        CoordinatorRuntime<MockCoordinatorShard, String>.CoordinatorContext ctx = runtime.contextOrThrow(TP);
        assertEquals(LOADING, ctx.state);
        assertEquals(10, ctx.epoch);
        assertEquals(coordinator, ctx.coordinator.coordinator());

        // When the loading fails, the coordinator transitions to failed.
        future.completeExceptionally(new Exception("failure"));
        assertEquals(FAILED, ctx.state);

        // Verify that onUnloaded is called.
        verify(coordinator, times(1)).onUnloaded();

        // Create a new coordinator.
        coordinator = mock(MockCoordinatorShard.class);
        when(builder.build()).thenReturn(coordinator);

        // Schedule the reloading.
        future = new CompletableFuture<>();
        when(loader.load(eq(TP), argThat(coordinatorMatcher(runtime, TP)))).thenReturn(future);
        runtime.scheduleLoadOperation(TP, 11);

        // Getting the context succeeds and the coordinator should be in loading.
        ctx = runtime.contextOrThrow(TP);
        assertEquals(LOADING, ctx.state);
        assertEquals(11, ctx.epoch);
        assertEquals(coordinator, ctx.coordinator.coordinator());

        // Complete the loading.
        future.complete(null);

        // Verify the state.
        assertEquals(ACTIVE, ctx.state);
    }

    @Test
    public void testScheduleUnloading() {
        MockTimer timer = new MockTimer();
        MockPartitionWriter writer = mock(MockPartitionWriter.class);
        MockCoordinatorShardBuilderSupplier supplier = mock(MockCoordinatorShardBuilderSupplier.class);
        MockCoordinatorShardBuilder builder = mock(MockCoordinatorShardBuilder.class);
        MockCoordinatorShard coordinator = mock(MockCoordinatorShard.class);

        CoordinatorRuntime<MockCoordinatorShard, String> runtime =
            new CoordinatorRuntime.Builder<MockCoordinatorShard, String>()
                .withTime(timer.time())
                .withTimer(timer)
                .withDefaultWriteTimeOut(DEFAULT_WRITE_TIMEOUT)
                .withLoader(new MockCoordinatorLoader())
                .withEventProcessor(new DirectEventProcessor())
                .withPartitionWriter(writer)
                .withCoordinatorShardBuilderSupplier(supplier)
                .withCoordinatorRuntimeMetrics(mock(GroupCoordinatorRuntimeMetrics.class))
                .withCoordinatorMetrics(mock(GroupCoordinatorMetrics.class))
                .withSerializer(new StringSerializer())
                .build();

        when(builder.withSnapshotRegistry(any())).thenReturn(builder);
        when(builder.withLogContext(any())).thenReturn(builder);
        when(builder.withTime(any())).thenReturn(builder);
        when(builder.withTimer(any())).thenReturn(builder);
        when(builder.withCoordinatorMetrics(any())).thenReturn(builder);
        when(builder.withTopicPartition(any())).thenReturn(builder);
        when(builder.build()).thenReturn(coordinator);
        when(supplier.get()).thenReturn(builder);

        // Loads the coordinator. It directly transitions to active.
        runtime.scheduleLoadOperation(TP, 10);
        CoordinatorRuntime<MockCoordinatorShard, String>.CoordinatorContext ctx = runtime.contextOrThrow(TP);
        assertEquals(ACTIVE, ctx.state);
        assertEquals(10, ctx.epoch);

        // Schedule the unloading.
        runtime.scheduleUnloadOperation(TP, OptionalInt.of(ctx.epoch + 1));
        assertEquals(CLOSED, ctx.state);

        // Verify that onUnloaded is called.
        verify(coordinator, times(1)).onUnloaded();

        // Verify that the listener is deregistered.
        verify(writer, times(1)).deregisterListener(
            eq(TP),
            any(PartitionWriter.Listener.class)
        );

        // Getting the coordinator context fails because it no longer exists.
        assertThrows(NotCoordinatorException.class, () -> runtime.contextOrThrow(TP));
    }

    @Test
    public void testScheduleUnloadingWithEmptyEpoch() {
        MockTimer timer = new MockTimer();
        MockPartitionWriter writer = mock(MockPartitionWriter.class);
        MockCoordinatorShardBuilderSupplier supplier = mock(MockCoordinatorShardBuilderSupplier.class);
        MockCoordinatorShardBuilder builder = mock(MockCoordinatorShardBuilder.class);
        MockCoordinatorShard coordinator = mock(MockCoordinatorShard.class);

        CoordinatorRuntime<MockCoordinatorShard, String> runtime =
            new CoordinatorRuntime.Builder<MockCoordinatorShard, String>()
                .withTime(timer.time())
                .withTimer(timer)
                .withDefaultWriteTimeOut(DEFAULT_WRITE_TIMEOUT)
                .withLoader(new MockCoordinatorLoader())
                .withEventProcessor(new DirectEventProcessor())
                .withPartitionWriter(writer)
                .withCoordinatorShardBuilderSupplier(supplier)
                .withCoordinatorRuntimeMetrics(mock(GroupCoordinatorRuntimeMetrics.class))
                .withCoordinatorMetrics(mock(GroupCoordinatorMetrics.class))
                .withSerializer(new StringSerializer())
                .build();

        when(builder.withSnapshotRegistry(any())).thenReturn(builder);
        when(builder.withLogContext(any())).thenReturn(builder);
        when(builder.withTime(any())).thenReturn(builder);
        when(builder.withTimer(any())).thenReturn(builder);
        when(builder.withCoordinatorMetrics(any())).thenReturn(builder);
        when(builder.withTopicPartition(any())).thenReturn(builder);
        when(builder.build()).thenReturn(coordinator);
        when(supplier.get()).thenReturn(builder);

        // Loads the coordinator. It directly transitions to active.
        runtime.scheduleLoadOperation(TP, 10);
        CoordinatorRuntime<MockCoordinatorShard, String>.CoordinatorContext ctx = runtime.contextOrThrow(TP);
        assertEquals(ACTIVE, ctx.state);
        assertEquals(10, ctx.epoch);

        // Schedule the unloading.
        runtime.scheduleUnloadOperation(TP, OptionalInt.empty());
        assertEquals(CLOSED, ctx.state);

        // Verify that onUnloaded is called.
        verify(coordinator, times(1)).onUnloaded();

        // Verify that the listener is deregistered.
        verify(writer, times(1)).deregisterListener(
            eq(TP),
            any(PartitionWriter.Listener.class)
        );

        // Getting the coordinator context fails because it no longer exists.
        assertThrows(NotCoordinatorException.class, () -> runtime.contextOrThrow(TP));
    }

    @Test
    public void testScheduleUnloadingWhenContextDoesntExist() {
        MockTimer timer = new MockTimer();
        MockPartitionWriter writer = mock(MockPartitionWriter.class);
        MockCoordinatorShardBuilderSupplier supplier = mock(MockCoordinatorShardBuilderSupplier.class);
        MockCoordinatorShardBuilder builder = mock(MockCoordinatorShardBuilder.class);
        MockCoordinatorShard coordinator = mock(MockCoordinatorShard.class);

        CoordinatorRuntime<MockCoordinatorShard, String> runtime =
            new CoordinatorRuntime.Builder<MockCoordinatorShard, String>()
                .withTime(timer.time())
                .withTimer(timer)
                .withDefaultWriteTimeOut(DEFAULT_WRITE_TIMEOUT)
                .withLoader(new MockCoordinatorLoader())
                .withEventProcessor(new DirectEventProcessor())
                .withPartitionWriter(writer)
                .withCoordinatorShardBuilderSupplier(supplier)
                .withCoordinatorRuntimeMetrics(mock(GroupCoordinatorRuntimeMetrics.class))
                .withCoordinatorMetrics(mock(GroupCoordinatorMetrics.class))
                .withSerializer(new StringSerializer())
                .build();

        when(builder.withSnapshotRegistry(any())).thenReturn(builder);
        when(builder.withLogContext(any())).thenReturn(builder);
        when(builder.withTime(any())).thenReturn(builder);
        when(builder.withTimer(any())).thenReturn(builder);
        when(builder.withTopicPartition(any())).thenReturn(builder);
        when(builder.build()).thenReturn(coordinator);
        when(supplier.get()).thenReturn(builder);

        // No loading is scheduled. This is to check the case when a follower that was never a coordinator
        // is asked to unload its state. The unload event is skipped in this case.

        // Schedule the unloading.
        runtime.scheduleUnloadOperation(TP, OptionalInt.of(11));

        // Verify that onUnloaded is not called.
        verify(coordinator, times(0)).onUnloaded();

        // Getting the coordinator context fails because it doesn't exist.
        assertThrows(NotCoordinatorException.class, () -> runtime.contextOrThrow(TP));
    }

    @Test
    public void testScheduleUnloadingWithStalePartitionEpoch() {
        MockTimer timer = new MockTimer();
        MockCoordinatorShardBuilderSupplier supplier = mock(MockCoordinatorShardBuilderSupplier.class);
        MockCoordinatorShardBuilder builder = mock(MockCoordinatorShardBuilder.class);
        MockCoordinatorShard coordinator = mock(MockCoordinatorShard.class);

        CoordinatorRuntime<MockCoordinatorShard, String> runtime =
            new CoordinatorRuntime.Builder<MockCoordinatorShard, String>()
                .withTime(timer.time())
                .withTimer(timer)
                .withDefaultWriteTimeOut(DEFAULT_WRITE_TIMEOUT)
                .withLoader(new MockCoordinatorLoader())
                .withEventProcessor(new DirectEventProcessor())
                .withPartitionWriter(new MockPartitionWriter())
                .withCoordinatorShardBuilderSupplier(supplier)
                .withCoordinatorRuntimeMetrics(mock(GroupCoordinatorRuntimeMetrics.class))
                .withCoordinatorMetrics(mock(GroupCoordinatorMetrics.class))
                .withSerializer(new StringSerializer())
                .build();

        when(builder.withSnapshotRegistry(any())).thenReturn(builder);
        when(builder.withLogContext(any())).thenReturn(builder);
        when(builder.withTime(any())).thenReturn(builder);
        when(builder.withTimer(any())).thenReturn(builder);
        when(builder.withTime(any())).thenReturn(builder);
        when(builder.withTimer(any())).thenReturn(builder);
        when(builder.withCoordinatorMetrics(any())).thenReturn(builder);
        when(builder.withTopicPartition(any())).thenReturn(builder);
        when(builder.build()).thenReturn(coordinator);
        when(supplier.get()).thenReturn(builder);

        // Loads the coordinator. It directly transitions to active.
        runtime.scheduleLoadOperation(TP, 10);
        CoordinatorRuntime<MockCoordinatorShard, String>.CoordinatorContext ctx = runtime.contextOrThrow(TP);
        assertEquals(ACTIVE, ctx.state);
        assertEquals(10, ctx.epoch);

        // Unloading with a previous epoch is a no-op. The coordinator stays
        // in active with the correct epoch.
        runtime.scheduleUnloadOperation(TP, OptionalInt.of(0));
        assertEquals(ACTIVE, ctx.state);
        assertEquals(10, ctx.epoch);
    }

    @Test
    public void testScheduleWriteOp() throws ExecutionException, InterruptedException, TimeoutException {
        MockTimer timer = new MockTimer();
        MockPartitionWriter writer = new MockPartitionWriter();

        CoordinatorRuntime<MockCoordinatorShard, String> runtime =
            new CoordinatorRuntime.Builder<MockCoordinatorShard, String>()
                .withTime(timer.time())
                .withTimer(timer)
                .withDefaultWriteTimeOut(DEFAULT_WRITE_TIMEOUT)
                .withLoader(new MockCoordinatorLoader())
                .withEventProcessor(new DirectEventProcessor())
                .withPartitionWriter(writer)
                .withCoordinatorShardBuilderSupplier(new MockCoordinatorShardBuilderSupplier())
                .withCoordinatorRuntimeMetrics(mock(GroupCoordinatorRuntimeMetrics.class))
                .withCoordinatorMetrics(mock(GroupCoordinatorMetrics.class))
                .withSerializer(new StringSerializer())
                .build();

        // Schedule the loading.
        runtime.scheduleLoadOperation(TP, 10);

        // Verify the initial state.
        CoordinatorRuntime<MockCoordinatorShard, String>.CoordinatorContext ctx = runtime.contextOrThrow(TP);
        assertEquals(0L, ctx.coordinator.lastWrittenOffset());
        assertEquals(0L, ctx.coordinator.lastCommittedOffset());
        assertEquals(Collections.singletonList(0L), ctx.coordinator.snapshotRegistry().epochsList());

        // Write #1.
        CompletableFuture<String> write1 = runtime.scheduleWriteOperation("write#1", TP, DEFAULT_WRITE_TIMEOUT,
            state -> new CoordinatorResult<>(Arrays.asList("record1", "record2"), "response1")
        );

        // Verify that the write is not committed yet.
        assertFalse(write1.isDone());

        // The last written offset is updated.
        assertEquals(2L, ctx.coordinator.lastWrittenOffset());
        // The last committed offset does not change.
        assertEquals(0L, ctx.coordinator.lastCommittedOffset());
        // A new snapshot is created.
        assertEquals(Arrays.asList(0L, 2L), ctx.coordinator.snapshotRegistry().epochsList());
        // Records have been replayed to the coordinator.
        assertEquals(mkSet("record1", "record2"), ctx.coordinator.coordinator().records());
        // Records have been written to the log.
        assertEquals(Arrays.asList(
            records(timer.time().milliseconds(), "record1", "record2")
        ), writer.entries(TP));

        // Write #2.
        CompletableFuture<String> write2 = runtime.scheduleWriteOperation("write#2", TP, DEFAULT_WRITE_TIMEOUT,
            state -> new CoordinatorResult<>(Arrays.asList("record3"), "response2"));

        // Verify that the write is not committed yet.
        assertFalse(write2.isDone());

        // The last written offset is updated.
        assertEquals(3L, ctx.coordinator.lastWrittenOffset());
        // The last committed offset does not change.
        assertEquals(0L, ctx.coordinator.lastCommittedOffset());
        // A new snapshot is created.
        assertEquals(Arrays.asList(0L, 2L, 3L), ctx.coordinator.snapshotRegistry().epochsList());
        // Records have been replayed to the coordinator.
        assertEquals(mkSet("record1", "record2", "record3"), ctx.coordinator.coordinator().records());
        // Records have been written to the log.
        assertEquals(Arrays.asList(
            records(timer.time().milliseconds(), "record1", "record2"),
            records(timer.time().milliseconds(), "record3")
        ), writer.entries(TP));

        // Write #3 but without any records.
        CompletableFuture<String> write3 = runtime.scheduleWriteOperation("write#3", TP, DEFAULT_WRITE_TIMEOUT,
            state -> new CoordinatorResult<>(Collections.emptyList(), "response3"));

        // Verify that the write is not committed yet.
        assertFalse(write3.isDone());

        // The state does not change.
        assertEquals(3L, ctx.coordinator.lastWrittenOffset());
        assertEquals(0L, ctx.coordinator.lastCommittedOffset());
        assertEquals(Arrays.asList(0L, 2L, 3L), ctx.coordinator.snapshotRegistry().epochsList());
        assertEquals(mkSet("record1", "record2", "record3"), ctx.coordinator.coordinator().records());
        assertEquals(Arrays.asList(
            records(timer.time().milliseconds(), "record1", "record2"),
            records(timer.time().milliseconds(), "record3")
        ), writer.entries(TP));

        // Commit write #1.
        writer.commit(TP, 2);

        // The write is completed.
        assertTrue(write1.isDone());
        assertEquals("response1", write1.get(5, TimeUnit.SECONDS));

        // The last committed offset is updated.
        assertEquals(2L, ctx.coordinator.lastCommittedOffset());
        // The snapshot is cleaned up.
        assertEquals(Arrays.asList(2L, 3L), ctx.coordinator.snapshotRegistry().epochsList());

        // Commit write #2.
        writer.commit(TP, 3);

        // The writes are completed.
        assertTrue(write2.isDone());
        assertTrue(write3.isDone());
        assertEquals("response2", write2.get(5, TimeUnit.SECONDS));
        assertEquals("response3", write3.get(5, TimeUnit.SECONDS));

        // The last committed offset is updated.
        assertEquals(3L, ctx.coordinator.lastCommittedOffset());
        // The snapshot is cleaned up.
        assertEquals(Collections.singletonList(3L), ctx.coordinator.snapshotRegistry().epochsList());

        // Write #4 but without records.
        CompletableFuture<String> write4 = runtime.scheduleWriteOperation("write#4", TP, DEFAULT_WRITE_TIMEOUT,
            state -> new CoordinatorResult<>(Collections.emptyList(), "response4"));

        // It is completed immediately because the state is fully committed.
        assertTrue(write4.isDone());
        assertEquals("response4", write4.get(5, TimeUnit.SECONDS));
        assertEquals(Collections.singletonList(3L), ctx.coordinator.snapshotRegistry().epochsList());
    }

    @Test
    public void testScheduleWriteOpWhenInactive() {
        MockTimer timer = new MockTimer();
        CoordinatorRuntime<MockCoordinatorShard, String> runtime =
            new CoordinatorRuntime.Builder<MockCoordinatorShard, String>()
                .withTime(timer.time())
                .withTimer(timer)
                .withDefaultWriteTimeOut(DEFAULT_WRITE_TIMEOUT)
                .withLoader(new MockCoordinatorLoader())
                .withEventProcessor(new DirectEventProcessor())
                .withPartitionWriter(new MockPartitionWriter())
                .withCoordinatorShardBuilderSupplier(new MockCoordinatorShardBuilderSupplier())
                .withCoordinatorRuntimeMetrics(mock(GroupCoordinatorRuntimeMetrics.class))
                .withCoordinatorMetrics(mock(GroupCoordinatorMetrics.class))
                .withSerializer(new StringSerializer())
                .build();

        // Scheduling a write fails with a NotCoordinatorException because the coordinator
        // does not exist.
        CompletableFuture<String> write = runtime.scheduleWriteOperation("write", TP, DEFAULT_WRITE_TIMEOUT,
            state -> new CoordinatorResult<>(Collections.emptyList(), "response1"));
        assertFutureThrows(write, NotCoordinatorException.class);
    }

    @Test
    public void testScheduleWriteOpWhenOpFails() {
        MockTimer timer = new MockTimer();
        CoordinatorRuntime<MockCoordinatorShard, String> runtime =
            new CoordinatorRuntime.Builder<MockCoordinatorShard, String>()
                .withTime(timer.time())
                .withTimer(timer)
                .withDefaultWriteTimeOut(DEFAULT_WRITE_TIMEOUT)
                .withLoader(new MockCoordinatorLoader())
                .withEventProcessor(new DirectEventProcessor())
                .withPartitionWriter(new MockPartitionWriter())
                .withCoordinatorShardBuilderSupplier(new MockCoordinatorShardBuilderSupplier())
                .withCoordinatorRuntimeMetrics(mock(GroupCoordinatorRuntimeMetrics.class))
                .withCoordinatorMetrics(mock(GroupCoordinatorMetrics.class))
                .withSerializer(new StringSerializer())
                .build();

        // Loads the coordinator.
        runtime.scheduleLoadOperation(TP, 10);

        // Scheduling a write that fails when the operation is called. The exception
        // is used to complete the future.
        CompletableFuture<String> write = runtime.scheduleWriteOperation("write", TP, DEFAULT_WRITE_TIMEOUT, state -> {
            throw new KafkaException("error");
        });
        assertFutureThrows(write, KafkaException.class);
    }

    @Test
    public void testScheduleWriteOpWhenReplayFails() {
        MockTimer timer = new MockTimer();
        CoordinatorRuntime<MockCoordinatorShard, String> runtime =
            new CoordinatorRuntime.Builder<MockCoordinatorShard, String>()
                .withTime(timer.time())
                .withTimer(timer)
                .withDefaultWriteTimeOut(DEFAULT_WRITE_TIMEOUT)
                .withLoader(new MockCoordinatorLoader())
                .withEventProcessor(new DirectEventProcessor())
                .withPartitionWriter(new MockPartitionWriter())
                .withCoordinatorShardBuilderSupplier(new MockCoordinatorShardBuilderSupplier())
                .withCoordinatorRuntimeMetrics(mock(GroupCoordinatorRuntimeMetrics.class))
                .withCoordinatorMetrics(mock(GroupCoordinatorMetrics.class))
                .withSerializer(new StringSerializer())
                .build();

        // Loads the coordinator.
        runtime.scheduleLoadOperation(TP, 10);

        // Verify the initial state.
        CoordinatorRuntime<MockCoordinatorShard, String>.CoordinatorContext ctx = runtime.contextOrThrow(TP);
        assertEquals(0L, ctx.coordinator.lastWrittenOffset());
        assertEquals(0L, ctx.coordinator.lastCommittedOffset());
        assertEquals(Collections.singletonList(0L), ctx.coordinator.snapshotRegistry().epochsList());

        // Override the coordinator with a coordinator that throws
        // an exception when replay is called.
        SnapshotRegistry snapshotRegistry = ctx.coordinator.snapshotRegistry();
        ctx.coordinator = new SnapshottableCoordinator<>(
            new LogContext(),
            snapshotRegistry,
            new MockCoordinatorShard(snapshotRegistry, ctx.timer) {
                @Override
                public void replay(
                    long offset,
                    long producerId,
                    short producerEpoch,
                    String record
                ) throws RuntimeException {
                    throw new IllegalArgumentException("error");
                }
            },
            TP
        );

        // Write. It should fail.
        CompletableFuture<String> write = runtime.scheduleWriteOperation("write", TP, DEFAULT_WRITE_TIMEOUT,
            state -> new CoordinatorResult<>(Arrays.asList("record1", "record2"), "response1"));
        assertFutureThrows(write, IllegalArgumentException.class);

        // Verify that the state has not changed.
        assertEquals(0L, ctx.coordinator.lastWrittenOffset());
        assertEquals(0L, ctx.coordinator.lastCommittedOffset());
        assertEquals(Collections.singletonList(0L), ctx.coordinator.snapshotRegistry().epochsList());
    }

    @Test
    public void testScheduleWriteOpWhenWriteFails() {
        MockTimer timer = new MockTimer();
        // The partition writer only accept one write.
        MockPartitionWriter writer = new MockPartitionWriter(1);

        CoordinatorRuntime<MockCoordinatorShard, String> runtime =
            new CoordinatorRuntime.Builder<MockCoordinatorShard, String>()
                .withTime(timer.time())
                .withTimer(timer)
                .withDefaultWriteTimeOut(DEFAULT_WRITE_TIMEOUT)
                .withLoader(new MockCoordinatorLoader())
                .withEventProcessor(new DirectEventProcessor())
                .withPartitionWriter(writer)
                .withCoordinatorShardBuilderSupplier(new MockCoordinatorShardBuilderSupplier())
                .withCoordinatorRuntimeMetrics(mock(GroupCoordinatorRuntimeMetrics.class))
                .withCoordinatorMetrics(mock(GroupCoordinatorMetrics.class))
                .withSerializer(new StringSerializer())
                .build();

        // Loads the coordinator.
        runtime.scheduleLoadOperation(TP, 10);

        // Verify the initial state.
        CoordinatorRuntime<MockCoordinatorShard, String>.CoordinatorContext ctx = runtime.contextOrThrow(TP);
        assertEquals(0, ctx.coordinator.lastWrittenOffset());
        assertEquals(0, ctx.coordinator.lastCommittedOffset());
        assertEquals(Collections.singletonList(0L), ctx.coordinator.snapshotRegistry().epochsList());

        // Write #1. It should succeed and be applied to the coordinator.
        runtime.scheduleWriteOperation("write#1", TP, DEFAULT_WRITE_TIMEOUT,
            state -> new CoordinatorResult<>(Arrays.asList("record1", "record2"), "response1"));

        // Verify that the state has been updated.
        assertEquals(2L, ctx.coordinator.lastWrittenOffset());
        assertEquals(0L, ctx.coordinator.lastCommittedOffset());
        assertEquals(Arrays.asList(0L, 2L), ctx.coordinator.snapshotRegistry().epochsList());
        assertEquals(mkSet("record1", "record2"), ctx.coordinator.coordinator().records());

        // Write #2. It should fail because the writer is configured to only
        // accept 1 write.
        CompletableFuture<String> write2 = runtime.scheduleWriteOperation("write#2", TP, DEFAULT_WRITE_TIMEOUT,
            state -> new CoordinatorResult<>(Arrays.asList("record3", "record4", "record5"), "response2"));
        assertFutureThrows(write2, KafkaException.class);

        // Verify that the state has not changed.
        assertEquals(2L, ctx.coordinator.lastWrittenOffset());
        assertEquals(0L, ctx.coordinator.lastCommittedOffset());
        assertEquals(Arrays.asList(0L, 2L), ctx.coordinator.snapshotRegistry().epochsList());
        assertEquals(mkSet("record1", "record2"), ctx.coordinator.coordinator().records());
    }

    @Test
    public void testScheduleWriteOpWhenWriteTimesOut() throws InterruptedException {
        MockTimer timer = new MockTimer();
        // The partition writer only accept on write.
        MockPartitionWriter writer = new MockPartitionWriter();

        CoordinatorRuntime<MockCoordinatorShard, String> runtime =
            new CoordinatorRuntime.Builder<MockCoordinatorShard, String>()
                .withTime(timer.time())
                .withTimer(timer)
                .withDefaultWriteTimeOut(DEFAULT_WRITE_TIMEOUT)
                .withLoader(new MockCoordinatorLoader())
                .withEventProcessor(new DirectEventProcessor())
                .withPartitionWriter(writer)
                .withCoordinatorShardBuilderSupplier(new MockCoordinatorShardBuilderSupplier())
                .withCoordinatorRuntimeMetrics(mock(GroupCoordinatorRuntimeMetrics.class))
                .withCoordinatorMetrics(mock(GroupCoordinatorMetrics.class))
                .withSerializer(new StringSerializer())
                .build();

        // Loads the coordinator.
        runtime.scheduleLoadOperation(TP, 10);

        // Verify the initial state.
        CoordinatorRuntime<MockCoordinatorShard, String>.CoordinatorContext ctx = runtime.contextOrThrow(TP);
        assertEquals(0, ctx.coordinator.lastWrittenOffset());
        assertEquals(0, ctx.coordinator.lastCommittedOffset());
        assertEquals(Collections.singletonList(0L), ctx.coordinator.snapshotRegistry().epochsList());

        // Write #1. We should get a TimeoutException because the HWM will not advance.
        CompletableFuture<String> timedOutWrite = runtime.scheduleWriteOperation("write#1", TP, Duration.ofMillis(3),
            state -> new CoordinatorResult<>(Arrays.asList("record1", "record2"), "response1"));

        timer.advanceClock(4);

        assertFutureThrows(timedOutWrite, org.apache.kafka.common.errors.TimeoutException.class);
    }

    @Test
    public void testScheduleWriteAllOperation() throws ExecutionException, InterruptedException, TimeoutException {
        MockTimer timer = new MockTimer();
        MockPartitionWriter writer = new MockPartitionWriter();

        CoordinatorRuntime<MockCoordinatorShard, String> runtime =
            new CoordinatorRuntime.Builder<MockCoordinatorShard, String>()
                .withTime(timer.time())
                .withTimer(timer)
                .withDefaultWriteTimeOut(DEFAULT_WRITE_TIMEOUT)
                .withLoader(new MockCoordinatorLoader())
                .withEventProcessor(new DirectEventProcessor())
                .withPartitionWriter(writer)
                .withCoordinatorShardBuilderSupplier(new MockCoordinatorShardBuilderSupplier())
                .withCoordinatorRuntimeMetrics(mock(GroupCoordinatorRuntimeMetrics.class))
                .withCoordinatorMetrics(mock(GroupCoordinatorMetrics.class))
<<<<<<< HEAD
=======
                .withSerializer(new StringSerializer())
>>>>>>> 55d2f316
                .build();

        TopicPartition coordinator0 = new TopicPartition("__consumer_offsets", 0);
        TopicPartition coordinator1 = new TopicPartition("__consumer_offsets", 1);
        TopicPartition coordinator2 = new TopicPartition("__consumer_offsets", 2);

        // Load coordinators.
        runtime.scheduleLoadOperation(coordinator0, 10);
        runtime.scheduleLoadOperation(coordinator1, 10);
        runtime.scheduleLoadOperation(coordinator2, 10);

        // Writes.
        AtomicInteger cnt = new AtomicInteger(0);
        List<CompletableFuture<List<String>>> writes = runtime.scheduleWriteAllOperation("write", DEFAULT_WRITE_TIMEOUT, state -> {
            int counter = cnt.getAndIncrement();
            return new CoordinatorResult<>(
                Collections.singletonList("record#" + counter),
                Collections.singletonList("response#" + counter)
            );
        });

        assertEquals(1L, runtime.contextOrThrow(coordinator0).coordinator.lastWrittenOffset());
        assertEquals(1L, runtime.contextOrThrow(coordinator1).coordinator.lastWrittenOffset());
        assertEquals(1L, runtime.contextOrThrow(coordinator2).coordinator.lastWrittenOffset());

<<<<<<< HEAD
        assertEquals(Collections.singletonList(InMemoryPartitionWriter.LogEntry.value("record#0")), writer.entries(coordinator0));
        assertEquals(Collections.singletonList(InMemoryPartitionWriter.LogEntry.value("record#1")), writer.entries(coordinator1));
        assertEquals(Collections.singletonList(InMemoryPartitionWriter.LogEntry.value("record#2")), writer.entries(coordinator2));
=======
        assertEquals(Collections.singletonList(records(timer.time().milliseconds(), "record#0")), writer.entries(coordinator0));
        assertEquals(Collections.singletonList(records(timer.time().milliseconds(), "record#1")), writer.entries(coordinator1));
        assertEquals(Collections.singletonList(records(timer.time().milliseconds(), "record#2")), writer.entries(coordinator2));
>>>>>>> 55d2f316

        // Commit.
        writer.commit(coordinator0);
        writer.commit(coordinator1);
        writer.commit(coordinator2);

        // Verify.
        assertEquals(
            Arrays.asList("response#0", "response#1", "response#2"),
            FutureUtils.combineFutures(writes, ArrayList::new, List::addAll).get(5, TimeUnit.SECONDS)
        );
    }

    @Test
    public void testScheduleTransactionalWriteOp() {
        MockTimer timer = new MockTimer();
        MockPartitionWriter writer = mock(MockPartitionWriter.class);
        MockCoordinatorShard coordinator = mock(MockCoordinatorShard.class);
        MockCoordinatorShardBuilder shardBuilder = new MockCoordinatorShardBuilder() {
            @Override
            public MockCoordinatorShard build() {
                return coordinator;
            }
        };
        MockCoordinatorShardBuilderSupplier shardBuilderSupplier = new MockCoordinatorShardBuilderSupplier() {
            @Override
            public CoordinatorShardBuilder<MockCoordinatorShard, String> get() {
                return shardBuilder;
            }
        };

        CoordinatorRuntime<MockCoordinatorShard, String> runtime =
            new CoordinatorRuntime.Builder<MockCoordinatorShard, String>()
                .withTime(timer.time())
                .withTimer(timer)
                .withDefaultWriteTimeOut(DEFAULT_WRITE_TIMEOUT)
                .withLoader(new MockCoordinatorLoader())
                .withEventProcessor(new DirectEventProcessor())
                .withPartitionWriter(writer)
                .withCoordinatorShardBuilderSupplier(shardBuilderSupplier)
                .withCoordinatorRuntimeMetrics(mock(GroupCoordinatorRuntimeMetrics.class))
                .withCoordinatorMetrics(mock(GroupCoordinatorMetrics.class))
                .withSerializer(new StringSerializer())
                .build();

        // Schedule the loading.
        runtime.scheduleLoadOperation(TP, 10);

        // Verify that the listener was registered.
        verify(writer, times(1)).registerListener(eq(TP), any());

        // Prepare the log config.
        when(writer.config(TP)).thenReturn(new LogConfig(Collections.emptyMap()));

        // Prepare the transaction verification.
        VerificationGuard guard = new VerificationGuard();
        when(writer.maybeStartTransactionVerification(
            TP,
            "transactional-id",
            100L,
            (short) 50,
            TXN_OFFSET_COMMIT_LATEST_VERSION
        )).thenReturn(CompletableFuture.completedFuture(guard));

        // Schedule a transactional write.
        runtime.scheduleTransactionalWriteOperation(
            "tnx-write",
            TP,
            "transactional-id",
            100L,
            (short) 50,
            Duration.ofMillis(5000),
            state -> new CoordinatorResult<>(Arrays.asList("record1", "record2"), "response"),
            TXN_OFFSET_COMMIT_LATEST_VERSION
        );

        // Verify that the writer got the records with the correct
        // producer id and producer epoch.
        verify(writer, times(1)).append(
            eq(TP),
            eq(guard),
            eq(transactionalRecords(
                100L,
                (short) 50,
                timer.time().milliseconds(),
                "record1",
                "record2"
            ))
        );

        // Verify that the coordinator got the records with the correct
        // producer id and producer epoch.
        verify(coordinator, times(1)).replay(
            eq(0L),
            eq(100L),
            eq((short) 50),
            eq("record1")
        );
        verify(coordinator, times(1)).replay(
            eq(1L),
            eq(100L),
            eq((short) 50),
            eq("record2")
        );
    }

    @Test
    public void testScheduleTransactionalWriteOpWhenVerificationFails() {
        MockTimer timer = new MockTimer();
        MockPartitionWriter writer = mock(MockPartitionWriter.class);
        MockCoordinatorShard coordinator = mock(MockCoordinatorShard.class);
        MockCoordinatorShardBuilder shardBuilder = new MockCoordinatorShardBuilder() {
            @Override
            public MockCoordinatorShard build() {
                return coordinator;
            }
        };
        MockCoordinatorShardBuilderSupplier shardBuilderSupplier = new MockCoordinatorShardBuilderSupplier() {
            @Override
            public CoordinatorShardBuilder<MockCoordinatorShard, String> get() {
                return shardBuilder;
            }
        };

        CoordinatorRuntime<MockCoordinatorShard, String> runtime =
            new CoordinatorRuntime.Builder<MockCoordinatorShard, String>()
                .withTime(timer.time())
                .withTimer(timer)
                .withDefaultWriteTimeOut(DEFAULT_WRITE_TIMEOUT)
                .withLoader(new MockCoordinatorLoader())
                .withEventProcessor(new DirectEventProcessor())
                .withPartitionWriter(writer)
                .withCoordinatorShardBuilderSupplier(shardBuilderSupplier)
                .withCoordinatorRuntimeMetrics(mock(GroupCoordinatorRuntimeMetrics.class))
                .withCoordinatorMetrics(mock(GroupCoordinatorMetrics.class))
                .withSerializer(new StringSerializer())
                .build();

        // Schedule the loading.
        runtime.scheduleLoadOperation(TP, 10);

        // Verify that the listener was registered.
        verify(writer, times(1)).registerListener(eq(TP), any());

        // Fail the transaction verification.
        when(writer.maybeStartTransactionVerification(
            TP,
            "transactional-id",
            100L,
            (short) 50,
            TXN_OFFSET_COMMIT_LATEST_VERSION
        )).thenReturn(FutureUtils.failedFuture(Errors.NOT_ENOUGH_REPLICAS.exception()));

        // Schedule a transactional write.
        CompletableFuture<String> future = runtime.scheduleTransactionalWriteOperation(
            "tnx-write",
            TP,
            "transactional-id",
            100L,
            (short) 50,
            Duration.ofMillis(5000),
            state -> new CoordinatorResult<>(Arrays.asList("record1", "record2"), "response"),
            TXN_OFFSET_COMMIT_LATEST_VERSION
        );

        // Verify that the future is failed with the expected exception.
        assertFutureThrows(future, NotEnoughReplicasException.class);

        // Verify that the writer is not called.
        verify(writer, times(0)).append(
            any(),
            any(),
            any()
        );
    }

    @ParameterizedTest
    @EnumSource(value = TransactionResult.class)
    public void testScheduleTransactionCompletion(TransactionResult result) throws ExecutionException, InterruptedException, TimeoutException {
        MockTimer timer = new MockTimer();
        MockPartitionWriter writer = new MockPartitionWriter();

        CoordinatorRuntime<MockCoordinatorShard, String> runtime =
            new CoordinatorRuntime.Builder<MockCoordinatorShard, String>()
                .withTime(timer.time())
                .withTimer(timer)
                .withDefaultWriteTimeOut(DEFAULT_WRITE_TIMEOUT)
                .withLoader(new MockCoordinatorLoader())
                .withEventProcessor(new DirectEventProcessor())
                .withPartitionWriter(writer)
                .withCoordinatorShardBuilderSupplier(new MockCoordinatorShardBuilderSupplier())
                .withCoordinatorRuntimeMetrics(mock(GroupCoordinatorRuntimeMetrics.class))
                .withCoordinatorMetrics(mock(GroupCoordinatorMetrics.class))
                .withSerializer(new StringSerializer())
                .build();

        // Schedule the loading.
        runtime.scheduleLoadOperation(TP, 10);

        // Verify the initial state.
        CoordinatorRuntime<MockCoordinatorShard, String>.CoordinatorContext ctx = runtime.contextOrThrow(TP);
        assertEquals(0L, ctx.coordinator.lastWrittenOffset());
        assertEquals(0L, ctx.coordinator.lastCommittedOffset());
        assertEquals(Collections.singletonList(0L), ctx.coordinator.snapshotRegistry().epochsList());

        // Transactional write #1.
        CompletableFuture<String> write1 = runtime.scheduleTransactionalWriteOperation(
            "write#1",
            TP,
            "transactional-id",
            100L,
            (short) 5,
            DEFAULT_WRITE_TIMEOUT,
            state -> new CoordinatorResult<>(Arrays.asList("record1", "record2"), "response1"),
            TXN_OFFSET_COMMIT_LATEST_VERSION
        );

        // Verify that the write is not committed yet.
        assertFalse(write1.isDone());

        // The last written offset is updated.
        assertEquals(2L, ctx.coordinator.lastWrittenOffset());
        // The last committed offset does not change.
        assertEquals(0L, ctx.coordinator.lastCommittedOffset());
        // A new snapshot is created.
        assertEquals(Arrays.asList(0L, 2L), ctx.coordinator.snapshotRegistry().epochsList());
        // Records have been replayed to the coordinator. They are stored in
        // the pending set for now.
        assertEquals(mkSet("record1", "record2"), ctx.coordinator.coordinator().pendingRecords(
            100L
        ));
        // Records have been written to the log.
        assertEquals(Arrays.asList(
            transactionalRecords(100L, (short) 5, timer.time().milliseconds(), "record1", "record2")
        ), writer.entries(TP));

        // Complete transaction #1.
        CompletableFuture<Void> complete1 = runtime.scheduleTransactionCompletion(
            "complete#1",
            TP,
            100L,
            (short) 5,
            10,
            result,
            DEFAULT_WRITE_TIMEOUT
        );

        // Verify that the completion is not committed yet.
        assertFalse(complete1.isDone());

        // The last written offset is updated.
        assertEquals(3L, ctx.coordinator.lastWrittenOffset());
        // The last committed offset does not change.
        assertEquals(0L, ctx.coordinator.lastCommittedOffset());
        // A new snapshot is created.
        assertEquals(Arrays.asList(0L, 2L, 3L), ctx.coordinator.snapshotRegistry().epochsList());
        // Records have been replayed to the coordinator.
        ControlRecordType expectedType;
        if (result == TransactionResult.COMMIT) {
            // They are now in the records set if committed.
            assertEquals(mkSet("record1", "record2"), ctx.coordinator.coordinator().records());
            expectedType = ControlRecordType.COMMIT;
        } else {
            // Or they are gone if aborted.
            assertEquals(Collections.emptySet(), ctx.coordinator.coordinator().records());
            expectedType = ControlRecordType.ABORT;
        }

        // Records have been written to the log.
        assertEquals(Arrays.asList(
            transactionalRecords(100L, (short) 5, timer.time().milliseconds(), "record1", "record2"),
            endTransactionMarker(100L, (short) 5, timer.time().milliseconds(), 10, expectedType)
        ), writer.entries(TP));

        // Commit write #1.
        writer.commit(TP, 2);

        // The write is completed.
        assertTrue(write1.isDone());
        assertEquals("response1", write1.get(5, TimeUnit.SECONDS));

        // Commit completion #1.
        writer.commit(TP, 3);

        // The transaction is completed.
        assertTrue(complete1.isDone());
        assertNull(complete1.get(5, TimeUnit.SECONDS));
    }

    @Test
    public void testScheduleTransactionCompletionWhenWriteTimesOut() throws InterruptedException {
        MockTimer timer = new MockTimer();
        MockPartitionWriter writer = new MockPartitionWriter();

        CoordinatorRuntime<MockCoordinatorShard, String> runtime =
            new CoordinatorRuntime.Builder<MockCoordinatorShard, String>()
                .withTime(timer.time())
                .withTimer(timer)
                .withDefaultWriteTimeOut(DEFAULT_WRITE_TIMEOUT)
                .withLoader(new MockCoordinatorLoader())
                .withEventProcessor(new DirectEventProcessor())
                .withPartitionWriter(writer)
                .withCoordinatorShardBuilderSupplier(new MockCoordinatorShardBuilderSupplier())
                .withCoordinatorRuntimeMetrics(mock(GroupCoordinatorRuntimeMetrics.class))
                .withCoordinatorMetrics(mock(GroupCoordinatorMetrics.class))
                .withSerializer(new StringSerializer())
                .build();

        // Loads the coordinator.
        runtime.scheduleLoadOperation(TP, 10);

        // Verify the initial state.
        CoordinatorRuntime<MockCoordinatorShard, String>.CoordinatorContext ctx = runtime.contextOrThrow(TP);
        assertEquals(0, ctx.coordinator.lastWrittenOffset());
        assertEquals(0, ctx.coordinator.lastCommittedOffset());
        assertEquals(Collections.singletonList(0L), ctx.coordinator.snapshotRegistry().epochsList());

        // Complete #1. We should get a TimeoutException because the HWM will not advance.
        CompletableFuture<Void> timedOutCompletion = runtime.scheduleTransactionCompletion(
            "complete#1",
            TP,
            100L,
            (short) 5,
            10,
            TransactionResult.COMMIT,
            Duration.ofMillis(3)
        );

        // Verify that the state has been updated.
        assertEquals(1L, ctx.coordinator.lastWrittenOffset());
        assertEquals(0L, ctx.coordinator.lastCommittedOffset());
        assertEquals(Arrays.asList(0L, 1L), ctx.coordinator.snapshotRegistry().epochsList());

        // Advance clock to timeout Complete #1.
        timer.advanceClock(4);

        assertFutureThrows(timedOutCompletion, org.apache.kafka.common.errors.TimeoutException.class);

        // Verify that the state is still the same. We don't revert when the
        // operation timeouts because the record has been written to the log.
        assertEquals(1L, ctx.coordinator.lastWrittenOffset());
        assertEquals(0L, ctx.coordinator.lastCommittedOffset());
        assertEquals(Arrays.asList(0L, 1L), ctx.coordinator.snapshotRegistry().epochsList());
    }

    @Test
    public void testScheduleTransactionCompletionWhenWriteFails() {
        MockTimer timer = new MockTimer();
        // The partition writer accepts records but fails on markers.
        MockPartitionWriter writer = new MockPartitionWriter(true);

        CoordinatorRuntime<MockCoordinatorShard, String> runtime =
            new CoordinatorRuntime.Builder<MockCoordinatorShard, String>()
                .withTime(timer.time())
                .withTimer(timer)
                .withDefaultWriteTimeOut(DEFAULT_WRITE_TIMEOUT)
                .withLoader(new MockCoordinatorLoader())
                .withEventProcessor(new DirectEventProcessor())
                .withPartitionWriter(writer)
                .withCoordinatorShardBuilderSupplier(new MockCoordinatorShardBuilderSupplier())
                .withCoordinatorRuntimeMetrics(mock(GroupCoordinatorRuntimeMetrics.class))
                .withCoordinatorMetrics(mock(GroupCoordinatorMetrics.class))
                .withSerializer(new StringSerializer())
                .build();

        // Loads the coordinator.
        runtime.scheduleLoadOperation(TP, 10);

        // Verify the initial state.
        CoordinatorRuntime<MockCoordinatorShard, String>.CoordinatorContext ctx = runtime.contextOrThrow(TP);
        assertEquals(0, ctx.coordinator.lastWrittenOffset());
        assertEquals(0, ctx.coordinator.lastCommittedOffset());
        assertEquals(Collections.singletonList(0L), ctx.coordinator.snapshotRegistry().epochsList());

        // Write #1. It should succeed and be applied to the coordinator.
        runtime.scheduleTransactionalWriteOperation(
            "write#1",
            TP,
            "transactional-id",
            100L,
            (short) 5,
            DEFAULT_WRITE_TIMEOUT,
            state -> new CoordinatorResult<>(Arrays.asList("record1", "record2"), "response1"),
            TXN_OFFSET_COMMIT_LATEST_VERSION
        );

        // Verify that the state has been updated.
        assertEquals(2L, ctx.coordinator.lastWrittenOffset());
        assertEquals(0L, ctx.coordinator.lastCommittedOffset());
        assertEquals(Arrays.asList(0L, 2L), ctx.coordinator.snapshotRegistry().epochsList());
        assertEquals(mkSet("record1", "record2"), ctx.coordinator.coordinator().pendingRecords(100L));
        assertEquals(Collections.emptySet(), ctx.coordinator.coordinator().records());

        // Complete transaction #1. It should fail.
        CompletableFuture<Void> complete1 = runtime.scheduleTransactionCompletion(
            "complete#1",
            TP,
            100L,
            (short) 5,
            10,
            TransactionResult.COMMIT,
            DEFAULT_WRITE_TIMEOUT
        );
        assertFutureThrows(complete1, KafkaException.class);

        // Verify that the state has not changed.
        assertEquals(2L, ctx.coordinator.lastWrittenOffset());
        assertEquals(0L, ctx.coordinator.lastCommittedOffset());
        assertEquals(Arrays.asList(0L, 2L), ctx.coordinator.snapshotRegistry().epochsList());
        assertEquals(mkSet("record1", "record2"), ctx.coordinator.coordinator().pendingRecords(100L));
        assertEquals(Collections.emptySet(), ctx.coordinator.coordinator().records());
    }

    @Test
    public void testScheduleTransactionCompletionWhenReplayFails() {
        MockTimer timer = new MockTimer();
        MockPartitionWriter writer = new MockPartitionWriter();
        CoordinatorRuntime<MockCoordinatorShard, String> runtime =
            new CoordinatorRuntime.Builder<MockCoordinatorShard, String>()
                .withTime(timer.time())
                .withTimer(timer)
                .withDefaultWriteTimeOut(DEFAULT_WRITE_TIMEOUT)
                .withLoader(new MockCoordinatorLoader())
                .withEventProcessor(new DirectEventProcessor())
                .withPartitionWriter(writer)
                .withCoordinatorShardBuilderSupplier(new MockCoordinatorShardBuilderSupplier())
                .withCoordinatorRuntimeMetrics(mock(GroupCoordinatorRuntimeMetrics.class))
                .withCoordinatorMetrics(mock(GroupCoordinatorMetrics.class))
                .withSerializer(new StringSerializer())
                .build();

        // Loads the coordinator.
        runtime.scheduleLoadOperation(TP, 10);

        // Verify the initial state.
        CoordinatorRuntime<MockCoordinatorShard, String>.CoordinatorContext ctx = runtime.contextOrThrow(TP);
        assertEquals(0L, ctx.coordinator.lastWrittenOffset());
        assertEquals(0L, ctx.coordinator.lastCommittedOffset());
        assertEquals(Collections.singletonList(0L), ctx.coordinator.snapshotRegistry().epochsList());

        // Override the coordinator with a coordinator that throws
        // an exception when replayEndTransactionMarker is called.
        SnapshotRegistry snapshotRegistry = ctx.coordinator.snapshotRegistry();
        ctx.coordinator = new SnapshottableCoordinator<>(
            new LogContext(),
            snapshotRegistry,
            new MockCoordinatorShard(snapshotRegistry, ctx.timer) {
                @Override
                public void replayEndTransactionMarker(
                    long producerId,
                    short producerEpoch,
                    TransactionResult result
                ) throws RuntimeException {
                    throw new IllegalArgumentException("error");
                }
            },
            TP
        );

        // Write #1. It should succeed and be applied to the coordinator.
        runtime.scheduleTransactionalWriteOperation(
            "write#1",
            TP,
            "transactional-id",
            100L,
            (short) 5,
            DEFAULT_WRITE_TIMEOUT,
            state -> new CoordinatorResult<>(Arrays.asList("record1", "record2"), "response1"),
            TXN_OFFSET_COMMIT_LATEST_VERSION
        );

        // Verify that the state has been updated.
        assertEquals(2L, ctx.coordinator.lastWrittenOffset());
        assertEquals(0L, ctx.coordinator.lastCommittedOffset());
        assertEquals(Arrays.asList(0L, 2L), ctx.coordinator.snapshotRegistry().epochsList());
        assertEquals(mkSet("record1", "record2"), ctx.coordinator.coordinator().pendingRecords(100L));
        assertEquals(Collections.emptySet(), ctx.coordinator.coordinator().records());
        assertEquals(Arrays.asList(
            transactionalRecords(100L, (short) 5, timer.time().milliseconds(), "record1", "record2")
        ), writer.entries(TP));

        // Complete transaction #1. It should fail.
        CompletableFuture<Void> complete1 = runtime.scheduleTransactionCompletion(
            "complete#1",
            TP,
            100L,
            (short) 5,
            10,
            TransactionResult.COMMIT,
            DEFAULT_WRITE_TIMEOUT
        );
        assertFutureThrows(complete1, IllegalArgumentException.class);

        // Verify that the state has not changed.
        assertEquals(2L, ctx.coordinator.lastWrittenOffset());
        assertEquals(0L, ctx.coordinator.lastCommittedOffset());
        assertEquals(Arrays.asList(0L, 2L), ctx.coordinator.snapshotRegistry().epochsList());
        assertEquals(mkSet("record1", "record2"), ctx.coordinator.coordinator().pendingRecords(100L));
        assertEquals(Collections.emptySet(), ctx.coordinator.coordinator().records());
        assertEquals(Arrays.asList(
            transactionalRecords(100L, (short) 5, timer.time().milliseconds(), "record1", "record2")
        ), writer.entries(TP));
    }

    @Test
    public void testScheduleReadOp() throws ExecutionException, InterruptedException, TimeoutException {
        MockTimer timer = new MockTimer();
        MockPartitionWriter writer = new MockPartitionWriter();

        CoordinatorRuntime<MockCoordinatorShard, String> runtime =
            new CoordinatorRuntime.Builder<MockCoordinatorShard, String>()
                .withTime(timer.time())
                .withTimer(timer)
                .withDefaultWriteTimeOut(DEFAULT_WRITE_TIMEOUT)
                .withLoader(new MockCoordinatorLoader())
                .withEventProcessor(new DirectEventProcessor())
                .withPartitionWriter(writer)
                .withCoordinatorShardBuilderSupplier(new MockCoordinatorShardBuilderSupplier())
                .withCoordinatorRuntimeMetrics(mock(GroupCoordinatorRuntimeMetrics.class))
                .withCoordinatorMetrics(mock(GroupCoordinatorMetrics.class))
                .withSerializer(new StringSerializer())
                .build();

        // Loads the coordinator.
        runtime.scheduleLoadOperation(TP, 10);

        // Verify the initial state.
        CoordinatorRuntime<MockCoordinatorShard, String>.CoordinatorContext ctx = runtime.contextOrThrow(TP);
        assertEquals(0, ctx.coordinator.lastWrittenOffset());
        assertEquals(0, ctx.coordinator.lastCommittedOffset());

        // Write #1.
        CompletableFuture<String> write1 = runtime.scheduleWriteOperation("write#1", TP, DEFAULT_WRITE_TIMEOUT,
            state -> new CoordinatorResult<>(Arrays.asList("record1", "record2"), "response1"));

        // Write #2.
        CompletableFuture<String> write2 = runtime.scheduleWriteOperation("write#2", TP, DEFAULT_WRITE_TIMEOUT,
            state -> new CoordinatorResult<>(Arrays.asList("record3", "record4"), "response2"));

        // Commit write #1.
        writer.commit(TP, 2);

        // Write #1 is completed.
        assertTrue(write1.isDone());

        // Write #2 is not.
        assertFalse(write2.isDone());

        // The last written and committed offsets are updated.
        assertEquals(4, ctx.coordinator.lastWrittenOffset());
        assertEquals(2, ctx.coordinator.lastCommittedOffset());

        // Read.
        CompletableFuture<String> read = runtime.scheduleReadOperation("read", TP, (state, offset) -> {
            // The read operation should be given the last committed offset.
            assertEquals(ctx.coordinator.lastCommittedOffset(), offset);
            return "read-response";
        });

        // The read is completed immediately.
        assertTrue(read.isDone());
        assertEquals("read-response", read.get(5, TimeUnit.SECONDS));
    }

    @Test
    public void testScheduleReadOpWhenPartitionInactive() {
        MockTimer timer = new MockTimer();
        CoordinatorRuntime<MockCoordinatorShard, String> runtime =
            new CoordinatorRuntime.Builder<MockCoordinatorShard, String>()
                .withTime(timer.time())
                .withTimer(timer)
                .withDefaultWriteTimeOut(DEFAULT_WRITE_TIMEOUT)
                .withLoader(new MockCoordinatorLoader())
                .withEventProcessor(new DirectEventProcessor())
                .withPartitionWriter(new MockPartitionWriter())
                .withCoordinatorShardBuilderSupplier(new MockCoordinatorShardBuilderSupplier())
                .withCoordinatorRuntimeMetrics(mock(GroupCoordinatorRuntimeMetrics.class))
                .withCoordinatorMetrics(mock(GroupCoordinatorMetrics.class))
                .withSerializer(new StringSerializer())
                .build();

        // Schedule a read. It fails because the coordinator does not exist.
        CompletableFuture<String> read = runtime.scheduleReadOperation("read", TP,
            (state, offset) -> "read-response");
        assertFutureThrows(read, NotCoordinatorException.class);
    }

    @Test
    public void testScheduleReadOpWhenOpsFails() {
        MockTimer timer = new MockTimer();
        MockPartitionWriter writer = new MockPartitionWriter();

        CoordinatorRuntime<MockCoordinatorShard, String> runtime =
            new CoordinatorRuntime.Builder<MockCoordinatorShard, String>()
                .withTime(timer.time())
                .withTimer(timer)
                .withDefaultWriteTimeOut(DEFAULT_WRITE_TIMEOUT)
                .withLoader(new MockCoordinatorLoader())
                .withEventProcessor(new DirectEventProcessor())
                .withPartitionWriter(writer)
                .withCoordinatorShardBuilderSupplier(new MockCoordinatorShardBuilderSupplier())
                .withCoordinatorRuntimeMetrics(mock(GroupCoordinatorRuntimeMetrics.class))
                .withCoordinatorMetrics(mock(GroupCoordinatorMetrics.class))
                .withSerializer(new StringSerializer())
                .build();

        // Loads the coordinator.
        runtime.scheduleLoadOperation(TP, 10);

        // Verify the initial state.
        CoordinatorRuntime<MockCoordinatorShard, String>.CoordinatorContext ctx = runtime.contextOrThrow(TP);
        assertEquals(0, ctx.coordinator.lastWrittenOffset());
        assertEquals(0, ctx.coordinator.lastCommittedOffset());

        // Write #1.
        runtime.scheduleWriteOperation("write#1", TP, DEFAULT_WRITE_TIMEOUT,
            state -> new CoordinatorResult<>(Arrays.asList("record1", "record2"), "response1"));

        // Write #2.
        runtime.scheduleWriteOperation("write#2", TP, DEFAULT_WRITE_TIMEOUT,
            state -> new CoordinatorResult<>(Arrays.asList("record3", "record4"), "response2"));

        // Commit write #1.
        writer.commit(TP, 2);

        // Read. It fails with an exception that is used to complete the future.
        CompletableFuture<String> read = runtime.scheduleReadOperation("read", TP, (state, offset) -> {
            assertEquals(ctx.coordinator.lastCommittedOffset(), offset);
            throw new IllegalArgumentException("error");
        });
        assertFutureThrows(read, IllegalArgumentException.class);
    }

    @Test
    public void testScheduleReadAllOp() throws ExecutionException, InterruptedException, TimeoutException {
        MockTimer timer = new MockTimer();
        MockPartitionWriter writer = new MockPartitionWriter();

        CoordinatorRuntime<MockCoordinatorShard, String> runtime =
            new CoordinatorRuntime.Builder<MockCoordinatorShard, String>()
                .withTime(timer.time())
                .withTimer(timer)
                .withDefaultWriteTimeOut(DEFAULT_WRITE_TIMEOUT)
                .withLoader(new MockCoordinatorLoader())
                .withEventProcessor(new DirectEventProcessor())
                .withPartitionWriter(writer)
                .withCoordinatorShardBuilderSupplier(new MockCoordinatorShardBuilderSupplier())
                .withCoordinatorRuntimeMetrics(mock(GroupCoordinatorRuntimeMetrics.class))
                .withCoordinatorMetrics(mock(GroupCoordinatorMetrics.class))
<<<<<<< HEAD
=======
                .withSerializer(new StringSerializer())
>>>>>>> 55d2f316
                .build();

        TopicPartition coordinator0 = new TopicPartition("__consumer_offsets", 0);
        TopicPartition coordinator1 = new TopicPartition("__consumer_offsets", 1);
        TopicPartition coordinator2 = new TopicPartition("__consumer_offsets", 2);

        // Loads the coordinators.
        runtime.scheduleLoadOperation(coordinator0, 10);
        runtime.scheduleLoadOperation(coordinator1, 10);
        runtime.scheduleLoadOperation(coordinator2, 10);

        // Writes
        runtime.scheduleWriteOperation("write#0", coordinator0, DEFAULT_WRITE_TIMEOUT,
            state -> new CoordinatorResult<>(Collections.singletonList("record0"), "response0"));
        runtime.scheduleWriteOperation("write#1", coordinator1, DEFAULT_WRITE_TIMEOUT,
            state -> new CoordinatorResult<>(Collections.singletonList("record1"), "response1"));
        runtime.scheduleWriteOperation("write#2", coordinator2, DEFAULT_WRITE_TIMEOUT,
            state -> new CoordinatorResult<>(Collections.singletonList("record2"), "response2"));

        // Commit writes.
        writer.commit(coordinator0);
        writer.commit(coordinator1);
        writer.commit(coordinator2);

        // Read.
        List<CompletableFuture<List<String>>> responses = runtime.scheduleReadAllOperation(
            "read",
            (state, offset) -> new ArrayList<>(state.records)
        );

        assertEquals(
            Arrays.asList("record0", "record1", "record2"),
            FutureUtils.combineFutures(responses, ArrayList::new, List::addAll).get(5, TimeUnit.SECONDS)
        );
    }

    @Test
    public void testClose() throws Exception {
        MockCoordinatorLoader loader = spy(new MockCoordinatorLoader());
        MockTimer timer = new MockTimer();
        CoordinatorRuntime<MockCoordinatorShard, String> runtime =
            new CoordinatorRuntime.Builder<MockCoordinatorShard, String>()
                .withTime(timer.time())
                .withTimer(timer)
                .withLoader(loader)
                .withDefaultWriteTimeOut(DEFAULT_WRITE_TIMEOUT)
                .withEventProcessor(new DirectEventProcessor())
                .withPartitionWriter(new MockPartitionWriter())
                .withCoordinatorShardBuilderSupplier(new MockCoordinatorShardBuilderSupplier())
                .withCoordinatorRuntimeMetrics(mock(GroupCoordinatorRuntimeMetrics.class))
                .withCoordinatorMetrics(mock(GroupCoordinatorMetrics.class))
                .withSerializer(new StringSerializer())
                .build();

        // Loads the coordinator.
        runtime.scheduleLoadOperation(TP, 10);

        // Check initial state.
        CoordinatorRuntime<MockCoordinatorShard, String>.CoordinatorContext ctx = runtime.contextOrThrow(TP);
        assertEquals(0, ctx.coordinator.lastWrittenOffset());
        assertEquals(0, ctx.coordinator.lastCommittedOffset());

        // Write #1.
        CompletableFuture<String> write1 = runtime.scheduleWriteOperation("write#1", TP, DEFAULT_WRITE_TIMEOUT,
            state -> new CoordinatorResult<>(Arrays.asList("record1", "record2"), "response1"));

        // Write #2.
        CompletableFuture<String> write2 = runtime.scheduleWriteOperation("write#2", TP, DEFAULT_WRITE_TIMEOUT,
            state -> new CoordinatorResult<>(Arrays.asList("record3", "record4"), "response2"));

        // Writes are inflight.
        assertFalse(write1.isDone());
        assertFalse(write2.isDone());

        // The coordinator timer should be empty.
        assertEquals(0, ctx.timer.size());

        // Timer #1. This is never executed.
        ctx.timer.schedule("timer-1", 10, TimeUnit.SECONDS, true,
            () -> new CoordinatorResult<>(Arrays.asList("record5", "record6"), null));

        // The coordinator timer should have one pending task.
        assertEquals(1, ctx.timer.size());

        // Close the runtime.
        runtime.close();

        // All the pending operations are completed with NotCoordinatorException.
        assertFutureThrows(write1, NotCoordinatorException.class);
        assertFutureThrows(write2, NotCoordinatorException.class);

        // Verify that the loader was closed.
        verify(loader).close();

        // The coordinator timer should be empty.
        assertEquals(0, ctx.timer.size());
    }

    @Test
    public void testOnNewMetadataImage() {
        TopicPartition tp0 = new TopicPartition("__consumer_offsets", 0);
        TopicPartition tp1 = new TopicPartition("__consumer_offsets", 1);

        MockTimer timer = new MockTimer();
        MockCoordinatorLoader loader = mock(MockCoordinatorLoader.class);
        MockPartitionWriter writer = mock(MockPartitionWriter.class);
        MockCoordinatorShardBuilderSupplier supplier = mock(MockCoordinatorShardBuilderSupplier.class);
        MockCoordinatorShardBuilder builder = mock(MockCoordinatorShardBuilder.class);

        CoordinatorRuntime<MockCoordinatorShard, String> runtime =
            new CoordinatorRuntime.Builder<MockCoordinatorShard, String>()
                .withTime(timer.time())
                .withTimer(timer)
                .withLoader(loader)
                .withDefaultWriteTimeOut(DEFAULT_WRITE_TIMEOUT)
                .withEventProcessor(new DirectEventProcessor())
                .withPartitionWriter(writer)
                .withCoordinatorShardBuilderSupplier(supplier)
                .withCoordinatorRuntimeMetrics(mock(GroupCoordinatorRuntimeMetrics.class))
                .withCoordinatorMetrics(mock(GroupCoordinatorMetrics.class))
                .withSerializer(new StringSerializer())
                .build();

        MockCoordinatorShard coordinator0 = mock(MockCoordinatorShard.class);
        MockCoordinatorShard coordinator1 = mock(MockCoordinatorShard.class);

        when(supplier.get()).thenReturn(builder);
        when(builder.withSnapshotRegistry(any())).thenReturn(builder);
        when(builder.withLogContext(any())).thenReturn(builder);
        when(builder.withTime(any())).thenReturn(builder);
        when(builder.withTimer(any())).thenReturn(builder);
        when(builder.withCoordinatorMetrics(any())).thenReturn(builder);
        when(builder.withTopicPartition(any())).thenReturn(builder);
        when(builder.withTime(any())).thenReturn(builder);
        when(builder.build())
            .thenReturn(coordinator0)
            .thenReturn(coordinator1);

        CompletableFuture<CoordinatorLoader.LoadSummary> future0 = new CompletableFuture<>();
        when(loader.load(eq(tp0), argThat(coordinatorMatcher(runtime, tp0)))).thenReturn(future0);

        CompletableFuture<CoordinatorLoader.LoadSummary> future1 = new CompletableFuture<>();
        when(loader.load(eq(tp1), argThat(coordinatorMatcher(runtime, tp1)))).thenReturn(future1);

        runtime.scheduleLoadOperation(tp0, 0);
        runtime.scheduleLoadOperation(tp1, 0);

        assertEquals(coordinator0, runtime.contextOrThrow(tp0).coordinator.coordinator());
        assertEquals(coordinator1, runtime.contextOrThrow(tp1).coordinator.coordinator());

        // Coordinator 0 is loaded. It should get the current image
        // that is the empty one.
        future0.complete(null);
        verify(coordinator0).onLoaded(MetadataImage.EMPTY);

        // Publish a new image.
        MetadataDelta delta = new MetadataDelta(MetadataImage.EMPTY);
        MetadataImage newImage = delta.apply(MetadataProvenance.EMPTY);
        runtime.onNewMetadataImage(newImage, delta);

        // Coordinator 0 should be notified about it.
        verify(coordinator0).onNewMetadataImage(newImage, delta);

        // Coordinator 1 is loaded. It should get the current image
        // that is the new image.
        future1.complete(null);
        verify(coordinator1).onLoaded(newImage);
    }

    @Test
    public void testScheduleTimer() throws InterruptedException {
        MockTimer timer = new MockTimer();
        CoordinatorRuntime<MockCoordinatorShard, String> runtime =
            new CoordinatorRuntime.Builder<MockCoordinatorShard, String>()
                .withTime(timer.time())
                .withTimer(timer)
                .withDefaultWriteTimeOut(Duration.ofMillis(30))
                .withLoader(new MockCoordinatorLoader())
                .withEventProcessor(new DirectEventProcessor())
                .withPartitionWriter(new MockPartitionWriter())
                .withCoordinatorShardBuilderSupplier(new MockCoordinatorShardBuilderSupplier())
                .withCoordinatorRuntimeMetrics(mock(GroupCoordinatorRuntimeMetrics.class))
                .withCoordinatorMetrics(mock(GroupCoordinatorMetrics.class))
                .withSerializer(new StringSerializer())
                .build();

        // Loads the coordinator.
        runtime.scheduleLoadOperation(TP, 10);

        // Check initial state.
        CoordinatorRuntime<MockCoordinatorShard, String>.CoordinatorContext ctx = runtime.contextOrThrow(TP);
        assertEquals(0, ctx.coordinator.lastWrittenOffset());
        assertEquals(0, ctx.coordinator.lastCommittedOffset());

        // The coordinator timer should be empty.
        assertEquals(0, ctx.timer.size());

        // Timer #1.
        ctx.timer.schedule("timer-1", 10, TimeUnit.MILLISECONDS, true,
            () -> new CoordinatorResult<>(Arrays.asList("record1", "record2"), null));

        // Timer #2.
        ctx.timer.schedule("timer-2", 20, TimeUnit.MILLISECONDS, true,
            () -> new CoordinatorResult<>(Arrays.asList("record3", "record4"), null));

        // The coordinator timer should have two pending tasks.
        assertEquals(2, ctx.timer.size());

        // Advance time to fire timer #1,
        timer.advanceClock(10 + 1);

        // Verify that the operation was executed.
        assertEquals(mkSet("record1", "record2"), ctx.coordinator.coordinator().records());
        assertEquals(1, ctx.timer.size());

        // Advance time to fire timer #2,
        timer.advanceClock(10 + 1);

        // Verify that the operation was executed.
        assertEquals(mkSet("record1", "record2", "record3", "record4"), ctx.coordinator.coordinator().records());
        assertEquals(0, ctx.timer.size());
    }

    @Test
    public void testRescheduleTimer() throws InterruptedException {
        MockTimer timer = new MockTimer();
        ManualEventProcessor processor = new ManualEventProcessor();
        CoordinatorRuntime<MockCoordinatorShard, String> runtime =
            new CoordinatorRuntime.Builder<MockCoordinatorShard, String>()
                .withTime(timer.time())
                .withTimer(timer)
                .withDefaultWriteTimeOut(DEFAULT_WRITE_TIMEOUT)
                .withLoader(new MockCoordinatorLoader())
                .withEventProcessor(processor)
                .withPartitionWriter(new MockPartitionWriter())
                .withCoordinatorShardBuilderSupplier(new MockCoordinatorShardBuilderSupplier())
                .withCoordinatorRuntimeMetrics(mock(GroupCoordinatorRuntimeMetrics.class))
                .withCoordinatorMetrics(mock(GroupCoordinatorMetrics.class))
                .withSerializer(new StringSerializer())
                .build();

        // Loads the coordinator.
        runtime.scheduleLoadOperation(TP, 10);

        // Poll twice to process the pending events related to the loading.
        processor.poll();
        processor.poll();

        // Check initial state.
        CoordinatorRuntime<MockCoordinatorShard, String>.CoordinatorContext ctx = runtime.contextOrThrow(TP);
        assertEquals(0, ctx.timer.size());

        // The processor should be empty.
        assertEquals(0, processor.size());

        // Timer #1.
        ctx.timer.schedule("timer-1", 10, TimeUnit.MILLISECONDS, true,
            () -> new CoordinatorResult<>(Collections.singletonList("record1"), null));

        // The coordinator timer should have one pending task.
        assertEquals(1, ctx.timer.size());

        // Advance time to fire the pending timer.
        timer.advanceClock(10 + 1);

        // An event should be waiting in the processor.
        assertEquals(1, processor.size());

        // Schedule a second timer with the same key.
        ctx.timer.schedule("timer-1", 10, TimeUnit.MILLISECONDS, true,
            () -> new CoordinatorResult<>(Collections.singletonList("record2"), null));

        // The coordinator timer should still have one pending task.
        assertEquals(1, ctx.timer.size());

        // Schedule a third timer with the same key.
        ctx.timer.schedule("timer-1", 10, TimeUnit.MILLISECONDS, true,
            () -> new CoordinatorResult<>(Collections.singletonList("record3"), null));

        // The coordinator timer should still have one pending task.
        assertEquals(1, ctx.timer.size());

        // Advance time to fire the pending timer.
        timer.advanceClock(10 + 1);

        // Another event should be waiting in the processor.
        assertEquals(2, processor.size());

        // Poll twice to execute the two pending events.
        assertTrue(processor.poll());
        assertTrue(processor.poll());

        // Verify that the correct operation was executed. Only the third
        // instance should have been executed here.
        assertEquals(mkSet("record3"), ctx.coordinator.coordinator().records());
        assertEquals(0, ctx.timer.size());
    }

    @Test
    public void testCancelTimer() throws InterruptedException {
        MockTimer timer = new MockTimer();
        ManualEventProcessor processor = new ManualEventProcessor();
        CoordinatorRuntime<MockCoordinatorShard, String> runtime =
            new CoordinatorRuntime.Builder<MockCoordinatorShard, String>()
                .withTime(timer.time())
                .withTimer(timer)
                .withDefaultWriteTimeOut(DEFAULT_WRITE_TIMEOUT)
                .withLoader(new MockCoordinatorLoader())
                .withEventProcessor(processor)
                .withPartitionWriter(new MockPartitionWriter())
                .withCoordinatorShardBuilderSupplier(new MockCoordinatorShardBuilderSupplier())
                .withCoordinatorRuntimeMetrics(mock(GroupCoordinatorRuntimeMetrics.class))
                .withCoordinatorMetrics(mock(GroupCoordinatorMetrics.class))
                .withSerializer(new StringSerializer())
                .build();

        // Loads the coordinator.
        runtime.scheduleLoadOperation(TP, 10);

        // Poll twice to process the pending events related to the loading.
        processor.poll();
        processor.poll();

        // Check initial state.
        CoordinatorRuntime<MockCoordinatorShard, String>.CoordinatorContext ctx = runtime.contextOrThrow(TP);
        assertEquals(0, ctx.timer.size());

        // The processor should be empty.
        assertEquals(0, processor.size());

        // Timer #1.
        ctx.timer.schedule("timer-1", 10, TimeUnit.MILLISECONDS, true,
            () -> new CoordinatorResult<>(Collections.singletonList("record1"), null));

        // The coordinator timer should have one pending task.
        assertEquals(1, ctx.timer.size());

        // Advance time to fire the pending timer.
        timer.advanceClock(10 + 1);

        // An event should be waiting in the processor.
        assertEquals(1, processor.size());

        // Schedule a second timer with the same key.
        ctx.timer.schedule("timer-1", 10, TimeUnit.MILLISECONDS, true,
            () -> new CoordinatorResult<>(Collections.singletonList("record2"), null));

        // The coordinator timer should still have one pending task.
        assertEquals(1, ctx.timer.size());

        // Cancel the timer.
        ctx.timer.cancel("timer-1");

        // The coordinator timer have no pending timers.
        assertEquals(0, ctx.timer.size());

        // Advance time to fire the cancelled timer.
        timer.advanceClock(10 + 1);

        // No new event expected because the timer was cancelled before
        // it expired.
        assertEquals(1, processor.size());

        // Poll to execute the pending event.
        assertTrue(processor.poll());

        // Verify that no operation was executed.
        assertEquals(Collections.emptySet(), ctx.coordinator.coordinator().records());
        assertEquals(0, ctx.timer.size());
    }

    @Test
    public void testRetryableTimer() throws InterruptedException {
        MockTimer timer = new MockTimer();
        CoordinatorRuntime<MockCoordinatorShard, String> runtime =
            new CoordinatorRuntime.Builder<MockCoordinatorShard, String>()
                .withTime(timer.time())
                .withTimer(timer)
                .withDefaultWriteTimeOut(DEFAULT_WRITE_TIMEOUT)
                .withLoader(new MockCoordinatorLoader())
                .withEventProcessor(new DirectEventProcessor())
                .withPartitionWriter(new MockPartitionWriter())
                .withCoordinatorShardBuilderSupplier(new MockCoordinatorShardBuilderSupplier())
                .withCoordinatorRuntimeMetrics(mock(GroupCoordinatorRuntimeMetrics.class))
                .withCoordinatorMetrics(mock(GroupCoordinatorMetrics.class))
                .withSerializer(new StringSerializer())
                .build();

        // Loads the coordinator.
        runtime.scheduleLoadOperation(TP, 10);

        // Check initial state.
        CoordinatorRuntime<MockCoordinatorShard, String>.CoordinatorContext ctx = runtime.contextOrThrow(TP);
        assertEquals(0, ctx.timer.size());

        // Timer #1.
        AtomicInteger cnt = new AtomicInteger(0);
        ctx.timer.schedule("timer-1", 10, TimeUnit.MILLISECONDS, true, () -> {
            cnt.incrementAndGet();
            throw new KafkaException("error");
        });

        // The coordinator timer should have one pending task.
        assertEquals(1, ctx.timer.size());

        // Advance time to fire the pending timer.
        timer.advanceClock(10 + 1);

        // The timer should have been called and the timer should have one pending task.
        assertEquals(1, cnt.get());
        assertEquals(1, ctx.timer.size());

        // Advance past the retry backoff.
        timer.advanceClock(500 + 1);

        // The timer should have been called and the timer should have one pending task.
        assertEquals(2, cnt.get());
        assertEquals(1, ctx.timer.size());

        // Advance past the retry backoff.
        timer.advanceClock(500 + 1);

        // The timer should have been called and the timer should have one pending task.
        assertEquals(3, cnt.get());
        assertEquals(1, ctx.timer.size());

        // Cancel Timer #1.
        ctx.timer.cancel("timer-1");
        assertEquals(0, ctx.timer.size());
    }

    @Test
    public void testRetryableTimerWithCustomBackoff() throws InterruptedException {
        MockTimer timer = new MockTimer();
        CoordinatorRuntime<MockCoordinatorShard, String> runtime =
            new CoordinatorRuntime.Builder<MockCoordinatorShard, String>()
                .withTime(timer.time())
                .withTimer(timer)
                .withDefaultWriteTimeOut(DEFAULT_WRITE_TIMEOUT)
                .withLoader(new MockCoordinatorLoader())
                .withEventProcessor(new DirectEventProcessor())
                .withPartitionWriter(new MockPartitionWriter())
                .withCoordinatorShardBuilderSupplier(new MockCoordinatorShardBuilderSupplier())
                .withCoordinatorRuntimeMetrics(mock(GroupCoordinatorRuntimeMetrics.class))
                .withCoordinatorMetrics(mock(GroupCoordinatorMetrics.class))
                .withSerializer(new StringSerializer())
                .build();

        // Loads the coordinator.
        runtime.scheduleLoadOperation(TP, 10);

        // Check initial state.
        CoordinatorRuntime<MockCoordinatorShard, String>.CoordinatorContext ctx = runtime.contextOrThrow(TP);
        assertEquals(0, ctx.timer.size());

        // Timer #1.
        AtomicInteger cnt = new AtomicInteger(0);
        ctx.timer.schedule("timer-1", 10, TimeUnit.MILLISECONDS, true, 1000, () -> {
            cnt.incrementAndGet();
            throw new KafkaException("error");
        });

        // The coordinator timer should have one pending task.
        assertEquals(1, ctx.timer.size());

        // Advance time to fire the pending timer.
        timer.advanceClock(10 + 1);

        // The timer should have been called and the timer should have one pending task.
        assertEquals(1, cnt.get());
        assertEquals(1, ctx.timer.size());

        // Advance past the default retry backoff.
        timer.advanceClock(500 + 1);

        // The timer should not have been called yet.
        assertEquals(1, cnt.get());
        assertEquals(1, ctx.timer.size());

        // Advance past the custom retry.
        timer.advanceClock(500 + 1);

        // The timer should have been called and the timer should have one pending task.
        assertEquals(2, cnt.get());
        assertEquals(1, ctx.timer.size());

        // Advance past the default retry backoff.
        timer.advanceClock(500 + 1);

        // The timer should not have been called yet.
        assertEquals(2, cnt.get());
        assertEquals(1, ctx.timer.size());

        // Advance past the custom retry.
        timer.advanceClock(500 + 1);

        // The timer should have been called and the timer should have one pending task.
        assertEquals(3, cnt.get());
        assertEquals(1, ctx.timer.size());

        // Cancel Timer #1.
        ctx.timer.cancel("timer-1");
        assertEquals(0, ctx.timer.size());
    }

    @Test
    public void testNonRetryableTimer() throws InterruptedException {
        MockTimer timer = new MockTimer();
        CoordinatorRuntime<MockCoordinatorShard, String> runtime =
            new CoordinatorRuntime.Builder<MockCoordinatorShard, String>()
                .withTime(timer.time())
                .withTimer(timer)
                .withDefaultWriteTimeOut(DEFAULT_WRITE_TIMEOUT)
                .withLoader(new MockCoordinatorLoader())
                .withEventProcessor(new DirectEventProcessor())
                .withPartitionWriter(new MockPartitionWriter())
                .withCoordinatorShardBuilderSupplier(new MockCoordinatorShardBuilderSupplier())
                .withCoordinatorRuntimeMetrics(mock(GroupCoordinatorRuntimeMetrics.class))
                .withCoordinatorMetrics(mock(GroupCoordinatorMetrics.class))
                .withSerializer(new StringSerializer())
                .build();

        // Loads the coordinator.
        runtime.scheduleLoadOperation(TP, 10);

        // Check initial state.
        CoordinatorRuntime<MockCoordinatorShard, String>.CoordinatorContext ctx = runtime.contextOrThrow(TP);
        assertEquals(0, ctx.timer.size());

        // Timer #1.
        AtomicInteger cnt = new AtomicInteger(0);
        ctx.timer.schedule("timer-1", 10, TimeUnit.MILLISECONDS, false, () -> {
            cnt.incrementAndGet();
            throw new KafkaException("error");
        });

        // The coordinator timer should have one pending task.
        assertEquals(1, ctx.timer.size());

        // Advance time to fire the pending timer.
        timer.advanceClock(10 + 1);

        // The timer should have been called and the timer should have no pending tasks
        // because the timer is not retried.
        assertEquals(1, cnt.get());
        assertEquals(0, ctx.timer.size());
    }

    @Test
    public void testTimerScheduleIfAbsent() throws InterruptedException {
        MockTimer timer = new MockTimer();
        CoordinatorRuntime<MockCoordinatorShard, String> runtime =
            new CoordinatorRuntime.Builder<MockCoordinatorShard, String>()
                .withTime(timer.time())
                .withTimer(timer)
                .withDefaultWriteTimeOut(DEFAULT_WRITE_TIMEOUT)
                .withLoader(new MockCoordinatorLoader())
                .withEventProcessor(new DirectEventProcessor())
                .withPartitionWriter(new MockPartitionWriter())
                .withCoordinatorShardBuilderSupplier(new MockCoordinatorShardBuilderSupplier())
                .withCoordinatorRuntimeMetrics(mock(GroupCoordinatorRuntimeMetrics.class))
                .withCoordinatorMetrics(mock(GroupCoordinatorMetrics.class))
                .withSerializer(new StringSerializer())
                .build();

        // Loads the coordinator.
        runtime.scheduleLoadOperation(TP, 10);

        // Check initial state.
        CoordinatorRuntime<MockCoordinatorShard, String>.CoordinatorContext ctx = runtime.contextOrThrow(TP);
        assertEquals(0, ctx.timer.size());

        // Timer #1.
        AtomicInteger cnt = new AtomicInteger(0);
        ctx.timer.scheduleIfAbsent("timer-1", 10, TimeUnit.MILLISECONDS, false, () -> {
            cnt.incrementAndGet();
            throw new KafkaException("error");
        });

        // The coordinator timer should have one pending task.
        assertEquals(1, ctx.timer.size());

        // Advance half of the time to fire the pending timer.
        timer.advanceClock(10 / 2);

        // Reschedule timer #1. Since the timer already exists, the timeout shouldn't be refreshed.
        ctx.timer.scheduleIfAbsent("timer-1", 10, TimeUnit.MILLISECONDS, false, () -> {
            cnt.incrementAndGet();
            throw new KafkaException("error");
        });

        // Advance the time to fire the pending timer.
        timer.advanceClock(10 / 2 + 1);

        // The timer should have been called and the timer should have no pending tasks.
        assertEquals(1, cnt.get());
        assertEquals(0, ctx.timer.size());
    }

    @Test
    public void testStateChanges() throws Exception {
        MockTimer timer = new MockTimer();
        MockPartitionWriter writer = mock(MockPartitionWriter.class);
        MockCoordinatorLoader loader = mock(MockCoordinatorLoader.class);
        MockCoordinatorShardBuilderSupplier supplier = mock(MockCoordinatorShardBuilderSupplier.class);
        MockCoordinatorShardBuilder builder = mock(MockCoordinatorShardBuilder.class);
        MockCoordinatorShard coordinator = mock(MockCoordinatorShard.class);
        GroupCoordinatorRuntimeMetrics runtimeMetrics = mock(GroupCoordinatorRuntimeMetrics.class);

        CoordinatorRuntime<MockCoordinatorShard, String> runtime =
            new CoordinatorRuntime.Builder<MockCoordinatorShard, String>()
                .withTime(timer.time())
                .withTimer(timer)
                .withDefaultWriteTimeOut(DEFAULT_WRITE_TIMEOUT)
                .withLoader(loader)
                .withEventProcessor(new DirectEventProcessor())
                .withPartitionWriter(writer)
                .withCoordinatorShardBuilderSupplier(supplier)
                .withCoordinatorRuntimeMetrics(runtimeMetrics)
                .withCoordinatorMetrics(mock(GroupCoordinatorMetrics.class))
                .withSerializer(new StringSerializer())
                .build();

        when(builder.withSnapshotRegistry(any())).thenReturn(builder);
        when(builder.withLogContext(any())).thenReturn(builder);
        when(builder.withTime(any())).thenReturn(builder);
        when(builder.withTimer(any())).thenReturn(builder);
        when(builder.withCoordinatorMetrics(any())).thenReturn(builder);
        when(builder.withTopicPartition(any())).thenReturn(builder);
        when(builder.build()).thenReturn(coordinator);
        when(supplier.get()).thenReturn(builder);
        CompletableFuture<CoordinatorLoader.LoadSummary> future = new CompletableFuture<>();
        when(loader.load(eq(TP), argThat(coordinatorMatcher(runtime, TP)))).thenReturn(future);

        // Schedule the loading.
        runtime.scheduleLoadOperation(TP, 0);

        // Getting the context succeeds and the coordinator should be in loading.
        CoordinatorRuntime<MockCoordinatorShard, String>.CoordinatorContext ctx = runtime.contextOrThrow(TP);
        assertEquals(LOADING, ctx.state);
        verify(runtimeMetrics, times(1)).recordPartitionStateChange(INITIAL, LOADING);

        // When the loading fails, the coordinator transitions to failed.
        future.completeExceptionally(new Exception("failure"));
        assertEquals(FAILED, ctx.state);
        verify(runtimeMetrics, times(1)).recordPartitionStateChange(LOADING, FAILED);

        // Start loading a new topic partition.
        TopicPartition tp = new TopicPartition("__consumer_offsets", 1);
        future = new CompletableFuture<>();
        when(loader.load(eq(tp), argThat(coordinatorMatcher(runtime, tp)))).thenReturn(future);
        // Schedule the loading.
        runtime.scheduleLoadOperation(tp, 0);
        // Getting the context succeeds and the coordinator should be in loading.
        ctx = runtime.contextOrThrow(tp);
        assertEquals(coordinator, ctx.coordinator.coordinator());
        assertEquals(LOADING, ctx.state);
        verify(runtimeMetrics, times(2)).recordPartitionStateChange(INITIAL, LOADING);

        // When the loading completes, the coordinator transitions to active.
        future.complete(null);
        assertEquals(ACTIVE, ctx.state);
        verify(runtimeMetrics, times(1)).recordPartitionStateChange(LOADING, ACTIVE);

        runtime.close();
        verify(runtimeMetrics, times(1)).recordPartitionStateChange(FAILED, CLOSED);
        verify(runtimeMetrics, times(1)).recordPartitionStateChange(ACTIVE, CLOSED);
    }

    @Test
    public void testPartitionLoadSensor() {
        MockTimer timer = new MockTimer();
        MockPartitionWriter writer = mock(MockPartitionWriter.class);
        MockCoordinatorShardBuilderSupplier supplier = mock(MockCoordinatorShardBuilderSupplier.class);
        MockCoordinatorShardBuilder builder = mock(MockCoordinatorShardBuilder.class);
        MockCoordinatorShard coordinator = mock(MockCoordinatorShard.class);
        GroupCoordinatorRuntimeMetrics runtimeMetrics = mock(GroupCoordinatorRuntimeMetrics.class);

        long startTimeMs = timer.time().milliseconds();
        CoordinatorRuntime<MockCoordinatorShard, String> runtime =
            new CoordinatorRuntime.Builder<MockCoordinatorShard, String>()
                .withTime(timer.time())
                .withTimer(timer)
                .withDefaultWriteTimeOut(DEFAULT_WRITE_TIMEOUT)
                .withLoader(new MockCoordinatorLoader(
                    new CoordinatorLoader.LoadSummary(
                        startTimeMs,
                        startTimeMs + 1000,
                        startTimeMs + 500,
                        30,
                        3000),
                    Collections.emptyList(),
                    Collections.emptyList()))
                .withEventProcessor(new DirectEventProcessor())
                .withPartitionWriter(writer)
                .withCoordinatorShardBuilderSupplier(supplier)
                .withCoordinatorRuntimeMetrics(runtimeMetrics)
                .withCoordinatorMetrics(mock(GroupCoordinatorMetrics.class))
                .withSerializer(new StringSerializer())
                .build();

        when(builder.withSnapshotRegistry(any())).thenReturn(builder);
        when(builder.withLogContext(any())).thenReturn(builder);
        when(builder.withTime(any())).thenReturn(builder);
        when(builder.withTimer(any())).thenReturn(builder);
        when(builder.withCoordinatorMetrics(any())).thenReturn(builder);
        when(builder.withTopicPartition(any())).thenReturn(builder);
        when(builder.build()).thenReturn(coordinator);
        when(supplier.get()).thenReturn(builder);

        // Getting the coordinator context fails because the coordinator
        // does not exist until scheduleLoadOperation is called.
        assertThrows(NotCoordinatorException.class, () -> runtime.contextOrThrow(TP));

        // Schedule the loading.
        runtime.scheduleLoadOperation(TP, 0);

        // Getting the coordinator context succeeds now.
        CoordinatorRuntime<MockCoordinatorShard, String>.CoordinatorContext ctx = runtime.contextOrThrow(TP);

        // When the loading completes, the coordinator transitions to active.
        assertEquals(ACTIVE, ctx.state);

        verify(runtimeMetrics, times(1)).recordPartitionLoadSensor(startTimeMs, startTimeMs + 1000);
    }

    @Test
    public void testPartitionLoadGeneratesSnapshotAtHighWatermark() {
        MockTimer timer = new MockTimer();
        MockPartitionWriter writer = mock(MockPartitionWriter.class);
        MockCoordinatorShardBuilderSupplier supplier = mock(MockCoordinatorShardBuilderSupplier.class);
        MockCoordinatorShardBuilder builder = mock(MockCoordinatorShardBuilder.class);
        MockCoordinatorShard coordinator = mock(MockCoordinatorShard.class);
        GroupCoordinatorRuntimeMetrics runtimeMetrics = mock(GroupCoordinatorRuntimeMetrics.class);

        CoordinatorRuntime<MockCoordinatorShard, String> runtime =
            new CoordinatorRuntime.Builder<MockCoordinatorShard, String>()
                .withTime(Time.SYSTEM)
                .withTimer(timer)
                .withDefaultWriteTimeOut(DEFAULT_WRITE_TIMEOUT)
                .withLoader(new MockCoordinatorLoader(
                    new CoordinatorLoader.LoadSummary(
                        1000,
                        2000,
                        1500,
                        30,
                        3000),
                    Arrays.asList(5L, 15L, 27L),
                    Arrays.asList(5L, 15L)))
                .withEventProcessor(new DirectEventProcessor())
                .withPartitionWriter(writer)
                .withCoordinatorShardBuilderSupplier(supplier)
                .withCoordinatorRuntimeMetrics(runtimeMetrics)
                .withCoordinatorMetrics(mock(GroupCoordinatorMetrics.class))
                .withSerializer(new StringSerializer())
                .build();

        when(builder.withSnapshotRegistry(any())).thenReturn(builder);
        when(builder.withLogContext(any())).thenReturn(builder);
        when(builder.withTime(any())).thenReturn(builder);
        when(builder.withTimer(any())).thenReturn(builder);
        when(builder.withCoordinatorMetrics(any())).thenReturn(builder);
        when(builder.withTopicPartition(any())).thenReturn(builder);
        when(builder.build()).thenReturn(coordinator);
        when(supplier.get()).thenReturn(builder);

        // Schedule the loading.
        runtime.scheduleLoadOperation(TP, 0);

        // Getting the coordinator context succeeds now.
        CoordinatorRuntime<MockCoordinatorShard, String>.CoordinatorContext ctx = runtime.contextOrThrow(TP);

        // When the loading completes, the coordinator transitions to active.
        assertEquals(ACTIVE, ctx.state);

        assertEquals(27L, ctx.coordinator.lastWrittenOffset());
        assertEquals(15L, ctx.coordinator.lastCommittedOffset());
        assertFalse(ctx.coordinator.snapshotRegistry().hasSnapshot(0L));
        assertFalse(ctx.coordinator.snapshotRegistry().hasSnapshot(5L));
        assertTrue(ctx.coordinator.snapshotRegistry().hasSnapshot(15L));
        assertTrue(ctx.coordinator.snapshotRegistry().hasSnapshot(27L));
    }

    @Test
    public void testPartitionLoadGeneratesSnapshotAtHighWatermarkNoRecordsLoaded() {
        MockTimer timer = new MockTimer();
        MockPartitionWriter writer = mock(MockPartitionWriter.class);
        MockCoordinatorShardBuilderSupplier supplier = mock(MockCoordinatorShardBuilderSupplier.class);
        MockCoordinatorShardBuilder builder = mock(MockCoordinatorShardBuilder.class);
        MockCoordinatorShard coordinator = mock(MockCoordinatorShard.class);
        GroupCoordinatorRuntimeMetrics runtimeMetrics = mock(GroupCoordinatorRuntimeMetrics.class);

        CoordinatorRuntime<MockCoordinatorShard, String> runtime =
            new CoordinatorRuntime.Builder<MockCoordinatorShard, String>()
                .withTime(Time.SYSTEM)
                .withTimer(timer)
                .withDefaultWriteTimeOut(DEFAULT_WRITE_TIMEOUT)
                .withLoader(new MockCoordinatorLoader(
                    new CoordinatorLoader.LoadSummary(
                        1000,
                        2000,
                        1500,
                        30,
                        3000),
                    Collections.emptyList(),
                    Collections.emptyList()))
                .withEventProcessor(new DirectEventProcessor())
                .withPartitionWriter(writer)
                .withCoordinatorShardBuilderSupplier(supplier)
                .withCoordinatorRuntimeMetrics(runtimeMetrics)
                .withCoordinatorMetrics(mock(GroupCoordinatorMetrics.class))
                .withSerializer(new StringSerializer())
                .build();

        when(builder.withSnapshotRegistry(any())).thenReturn(builder);
        when(builder.withLogContext(any())).thenReturn(builder);
        when(builder.withTime(any())).thenReturn(builder);
        when(builder.withTimer(any())).thenReturn(builder);
        when(builder.withCoordinatorMetrics(any())).thenReturn(builder);
        when(builder.withTopicPartition(any())).thenReturn(builder);
        when(builder.build()).thenReturn(coordinator);
        when(supplier.get()).thenReturn(builder);

        // Schedule the loading.
        runtime.scheduleLoadOperation(TP, 0);

        // Getting the coordinator context succeeds now.
        CoordinatorRuntime<MockCoordinatorShard, String>.CoordinatorContext ctx = runtime.contextOrThrow(TP);

        // When the loading completes, the coordinator transitions to active.
        assertEquals(ACTIVE, ctx.state);

        assertEquals(0L, ctx.coordinator.lastWrittenOffset());
        assertEquals(0L, ctx.coordinator.lastCommittedOffset());
        assertTrue(ctx.coordinator.snapshotRegistry().hasSnapshot(0L));
    }

    @Test
    public void testHighWatermarkUpdate() {
        MockTimer timer = new MockTimer();
        MockPartitionWriter writer = new MockPartitionWriter();
        ManualEventProcessor processor = new ManualEventProcessor();

        CoordinatorRuntime<MockCoordinatorShard, String> runtime =
            new CoordinatorRuntime.Builder<MockCoordinatorShard, String>()
                .withTime(timer.time())
                .withTimer(timer)
                .withDefaultWriteTimeOut(DEFAULT_WRITE_TIMEOUT)
                .withLoader(new MockCoordinatorLoader())
                .withEventProcessor(processor)
                .withPartitionWriter(writer)
                .withCoordinatorShardBuilderSupplier(new MockCoordinatorShardBuilderSupplier())
                .withCoordinatorRuntimeMetrics(mock(GroupCoordinatorRuntimeMetrics.class))
                .withCoordinatorMetrics(mock(GroupCoordinatorMetrics.class))
<<<<<<< HEAD
=======
                .withSerializer(new StringSerializer())
>>>>>>> 55d2f316
                .build();

        // Loads the coordinator. Poll once to execute the load operation and once
        // to complete the load.
        runtime.scheduleLoadOperation(TP, 10);
        processor.poll();
        processor.poll();

        // Write #1.
        CompletableFuture<String> write1 = runtime.scheduleWriteOperation("write#1", TP, DEFAULT_WRITE_TIMEOUT,
            state -> new CoordinatorResult<>(Collections.singletonList("record1"), "response1")
        );
        processor.poll();

        // Write #2.
        CompletableFuture<String> write2 = runtime.scheduleWriteOperation("write#2", TP, DEFAULT_WRITE_TIMEOUT,
            state -> new CoordinatorResult<>(Collections.singletonList("record2"), "response2")
        );
        processor.poll();

        // Records have been written to the log.
        assertEquals(Arrays.asList(
<<<<<<< HEAD
            InMemoryPartitionWriter.LogEntry.value("record1"),
            InMemoryPartitionWriter.LogEntry.value("record2")
=======
            records(timer.time().milliseconds(), "record1"),
            records(timer.time().milliseconds(), "record2")
>>>>>>> 55d2f316
        ), writer.entries(TP));

        // There is no pending high watermark.
        assertEquals(-1, runtime.contextOrThrow(TP).highWatermarklistener.lastHighWatermark());

        // Commit the first record.
        writer.commit(TP, 1);

        // We should have one pending event and the pending high watermark should be set.
        assertEquals(1, processor.size());
        assertEquals(1, runtime.contextOrThrow(TP).highWatermarklistener.lastHighWatermark());

        // Commit the second record.
        writer.commit(TP, 2);

        // We should still have one pending event and the pending high watermark should be updated.
        assertEquals(1, processor.size());
        assertEquals(2, runtime.contextOrThrow(TP).highWatermarklistener.lastHighWatermark());

        // Poll once to process the high watermark update and complete the writes.
        processor.poll();

        assertEquals(-1, runtime.contextOrThrow(TP).highWatermarklistener.lastHighWatermark());
        assertEquals(2, runtime.contextOrThrow(TP).coordinator.lastCommittedOffset());
        assertTrue(write1.isDone());
        assertTrue(write2.isDone());
    }

<<<<<<< HEAD
=======
    @Test
    public void testWriteEventWriteTimeoutTaskIsCancelledWhenHighWatermarkIsUpdated() {
        MockTimer timer = new MockTimer();
        MockPartitionWriter writer = new MockPartitionWriter();
        ManualEventProcessor processor = new ManualEventProcessor();

        CoordinatorRuntime<MockCoordinatorShard, String> runtime =
            new CoordinatorRuntime.Builder<MockCoordinatorShard, String>()
                .withTime(timer.time())
                .withTimer(timer)
                .withDefaultWriteTimeOut(DEFAULT_WRITE_TIMEOUT)
                .withLoader(new MockCoordinatorLoader())
                .withEventProcessor(processor)
                .withPartitionWriter(writer)
                .withCoordinatorShardBuilderSupplier(new MockCoordinatorShardBuilderSupplier())
                .withCoordinatorRuntimeMetrics(mock(GroupCoordinatorRuntimeMetrics.class))
                .withCoordinatorMetrics(mock(GroupCoordinatorMetrics.class))
                .withSerializer(new StringSerializer())
                .build();

        // Loads the coordinator. Poll once to execute the load operation and once
        // to complete the load.
        runtime.scheduleLoadOperation(TP, 10);
        processor.poll();
        processor.poll();

        // Write#1.
        CompletableFuture<String> write1 = runtime.scheduleWriteOperation("Write#1", TP, DEFAULT_WRITE_TIMEOUT,
            state -> new CoordinatorResult<>(Collections.singletonList("record1"), "response1")
        );
        processor.poll();

        // Write#2.
        CompletableFuture<String> write2 = runtime.scheduleWriteOperation("Write#2", TP, DEFAULT_WRITE_TIMEOUT,
            state -> new CoordinatorResult<>(Collections.singletonList("record2"), "response2")
        );
        processor.poll();

        // Records have been written to the log.
        assertEquals(Arrays.asList(
            records(timer.time().milliseconds(), "record1"),
            records(timer.time().milliseconds(), "record2")
        ), writer.entries(TP));

        // The write timeout tasks exist.
        assertEquals(2, timer.size());

        // Commit the first record.
        writer.commit(TP, 1);

        // Commit the second record.
        writer.commit(TP, 2);

        // We should still have one pending event and the pending high watermark should be updated.
        assertEquals(1, processor.size());
        assertEquals(2, runtime.contextOrThrow(TP).highWatermarklistener.lastHighWatermark());

        // The write timeout tasks should have not yet been cancelled.
        assertEquals(2, timer.size());
        timer.taskQueue().forEach(taskEntry -> assertFalse(taskEntry.cancelled()));

        // Poll once to process the high watermark update and complete the writes.
        processor.poll();

        assertEquals(-1, runtime.contextOrThrow(TP).highWatermarklistener.lastHighWatermark());
        assertEquals(2, runtime.contextOrThrow(TP).coordinator.lastCommittedOffset());
        assertTrue(write1.isDone());
        assertTrue(write2.isDone());

        // All timer tasks have been cancelled. TimerTask entries are not removed in MockTimer.
        assertEquals(2, timer.size());
        timer.taskQueue().forEach(taskEntry -> assertTrue(taskEntry.cancelled()));
    }

    @Test
    public void testCoordinatorCompleteTransactionEventWriteTimeoutTaskIsCancelledWhenHighWatermarkIsUpdated() {
        MockTimer timer = new MockTimer();
        MockPartitionWriter writer = new MockPartitionWriter();
        ManualEventProcessor processor = new ManualEventProcessor();

        CoordinatorRuntime<MockCoordinatorShard, String> runtime =
            new CoordinatorRuntime.Builder<MockCoordinatorShard, String>()
                .withTime(timer.time())
                .withTimer(timer)
                .withDefaultWriteTimeOut(DEFAULT_WRITE_TIMEOUT)
                .withLoader(new MockCoordinatorLoader())
                .withEventProcessor(processor)
                .withPartitionWriter(writer)
                .withCoordinatorShardBuilderSupplier(new MockCoordinatorShardBuilderSupplier())
                .withCoordinatorRuntimeMetrics(mock(GroupCoordinatorRuntimeMetrics.class))
                .withCoordinatorMetrics(mock(GroupCoordinatorMetrics.class))
                .withSerializer(new StringSerializer())
                .build();

        // Loads the coordinator. Poll once to execute the load operation and once
        // to complete the load.
        runtime.scheduleLoadOperation(TP, 10);
        processor.poll();
        processor.poll();

        // transaction completion.
        CompletableFuture<Void> write1 = runtime.scheduleTransactionCompletion(
            "transactional-write",
            TP,
            100L,
            (short) 50,
            1,
            TransactionResult.COMMIT,
            DEFAULT_WRITE_TIMEOUT
        );
        processor.poll();

        // Records have been written to the log.
        assertEquals(Collections.singletonList(
            endTransactionMarker(100, (short) 50, timer.time().milliseconds(), 1, ControlRecordType.COMMIT)
        ), writer.entries(TP));

        // The write timeout tasks exist.
        assertEquals(1, timer.size());

        // Commit the first record.
        writer.commit(TP, 1);

        // We should still have one pending event and the pending high watermark should be updated.
        assertEquals(1, processor.size());
        assertEquals(1, runtime.contextOrThrow(TP).highWatermarklistener.lastHighWatermark());

        // The write timeout tasks should have not yet been cancelled.
        assertEquals(1, timer.size());
        timer.taskQueue().forEach(taskEntry -> assertFalse(taskEntry.cancelled()));

        // Poll once to process the high watermark update and complete the writes.
        processor.poll();

        assertEquals(-1, runtime.contextOrThrow(TP).highWatermarklistener.lastHighWatermark());
        assertEquals(1, runtime.contextOrThrow(TP).coordinator.lastCommittedOffset());
        assertTrue(write1.isDone());

        // All timer tasks have been cancelled. TimerTask entries are not removed in MockTimer.
        assertEquals(1, timer.size());
        timer.taskQueue().forEach(taskEntry -> assertTrue(taskEntry.cancelled()));
    }

    @Test
    public void testAppendRecordBatchSize() {
        MockTimer timer = new MockTimer();
        MockPartitionWriter writer = new MockPartitionWriter();
        StringSerializer serializer = new StringSerializer();

        CoordinatorRuntime<MockCoordinatorShard, String> runtime =
            new CoordinatorRuntime.Builder<MockCoordinatorShard, String>()
                .withTime(timer.time())
                .withTimer(timer)
                .withDefaultWriteTimeOut(DEFAULT_WRITE_TIMEOUT)
                .withLoader(new MockCoordinatorLoader())
                .withEventProcessor(new DirectEventProcessor())
                .withPartitionWriter(writer)
                .withCoordinatorShardBuilderSupplier(new MockCoordinatorShardBuilderSupplier())
                .withCoordinatorRuntimeMetrics(mock(GroupCoordinatorRuntimeMetrics.class))
                .withCoordinatorMetrics(mock(GroupCoordinatorMetrics.class))
                .withSerializer(serializer)
                .build();

        // Schedule the loading.
        runtime.scheduleLoadOperation(TP, 10);

        // Verify the initial state.
        CoordinatorRuntime<MockCoordinatorShard, String>.CoordinatorContext ctx = runtime.contextOrThrow(TP);
        assertEquals(0L, ctx.coordinator.lastWrittenOffset());
        assertEquals(0L, ctx.coordinator.lastCommittedOffset());
        assertEquals(Collections.singletonList(0L), ctx.coordinator.snapshotRegistry().epochsList());

        int maxBatchSize = writer.config(TP).maxMessageSize();
        assertTrue(maxBatchSize > MIN_BUFFER_SIZE);

        // Generate enough records to create a batch that has 16KB < batchSize < maxBatchSize
        List<String> records = new ArrayList<>();
        for (int i = 0; i < 3000; i++) {
            records.add("record-" + i);
        }

        // Write #1.
        CompletableFuture<String> write1 = runtime.scheduleWriteOperation("write#1", TP, DEFAULT_WRITE_TIMEOUT,
            state -> new CoordinatorResult<>(records, "response1")
        );

        // Verify that the write has not completed exceptionally.
        // This will catch any exceptions thrown including RecordTooLargeException.
        assertFalse(write1.isCompletedExceptionally());

        int batchSize = writer.entries(TP).get(0).sizeInBytes();
        assertTrue(batchSize > MIN_BUFFER_SIZE && batchSize < maxBatchSize);
    }

>>>>>>> 55d2f316
    private static <S extends CoordinatorShard<U>, U> ArgumentMatcher<CoordinatorPlayback<U>> coordinatorMatcher(
        CoordinatorRuntime<S, U> runtime,
        TopicPartition tp
    ) {
        return c -> c.equals(runtime.contextOrThrow(tp).coordinator);
    }
}<|MERGE_RESOLUTION|>--- conflicted
+++ resolved
@@ -103,8 +103,6 @@
 
     private static final short TXN_OFFSET_COMMIT_LATEST_VERSION = ApiKeys.TXN_OFFSET_COMMIT.latestVersion();
 
-<<<<<<< HEAD
-=======
     private static class StringSerializer implements Serializer<String> {
         @Override
         public byte[] serializeKey(String record) {
@@ -117,7 +115,6 @@
         }
     }
 
->>>>>>> 55d2f316
     /**
      * A CoordinatorEventProcessor that directly executes the operations. This is
      * useful in unit tests where execution in threads is not required.
@@ -1282,10 +1279,7 @@
                 .withCoordinatorShardBuilderSupplier(new MockCoordinatorShardBuilderSupplier())
                 .withCoordinatorRuntimeMetrics(mock(GroupCoordinatorRuntimeMetrics.class))
                 .withCoordinatorMetrics(mock(GroupCoordinatorMetrics.class))
-<<<<<<< HEAD
-=======
-                .withSerializer(new StringSerializer())
->>>>>>> 55d2f316
+                .withSerializer(new StringSerializer())
                 .build();
 
         TopicPartition coordinator0 = new TopicPartition("__consumer_offsets", 0);
@@ -1311,15 +1305,9 @@
         assertEquals(1L, runtime.contextOrThrow(coordinator1).coordinator.lastWrittenOffset());
         assertEquals(1L, runtime.contextOrThrow(coordinator2).coordinator.lastWrittenOffset());
 
-<<<<<<< HEAD
-        assertEquals(Collections.singletonList(InMemoryPartitionWriter.LogEntry.value("record#0")), writer.entries(coordinator0));
-        assertEquals(Collections.singletonList(InMemoryPartitionWriter.LogEntry.value("record#1")), writer.entries(coordinator1));
-        assertEquals(Collections.singletonList(InMemoryPartitionWriter.LogEntry.value("record#2")), writer.entries(coordinator2));
-=======
         assertEquals(Collections.singletonList(records(timer.time().milliseconds(), "record#0")), writer.entries(coordinator0));
         assertEquals(Collections.singletonList(records(timer.time().milliseconds(), "record#1")), writer.entries(coordinator1));
         assertEquals(Collections.singletonList(records(timer.time().milliseconds(), "record#2")), writer.entries(coordinator2));
->>>>>>> 55d2f316
 
         // Commit.
         writer.commit(coordinator0);
@@ -1969,10 +1957,7 @@
                 .withCoordinatorShardBuilderSupplier(new MockCoordinatorShardBuilderSupplier())
                 .withCoordinatorRuntimeMetrics(mock(GroupCoordinatorRuntimeMetrics.class))
                 .withCoordinatorMetrics(mock(GroupCoordinatorMetrics.class))
-<<<<<<< HEAD
-=======
-                .withSerializer(new StringSerializer())
->>>>>>> 55d2f316
+                .withSerializer(new StringSerializer())
                 .build();
 
         TopicPartition coordinator0 = new TopicPartition("__consumer_offsets", 0);
@@ -2827,10 +2812,7 @@
                 .withCoordinatorShardBuilderSupplier(new MockCoordinatorShardBuilderSupplier())
                 .withCoordinatorRuntimeMetrics(mock(GroupCoordinatorRuntimeMetrics.class))
                 .withCoordinatorMetrics(mock(GroupCoordinatorMetrics.class))
-<<<<<<< HEAD
-=======
-                .withSerializer(new StringSerializer())
->>>>>>> 55d2f316
+                .withSerializer(new StringSerializer())
                 .build();
 
         // Loads the coordinator. Poll once to execute the load operation and once
@@ -2853,13 +2835,8 @@
 
         // Records have been written to the log.
         assertEquals(Arrays.asList(
-<<<<<<< HEAD
-            InMemoryPartitionWriter.LogEntry.value("record1"),
-            InMemoryPartitionWriter.LogEntry.value("record2")
-=======
             records(timer.time().milliseconds(), "record1"),
             records(timer.time().milliseconds(), "record2")
->>>>>>> 55d2f316
         ), writer.entries(TP));
 
         // There is no pending high watermark.
@@ -2888,8 +2865,6 @@
         assertTrue(write2.isDone());
     }
 
-<<<<<<< HEAD
-=======
     @Test
     public void testWriteEventWriteTimeoutTaskIsCancelledWhenHighWatermarkIsUpdated() {
         MockTimer timer = new MockTimer();
@@ -3084,7 +3059,6 @@
         assertTrue(batchSize > MIN_BUFFER_SIZE && batchSize < maxBatchSize);
     }
 
->>>>>>> 55d2f316
     private static <S extends CoordinatorShard<U>, U> ArgumentMatcher<CoordinatorPlayback<U>> coordinatorMatcher(
         CoordinatorRuntime<S, U> runtime,
         TopicPartition tp
