/*
 * Licensed to the Apache Software Foundation (ASF) under one or more
 * contributor license agreements. See the NOTICE file distributed with
 * this work for additional information regarding copyright ownership.
 * The ASF licenses this file to You under the Apache License, Version 2.0
 * (the "License"); you may not use this file except in compliance with
 * the License. You may obtain a copy of the License at
 *
 *    http://www.apache.org/licenses/LICENSE-2.0
 *
 * Unless required by applicable law or agreed to in writing, software
 * distributed under the License is distributed on an "AS IS" BASIS,
 * WITHOUT WARRANTIES OR CONDITIONS OF ANY KIND, either express or implied.
 * See the License for the specific language governing permissions and
 * limitations under the License.
 */
package org.apache.kafka.coordinator.group.runtime;

import org.apache.kafka.common.TopicPartition;
import org.apache.kafka.common.utils.LogContext;
import org.apache.kafka.common.utils.MockTime;
import org.apache.kafka.common.utils.Time;
import org.apache.kafka.coordinator.group.metrics.GroupCoordinatorRuntimeMetrics;
import org.junit.jupiter.api.Test;
import org.junit.jupiter.api.Timeout;
import org.mockito.ArgumentCaptor;

import java.util.ArrayList;
import java.util.Arrays;
import java.util.List;
import java.util.concurrent.CompletableFuture;
import java.util.concurrent.CountDownLatch;
import java.util.concurrent.ExecutionException;
import java.util.concurrent.RejectedExecutionException;
import java.util.concurrent.TimeUnit;
import java.util.concurrent.atomic.AtomicInteger;
import java.util.function.Supplier;

import static org.apache.kafka.test.TestUtils.DEFAULT_MAX_WAIT_MS;
import static org.apache.kafka.test.TestUtils.waitForCondition;
import static org.junit.jupiter.api.Assertions.assertEquals;
import static org.junit.jupiter.api.Assertions.assertFalse;
import static org.junit.jupiter.api.Assertions.assertThrows;
import static org.junit.jupiter.api.Assertions.assertTrue;
import static org.mockito.ArgumentMatchers.anyLong;
import static org.mockito.Mockito.doAnswer;
import static org.mockito.Mockito.mock;
import static org.mockito.Mockito.times;
import static org.mockito.Mockito.verify;

@Timeout(value = 60)
public class MultiThreadedEventProcessorTest {
    private static class DelayEventAccumulator extends EventAccumulator<TopicPartition, CoordinatorEvent> {
        private final Time time;
        private final long takeDelayMs;

        public DelayEventAccumulator(Time time, long takeDelayMs) {
            this.time = time;
            this.takeDelayMs = takeDelayMs;
        }

        @Override
        public CoordinatorEvent take() {
<<<<<<< HEAD
            time.sleep(takeDelayMs);
            return super.take();
=======
            CoordinatorEvent event = super.take();
            time.sleep(takeDelayMs);
            return event;
>>>>>>> 55d2f316
        }
    }

    private static class FutureEvent<T> implements CoordinatorEvent {
        private final TopicPartition key;
        private final CompletableFuture<T> future;
        private final Supplier<T> supplier;
        private final boolean block;
        private final CountDownLatch latch;
        private final CountDownLatch executed;
        private final long createdTimeMs;

        FutureEvent(
            TopicPartition key,
            Supplier<T> supplier
        ) {
            this(key, supplier, false, 0L);
        }

        FutureEvent(
            TopicPartition key,
            Supplier<T> supplier,
            boolean block
        ) {
            this(key, supplier, block, 0L);
        }

        FutureEvent(
            TopicPartition key,
            Supplier<T> supplier,
            boolean block,
            long createdTimeMs
        ) {
            this.key = key;
            this.future = new CompletableFuture<>();
            this.supplier = supplier;
            this.block = block;
            this.latch = new CountDownLatch(1);
            this.executed = new CountDownLatch(1);
            this.createdTimeMs = createdTimeMs;
        }

        @Override
        public void run() {
            T result = supplier.get();
            executed.countDown();

            if (block) {
                try {
                    latch.await();
                } catch (InterruptedException ex) {
                    // ignore
                }
            }

            future.complete(result);
        }

        @Override
        public void complete(Throwable ex) {
            future.completeExceptionally(ex);
        }

        @Override
        public long createdTimeMs() {
            return createdTimeMs;
        }

        @Override
        public TopicPartition key() {
            return key;
        }

        public CompletableFuture<T> future() {
            return future;
        }

        public void release() {
            latch.countDown();
        }

        public boolean awaitExecution(long timeout, TimeUnit unit) throws InterruptedException {
            return executed.await(timeout, unit);
        }

        @Override
        public String toString() {
            return "FutureEvent(key=" + key + ")";
        }
    }

    @Test
    public void testCreateAndClose() throws Exception {
        CoordinatorEventProcessor eventProcessor = new MultiThreadedEventProcessor(
            new LogContext(),
            "event-processor-",
            2,
            Time.SYSTEM,
            mock(GroupCoordinatorRuntimeMetrics.class)
        );
        eventProcessor.close();
    }

    @Test
    public void testEventsAreProcessed() throws Exception {
        try (CoordinatorEventProcessor eventProcessor = new MultiThreadedEventProcessor(
            new LogContext(),
            "event-processor-",
            2,
            Time.SYSTEM,
            mock(GroupCoordinatorRuntimeMetrics.class)
        )) {
            AtomicInteger numEventsExecuted = new AtomicInteger(0);

            List<FutureEvent<Integer>> events = Arrays.asList(
                new FutureEvent<>(new TopicPartition("foo", 0), numEventsExecuted::incrementAndGet),
                new FutureEvent<>(new TopicPartition("foo", 1), numEventsExecuted::incrementAndGet),
                new FutureEvent<>(new TopicPartition("foo", 2), numEventsExecuted::incrementAndGet),
                new FutureEvent<>(new TopicPartition("foo", 0), numEventsExecuted::incrementAndGet),
                new FutureEvent<>(new TopicPartition("foo", 1), numEventsExecuted::incrementAndGet),
                new FutureEvent<>(new TopicPartition("foo", 2), numEventsExecuted::incrementAndGet)
            );

            events.forEach(eventProcessor::enqueueLast);

            CompletableFuture.allOf(events
                .stream()
                .map(FutureEvent::future)
                .toArray(CompletableFuture[]::new)
            ).get(10, TimeUnit.SECONDS);

            events.forEach(event -> {
                assertTrue(event.future.isDone());
                assertFalse(event.future.isCompletedExceptionally());
            });

            assertEquals(events.size(), numEventsExecuted.get());
        }
    }

    @Test
    public void testProcessingGuarantees() throws Exception {
        try (CoordinatorEventProcessor eventProcessor = new MultiThreadedEventProcessor(
            new LogContext(),
            "event-processor-",
            2,
            Time.SYSTEM,
            mock(GroupCoordinatorRuntimeMetrics.class)
        )) {
            AtomicInteger numEventsExecuted = new AtomicInteger(0);

            List<FutureEvent<Integer>> events = Arrays.asList(
                new FutureEvent<>(new TopicPartition("foo", 0), numEventsExecuted::incrementAndGet, true), // Event 0
                new FutureEvent<>(new TopicPartition("foo", 1), numEventsExecuted::incrementAndGet, true), // Event 1
                new FutureEvent<>(new TopicPartition("foo", 0), numEventsExecuted::incrementAndGet, true), // Event 2
                new FutureEvent<>(new TopicPartition("foo", 1), numEventsExecuted::incrementAndGet, true), // Event 3
                new FutureEvent<>(new TopicPartition("foo", 0), numEventsExecuted::incrementAndGet, true), // Event 4
                new FutureEvent<>(new TopicPartition("foo", 1), numEventsExecuted::incrementAndGet, true)  // Event 5
            );

            events.forEach(eventProcessor::enqueueLast);

            // Events 0 and 1 are executed.
            assertTrue(events.get(0).awaitExecution(5, TimeUnit.SECONDS));
            assertTrue(events.get(1).awaitExecution(5, TimeUnit.SECONDS));

            // Release event 0.
            events.get(0).release();

            // Event 0 is completed.
            int result = events.get(0).future.get(5, TimeUnit.SECONDS);
            assertTrue(result == 1 || result == 2, "Expected 1 or 2 but was " + result);

            // Event 2 is executed.
            assertTrue(events.get(2).awaitExecution(5, TimeUnit.SECONDS));

            // Release event 2.
            events.get(2).release();

            // Event 2 is completed.
            assertEquals(3, events.get(2).future.get(5, TimeUnit.SECONDS));

            // Event 4 is executed.
            assertTrue(events.get(4).awaitExecution(5, TimeUnit.SECONDS));

            // Release event 1.
            events.get(1).release();

            // Event 1 is completed.
            result = events.get(1).future.get(5, TimeUnit.SECONDS);
            assertTrue(result == 1 || result == 2, "Expected 1 or 2 but was " + result);

            // Event 3 is executed.
            assertTrue(events.get(3).awaitExecution(5, TimeUnit.SECONDS));

            // Release event 4.
            events.get(4).release();

            // Event 4 is completed.
            assertEquals(4, events.get(4).future.get(5, TimeUnit.SECONDS));

            // Release event 3.
            events.get(3).release();

            // Event 3 is completed.
            assertEquals(5, events.get(3).future.get(5, TimeUnit.SECONDS));

            // Event 5 is executed.
            assertTrue(events.get(5).awaitExecution(5, TimeUnit.SECONDS));

            // Release event 5.
            events.get(5).release();

            // Event 5 is completed.
            assertEquals(6, events.get(5).future.get(5, TimeUnit.SECONDS));

            events.forEach(event -> {
                assertTrue(event.future.isDone());
                assertFalse(event.future.isCompletedExceptionally());
            });

            assertEquals(events.size(), numEventsExecuted.get());
        }
    }

    @Test
    public void testEventsAreRejectedWhenClosed() throws Exception {
        CoordinatorEventProcessor eventProcessor = new MultiThreadedEventProcessor(
            new LogContext(),
            "event-processor-",
            2,
            Time.SYSTEM,
            mock(GroupCoordinatorRuntimeMetrics.class)
        );

        eventProcessor.close();

        assertThrows(RejectedExecutionException.class,
            () -> eventProcessor.enqueueLast(new FutureEvent<>(new TopicPartition("foo", 0), () -> 0)));
    }

    @Test
    public void testEventsAreDrainedWhenClosed() throws Exception {
        try (MultiThreadedEventProcessor eventProcessor = new MultiThreadedEventProcessor(
            new LogContext(),
            "event-processor-",
            1, // Use a single thread to block event in the processor.
            Time.SYSTEM,
            mock(GroupCoordinatorRuntimeMetrics.class)
        )) {
            AtomicInteger numEventsExecuted = new AtomicInteger(0);

            // Special event which blocks until the latch is released.
            FutureEvent<Integer> blockingEvent = new FutureEvent<>(
                new TopicPartition("foo", 0),
                numEventsExecuted::incrementAndGet,
                true
            );

            List<FutureEvent<Integer>> events = Arrays.asList(
                new FutureEvent<>(new TopicPartition("foo", 0), numEventsExecuted::incrementAndGet),
                new FutureEvent<>(new TopicPartition("foo", 0), numEventsExecuted::incrementAndGet),
                new FutureEvent<>(new TopicPartition("foo", 0), numEventsExecuted::incrementAndGet),
                new FutureEvent<>(new TopicPartition("foo", 0), numEventsExecuted::incrementAndGet),
                new FutureEvent<>(new TopicPartition("foo", 0), numEventsExecuted::incrementAndGet),
                new FutureEvent<>(new TopicPartition("foo", 0), numEventsExecuted::incrementAndGet)
            );

            // Enqueue the blocking event.
            eventProcessor.enqueueLast(blockingEvent);

            // Ensure that the blocking event is executed.
            waitForCondition(() -> numEventsExecuted.get() > 0,
                "Blocking event not executed.");

            // Enqueue the other events.
            events.forEach(eventProcessor::enqueueLast);

            // Events should not be completed.
            events.forEach(event -> assertFalse(event.future.isDone()));

            // Initiate the shutting down.
            eventProcessor.beginShutdown();

            // Enqueuing a new event is rejected.
            assertThrows(RejectedExecutionException.class,
                () -> eventProcessor.enqueueLast(blockingEvent));

            // Release the blocking event to unblock the thread.
            blockingEvent.release();

            // The blocking event should be completed.
            blockingEvent.future.get(DEFAULT_MAX_WAIT_MS, TimeUnit.SECONDS);
            assertTrue(blockingEvent.future.isDone());
            assertFalse(blockingEvent.future.isCompletedExceptionally());

            // The other events should be failed.
            events.forEach(event -> {
                Throwable t = assertThrows(
                    ExecutionException.class,
                    () -> event.future.get(DEFAULT_MAX_WAIT_MS, TimeUnit.SECONDS)
                );
                assertEquals(RejectedExecutionException.class, t.getCause().getClass());
            });

            // The other events should not have been processed.
            assertEquals(1, numEventsExecuted.get());
        }
    }

    @Test
    public void testMetrics() throws Exception {
        GroupCoordinatorRuntimeMetrics mockRuntimeMetrics = mock(GroupCoordinatorRuntimeMetrics.class);
        Time mockTime = new MockTime();
        AtomicInteger numEventsExecuted = new AtomicInteger(0);

        // Special event which blocks until the latch is released.
        FutureEvent<Integer> blockingEvent = new FutureEvent<>(
            new TopicPartition("foo", 0), () -> {
                mockTime.sleep(4000L);
                return numEventsExecuted.incrementAndGet();
            },
            true,
            mockTime.milliseconds()
        );

        try (MultiThreadedEventProcessor eventProcessor = new MultiThreadedEventProcessor(
            new LogContext(),
            "event-processor-",
            1, // Use a single thread to block event in the processor.
            mockTime,
            mockRuntimeMetrics,
            new DelayEventAccumulator(mockTime, 500L)
        )) {
            // Enqueue the blocking event.
            eventProcessor.enqueueLast(blockingEvent);

            // Ensure that the blocking event is executed.
            waitForCondition(() -> numEventsExecuted.get() > 0,
                "Blocking event not executed.");

            // Enqueue the other event.
            FutureEvent<Integer> otherEvent = new FutureEvent<>(
                new TopicPartition("foo", 0), () -> {
                mockTime.sleep(5000L);
                return numEventsExecuted.incrementAndGet();
            },
                false,
                mockTime.milliseconds()
            );

            eventProcessor.enqueueLast(otherEvent);

            // Pass the time.
            mockTime.sleep(3000L);

            // Events should not be completed.
            assertFalse(otherEvent.future.isDone());

            // Release the blocking event to unblock the thread.
            blockingEvent.release();

            // The blocking event should be completed.
            blockingEvent.future.get(DEFAULT_MAX_WAIT_MS, TimeUnit.SECONDS);
            assertTrue(blockingEvent.future.isDone());
            assertFalse(blockingEvent.future.isCompletedExceptionally());

            // The other event should also be completed.
            otherEvent.future.get(DEFAULT_MAX_WAIT_MS, TimeUnit.SECONDS);
            assertTrue(otherEvent.future.isDone());
            assertFalse(otherEvent.future.isCompletedExceptionally());
            assertEquals(2, numEventsExecuted.get());

            // e1 poll time = 500
            // e1 processing time = 4000
            // e2 enqueue time = 3000
            // e2 poll time = 500
            // e2 processing time = 5000

            // e1 poll time
            verify(mockRuntimeMetrics, times(1)).recordEventQueueTime(500L);
            // e1 processing time + e2 enqueue time
            verify(mockRuntimeMetrics, times(1)).recordEventQueueProcessingTime(7000L);

            // Second event (e2)

            // e1, e2 poll time
            verify(mockRuntimeMetrics, times(2)).recordThreadIdleTime(500L);
            // event queue time = e2 enqueue time + e2 poll time
            verify(mockRuntimeMetrics, times(1)).recordEventQueueTime(3500L);
        }
    }

    @Test
    public void testRecordThreadIdleRatio() throws Exception {
        GroupCoordinatorRuntimeMetrics mockRuntimeMetrics = mock(GroupCoordinatorRuntimeMetrics.class);
        Time time = new MockTime();

        try (CoordinatorEventProcessor eventProcessor = new MultiThreadedEventProcessor(
            new LogContext(),
            "event-processor-",
            1,
            time,
            mockRuntimeMetrics,
<<<<<<< HEAD
            new DelayEventAccumulator(Time.SYSTEM, 100L)
=======
            new DelayEventAccumulator(time, 100L)
>>>>>>> 55d2f316
        )) {
            List<Long> recordedIdleTimesMs = new ArrayList<>();
            AtomicInteger numEventsExecuted = new AtomicInteger(0);
            ArgumentCaptor<Long> idleTimeCaptured = ArgumentCaptor.forClass(Long.class);
            doAnswer(invocation -> {
                long threadIdleTime = idleTimeCaptured.getValue();
                assertEquals(100, threadIdleTime);

                // No synchronization required as the test uses a single event processor thread.
                recordedIdleTimesMs.add(threadIdleTime);
                return null;
            }).when(mockRuntimeMetrics).recordThreadIdleTime(idleTimeCaptured.capture());

            List<FutureEvent<Integer>> events = Arrays.asList(
                new FutureEvent<>(new TopicPartition("foo", 0), numEventsExecuted::incrementAndGet),
                new FutureEvent<>(new TopicPartition("foo", 1), numEventsExecuted::incrementAndGet),
                new FutureEvent<>(new TopicPartition("foo", 2), numEventsExecuted::incrementAndGet),
                new FutureEvent<>(new TopicPartition("foo", 0), numEventsExecuted::incrementAndGet),
                new FutureEvent<>(new TopicPartition("foo", 1), numEventsExecuted::incrementAndGet),
                new FutureEvent<>(new TopicPartition("foo", 2), numEventsExecuted::incrementAndGet),
                new FutureEvent<>(new TopicPartition("foo", 2), numEventsExecuted::incrementAndGet),
                new FutureEvent<>(new TopicPartition("foo", 2), numEventsExecuted::incrementAndGet)
            );

<<<<<<< HEAD
=======
            long startMs = time.milliseconds();
>>>>>>> 55d2f316
            events.forEach(eventProcessor::enqueueLast);

            CompletableFuture.allOf(events
                .stream()
                .map(FutureEvent::future)
                .toArray(CompletableFuture[]::new)
            ).get(10, TimeUnit.SECONDS);
            events.forEach(event -> {
                assertTrue(event.future.isDone());
                assertFalse(event.future.isCompletedExceptionally());
            });

            assertEquals(events.size(), numEventsExecuted.get());
            verify(mockRuntimeMetrics, times(8)).recordThreadIdleTime(anyLong());
            assertEquals(8, recordedIdleTimesMs.size());

            long diff = time.milliseconds() - startMs;
            long sum = recordedIdleTimesMs.stream().mapToLong(Long::longValue).sum();
            double idleRatio = (double) sum / diff;

            assertEquals(1.0, idleRatio, "idle ratio should be 1.0 but was: " + idleRatio);
        }
    }
}<|MERGE_RESOLUTION|>--- conflicted
+++ resolved
@@ -61,14 +61,9 @@
 
         @Override
         public CoordinatorEvent take() {
-<<<<<<< HEAD
-            time.sleep(takeDelayMs);
-            return super.take();
-=======
             CoordinatorEvent event = super.take();
             time.sleep(takeDelayMs);
             return event;
->>>>>>> 55d2f316
         }
     }
 
@@ -473,11 +468,7 @@
             1,
             time,
             mockRuntimeMetrics,
-<<<<<<< HEAD
-            new DelayEventAccumulator(Time.SYSTEM, 100L)
-=======
             new DelayEventAccumulator(time, 100L)
->>>>>>> 55d2f316
         )) {
             List<Long> recordedIdleTimesMs = new ArrayList<>();
             AtomicInteger numEventsExecuted = new AtomicInteger(0);
@@ -502,10 +493,7 @@
                 new FutureEvent<>(new TopicPartition("foo", 2), numEventsExecuted::incrementAndGet)
             );
 
-<<<<<<< HEAD
-=======
             long startMs = time.milliseconds();
->>>>>>> 55d2f316
             events.forEach(eventProcessor::enqueueLast);
 
             CompletableFuture.allOf(events
