--- conflicted
+++ resolved
@@ -119,7 +119,6 @@
                 mkTopicAssignment(topicId2, 5, 6, 7))))
             .withCurrentPartitionEpoch((topicId, partitionId) -> -1)
             .build();
-<<<<<<< HEAD
 
         assertEquals(
             new ConsumerGroupMember.Builder("member")
@@ -137,25 +136,6 @@
         );
     }
 
-=======
-
-        assertEquals(
-            new ConsumerGroupMember.Builder("member")
-                .setState(MemberState.UNREVOKED_PARTITIONS)
-                .setMemberEpoch(10)
-                .setPreviousMemberEpoch(10)
-                .setAssignedPartitions(mkAssignment(
-                    mkTopicAssignment(topicId1, 2, 3),
-                    mkTopicAssignment(topicId2, 5, 6)))
-                .setPartitionsPendingRevocation(mkAssignment(
-                    mkTopicAssignment(topicId1, 1),
-                    mkTopicAssignment(topicId2, 4)))
-                .build(),
-            updatedMember
-        );
-    }
-
->>>>>>> 55d2f316
     @Test
     public void testStableToUnreleasedPartitions() {
         Uuid topicId1 = Uuid.randomUuid();
@@ -188,8 +168,6 @@
                 .build(),
             updatedMember
         );
-<<<<<<< HEAD
-=======
     }
 
     @Test
@@ -227,7 +205,6 @@
                 .build(),
             updatedMember
         );
->>>>>>> 55d2f316
     }
 
     @Test
@@ -499,7 +476,6 @@
             .setAssignedPartitions(mkAssignment(
                 mkTopicAssignment(topicId1, 2, 3),
                 mkTopicAssignment(topicId2, 5, 6)))
-<<<<<<< HEAD
             .build();
 
         ConsumerGroupMember updatedMember = new CurrentAssignmentBuilder(member)
@@ -517,25 +493,6 @@
         Uuid topicId1 = Uuid.randomUuid();
         Uuid topicId2 = Uuid.randomUuid();
 
-=======
-            .build();
-
-        ConsumerGroupMember updatedMember = new CurrentAssignmentBuilder(member)
-            .withTargetAssignment(11, new Assignment(mkAssignment(
-                mkTopicAssignment(topicId1, 2, 3, 4),
-                mkTopicAssignment(topicId2, 5, 6, 7))))
-            .withCurrentPartitionEpoch((topicId, partitionId) -> 10)
-            .build();
-
-        assertEquals(member, updatedMember);
-    }
-
-    @Test
-    public void testUnreleasedPartitionsToUnrevokedPartitions() {
-        Uuid topicId1 = Uuid.randomUuid();
-        Uuid topicId2 = Uuid.randomUuid();
-
->>>>>>> 55d2f316
         ConsumerGroupMember member = new ConsumerGroupMember.Builder("member")
             .setState(MemberState.UNRELEASED_PARTITIONS)
             .setMemberEpoch(11)
