--- conflicted
+++ resolved
@@ -35,9 +35,6 @@
     { "name": "RebalanceTimeoutMs", "type": "int32", "versions": "0+", "default": -1,
       "about": "The rebalance timeout" },
     { "name": "ServerAssignor", "versions": "0+", "nullableVersions": "0+", "type": "string",
-<<<<<<< HEAD
-      "about": "The server assignor to use; or null if not used." }
-=======
       "about": "The server assignor to use; or null if not used." },
     { "name": "ClassicMemberMetadata", "versions": "0+", "nullableVersions": "0+", "type": "ClassicMemberMetadata",
       "default": null, "taggedVersions": "0+", "tag": 0,
@@ -56,6 +53,5 @@
         }
       ]
     }
->>>>>>> 0971924e
   ]
 }