/*
 * Licensed to the Apache Software Foundation (ASF) under one or more
 * contributor license agreements. See the NOTICE file distributed with
 * this work for additional information regarding copyright ownership.
 * The ASF licenses this file to You under the Apache License, Version 2.0
 * (the "License"); you may not use this file except in compliance with
 * the License. You may obtain a copy of the License at
 *
 *    http://www.apache.org/licenses/LICENSE-2.0
 *
 * Unless required by applicable law or agreed to in writing, software
 * distributed under the License is distributed on an "AS IS" BASIS,
 * WITHOUT WARRANTIES OR CONDITIONS OF ANY KIND, either express or implied.
 * See the License for the specific language governing permissions and
 * limitations under the License.
 */
package org.apache.kafka.coordinator.group.runtime;

import org.apache.kafka.common.KafkaException;
import org.apache.kafka.common.TopicPartition;
import org.apache.kafka.common.errors.CoordinatorLoadInProgressException;
import org.apache.kafka.common.errors.NotCoordinatorException;
import org.apache.kafka.common.errors.TimeoutException;
import org.apache.kafka.common.protocol.Errors;
import org.apache.kafka.common.record.RecordBatch;
import org.apache.kafka.common.requests.TransactionResult;
import org.apache.kafka.common.utils.LogContext;
import org.apache.kafka.common.utils.Time;
import org.apache.kafka.common.utils.Utils;
import org.apache.kafka.coordinator.group.metrics.CoordinatorRuntimeMetrics;
import org.apache.kafka.coordinator.group.metrics.CoordinatorMetrics;
import org.apache.kafka.deferred.DeferredEvent;
import org.apache.kafka.deferred.DeferredEventQueue;
import org.apache.kafka.image.MetadataDelta;
import org.apache.kafka.image.MetadataImage;
import org.apache.kafka.server.util.timer.Timer;
import org.apache.kafka.server.util.timer.TimerTask;
import org.apache.kafka.storage.internals.log.VerificationGuard;
import org.apache.kafka.timeline.SnapshotRegistry;
import org.slf4j.Logger;

import java.time.Duration;
import java.util.HashMap;
import java.util.Iterator;
import java.util.List;
import java.util.Map;
import java.util.OptionalInt;
import java.util.OptionalLong;
import java.util.concurrent.CompletableFuture;
import java.util.concurrent.ConcurrentHashMap;
import java.util.concurrent.RejectedExecutionException;
import java.util.concurrent.TimeUnit;
import java.util.concurrent.atomic.AtomicBoolean;
import java.util.concurrent.atomic.AtomicLong;
import java.util.concurrent.locks.ReentrantLock;
import java.util.function.Consumer;
import java.util.stream.Collectors;

/**
 * The CoordinatorRuntime provides a framework to implement coordinators such as the group coordinator
 * or the transaction coordinator.
 *
 * The runtime framework maps each underlying partitions (e.g. __consumer_offsets) that that broker is a
 * leader of to a coordinator replicated state machine. A replicated state machine holds the hard and soft
 * state of all the objects (e.g. groups or offsets) assigned to the partition. The hard state is stored in
 * timeline datastructures backed by a SnapshotRegistry. The runtime supports two type of operations
 * on state machines: (1) Writes and (2) Reads.
 *
 * (1) A write operation, aka a request, can read the full and potentially **uncommitted** state from state
 * machine to handle the operation. A write operation typically generates a response and a list of
 * records. The records are applied to the state machine and persisted to the partition. The response
 * is parked until the records are committed and delivered when they are.
 *
 * (2) A read operation, aka a request, can only read the committed state from the state machine to handle
 * the operation. A read operation typically generates a response that is immediately completed.
 *
 * The runtime framework exposes an asynchronous, future based, API to the world. All the operations
 * are executed by an CoordinatorEventProcessor. The processor guarantees that operations for a
 * single partition or state machine are not processed concurrently.
 *
 * @param <S> The type of the state machine.
 * @param <U> The type of the record.
 */
public class CoordinatorRuntime<S extends CoordinatorShard<U>, U> implements AutoCloseable {

    /**
     * Builder to create a CoordinatorRuntime.
     *
     * @param <S> The type of the state machine.
     * @param <U> The type of the record.
     */
    public static class Builder<S extends CoordinatorShard<U>, U> {
        private String logPrefix;
        private LogContext logContext;
        private CoordinatorEventProcessor eventProcessor;
        private PartitionWriter<U> partitionWriter;
        private CoordinatorLoader<U> loader;
        private CoordinatorShardBuilderSupplier<S, U> coordinatorShardBuilderSupplier;
        private Time time = Time.SYSTEM;
        private Timer timer;
        private Duration defaultWriteTimeout;
        private CoordinatorRuntimeMetrics runtimeMetrics;
        private CoordinatorMetrics coordinatorMetrics;

        public Builder<S, U> withLogPrefix(String logPrefix) {
            this.logPrefix = logPrefix;
            return this;
        }

        public Builder<S, U> withLogContext(LogContext logContext) {
            this.logContext = logContext;
            return this;
        }

        public Builder<S, U> withEventProcessor(CoordinatorEventProcessor eventProcessor) {
            this.eventProcessor = eventProcessor;
            return this;
        }

        public Builder<S, U> withPartitionWriter(PartitionWriter<U> partitionWriter) {
            this.partitionWriter = partitionWriter;
            return this;
        }

        public Builder<S, U> withLoader(CoordinatorLoader<U> loader) {
            this.loader = loader;
            return this;
        }

        public Builder<S, U> withCoordinatorShardBuilderSupplier(CoordinatorShardBuilderSupplier<S, U> coordinatorShardBuilderSupplier) {
            this.coordinatorShardBuilderSupplier = coordinatorShardBuilderSupplier;
            return this;
        }

        public Builder<S, U> withTime(Time time) {
            this.time = time;
            return this;
        }

        public Builder<S, U> withTimer(Timer timer) {
            this.timer = timer;
            return this;
        }

        public Builder<S, U> withDefaultWriteTimeOut(Duration defaultWriteTimeout) {
            this.defaultWriteTimeout = defaultWriteTimeout;
            return this;
        }

        public Builder<S, U> withCoordinatorRuntimeMetrics(CoordinatorRuntimeMetrics runtimeMetrics) {
            this.runtimeMetrics = runtimeMetrics;
            return this;
        }

        public Builder<S, U> withCoordinatorMetrics(CoordinatorMetrics coordinatorMetrics) {
            this.coordinatorMetrics = coordinatorMetrics;
            return this;
        }

        public CoordinatorRuntime<S, U> build() {
            if (logPrefix == null)
                logPrefix = "";
            if (logContext == null)
                logContext = new LogContext(logPrefix);
            if (eventProcessor == null)
                throw new IllegalArgumentException("Event processor must be set.");
            if (partitionWriter == null)
                throw new IllegalArgumentException("Partition write must be set.");
            if (loader == null)
                throw new IllegalArgumentException("Loader must be set.");
            if (coordinatorShardBuilderSupplier == null)
                throw new IllegalArgumentException("State machine supplier must be set.");
            if (time == null)
                throw new IllegalArgumentException("Time must be set.");
            if (timer == null)
                throw new IllegalArgumentException("Timer must be set.");
            if (runtimeMetrics == null)
                throw new IllegalArgumentException("CoordinatorRuntimeMetrics must be set.");
            if (coordinatorMetrics == null)
                throw new IllegalArgumentException("CoordinatorMetrics must be set.");

            return new CoordinatorRuntime<>(
                logPrefix,
                logContext,
                eventProcessor,
                partitionWriter,
                loader,
                coordinatorShardBuilderSupplier,
                time,
                timer,
                defaultWriteTimeout,
                runtimeMetrics,
                coordinatorMetrics
            );
        }
    }

    /**
     * The various state that a coordinator for a partition can be in.
     */
    public enum CoordinatorState {
        /**
         * Initial state when a coordinator is created.
         */
        INITIAL {
            @Override
            boolean canTransitionFrom(CoordinatorState state) {
                return false;
            }
        },

        /**
         * The coordinator is being loaded.
         */
        LOADING {
            @Override
            boolean canTransitionFrom(CoordinatorState state) {
                return state == INITIAL || state == FAILED;
            }
        },

        /**
         * The coordinator is active and can service requests.
         */
        ACTIVE {
            @Override
            boolean canTransitionFrom(CoordinatorState state) {
                return state == ACTIVE || state == LOADING;
            }
        },

        /**
         * The coordinator is closed.
         */
        CLOSED {
            @Override
            boolean canTransitionFrom(CoordinatorState state) {
                return true;
            }
        },

        /**
         * The coordinator loading has failed.
         */
        FAILED {
            @Override
            boolean canTransitionFrom(CoordinatorState state) {
                return state == LOADING;
            }
        };

        abstract boolean canTransitionFrom(CoordinatorState state);
    }

    /**
     * The EventBasedCoordinatorTimer implements the CoordinatorTimer interface and provides an event based
     * timer which turns timeouts of a regular {@link Timer} into {@link CoordinatorWriteEvent} events which
     * are executed by the {@link CoordinatorEventProcessor} used by this coordinator runtime. This is done
     * to ensure that the timer respects the threading model of the coordinator runtime.
     *
     * The {@link CoordinatorWriteEvent} events pushed by the coordinator timer wraps the
     * {@link TimeoutOperation} operations scheduled by the coordinators.
     *
     * It also keeps track of all the scheduled {@link TimerTask}. This allows timeout operations to be
     * cancelled or rescheduled. When a timer is cancelled or overridden, the previous timer is guaranteed to
     * not be executed even if it already expired and got pushed to the event processor.
     *
     * When a timer fails with an unexpected exception, the timer is rescheduled with a backoff.
     */
    class EventBasedCoordinatorTimer implements CoordinatorTimer<Void, U> {
        /**
         * The logger.
         */
        final Logger log;

        /**
         * The topic partition.
         */
        final TopicPartition tp;

        /**
         * The scheduled timers keyed by their key.
         */
        final Map<String, TimerTask> tasks = new HashMap<>();

        EventBasedCoordinatorTimer(TopicPartition tp, LogContext logContext) {
            this.tp = tp;
            this.log = logContext.logger(EventBasedCoordinatorTimer.class);
        }

        @Override
        public void schedule(
            String key,
            long delay,
            TimeUnit unit,
            boolean retry,
            TimeoutOperation<Void, U> operation
        ) {
            schedule(key, delay, unit, retry, 500, operation);
        }

        @Override
        public void schedule(
            String key,
            long delay,
            TimeUnit unit,
            boolean retry,
            long retryBackoff,
            TimeoutOperation<Void, U> operation
        ) {
            // The TimerTask wraps the TimeoutOperation into a CoordinatorWriteEvent. When the TimerTask
            // expires, the event is pushed to the queue of the coordinator runtime to be executed. This
            // ensures that the threading model of the runtime is respected.
            TimerTask task = new TimerTask(unit.toMillis(delay)) {
                @Override
                public void run() {
                    String eventName = "Timeout(tp=" + tp + ", key=" + key + ")";
                    CoordinatorWriteEvent<Void> event = new CoordinatorWriteEvent<>(eventName, tp, defaultWriteTimeout, coordinator -> {
                        log.debug("Executing write event {} for timer {}.", eventName, key);

                        // If the task is different, it means that the timer has been
                        // cancelled while the event was waiting to be processed.
                        if (!tasks.remove(key, this)) {
                            throw new RejectedExecutionException("Timer " + key + " was overridden or cancelled");
                        }

                        // Execute the timeout operation.
                        return operation.generateRecords();
                    });

                    // If the write event fails, it is rescheduled with a small backoff except if retry
                    // is disabled or if the error is fatal.
                    event.future.exceptionally(ex -> {
                        if (ex instanceof RejectedExecutionException) {
                            log.debug("The write event {} for the timer {} was not executed because it was " +
                                "cancelled or overridden.", event.name, key);
                            return null;
                        }

                        if (ex instanceof NotCoordinatorException || ex instanceof CoordinatorLoadInProgressException) {
                            log.debug("The write event {} for the timer {} failed due to {}. Ignoring it because " +
                                "the coordinator is not active.", event.name, key, ex.getMessage());
                            return null;
                        }

                        if (retry) {
                            log.info("The write event {} for the timer {} failed due to {}. Rescheduling it. ",
                                event.name, key, ex.getMessage());
                            schedule(key, retryBackoff, TimeUnit.MILLISECONDS, true, retryBackoff, operation);
                        } else {
                            log.error("The write event {} for the timer {} failed due to {}. Ignoring it. ",
                                event.name, key, ex.getMessage());
                        }

                        return null;
                    });

                    log.debug("Scheduling write event {} for timer {}.", event.name, key);
                    try {
                        enqueueLast(event);
                    } catch (NotCoordinatorException ex) {
                        log.info("Failed to enqueue write event {} for timer {} because the runtime is closed. Ignoring it.",
                            event.name, key);
                    }
                }
            };

            log.debug("Registering timer {} with delay of {}ms.", key, unit.toMillis(delay));
            TimerTask prevTask = tasks.put(key, task);
            if (prevTask != null) prevTask.cancel();

            timer.add(task);
        }

        @Override
        public void cancel(String key) {
            TimerTask prevTask = tasks.remove(key);
            if (prevTask != null) prevTask.cancel();
        }

        public void cancelAll() {
            Iterator<Map.Entry<String, TimerTask>> iterator = tasks.entrySet().iterator();
            while (iterator.hasNext()) {
                iterator.next().getValue().cancel();
                iterator.remove();
            }
        }

        public int size() {
            return tasks.size();
        }
    }

    /**
     * CoordinatorContext holds all the metadata around a coordinator state machine.
     */
    class CoordinatorContext {
        /**
         * The lock which protects all data in the context. Note that the context
         * is never accessed concurrently, but it is accessed by multiple threads.
         */
        final ReentrantLock lock;

        /**
         * The topic partition backing the coordinator.
         */
        final TopicPartition tp;

        /**
         * The log context.
         */
        final LogContext logContext;

        /**
         * The deferred event queue used to park events waiting
         * on records to be committed.
         */
        final DeferredEventQueue deferredEventQueue;

        /**
         * The coordinator timer.
         */
        final EventBasedCoordinatorTimer timer;

        /**
         * The current state.
         */
        CoordinatorState state;

        /**
         * The current epoch of the coordinator. This represents
         * the epoch of the partition leader.
         */
        int epoch;

        /**
         * The state machine and the metadata that can be accessed by
         * other threads.
         */
        SnapshottableCoordinator<S, U> coordinator;

        /**
         * The high watermark listener registered to all the partitions
         * backing the coordinators.
         */
        HighWatermarkListener highWatermarklistener;

        /**
         * Constructor.
         *
         * @param tp The topic partition of the coordinator.
         */
        private CoordinatorContext(
            TopicPartition tp
        ) {
            this.lock = new ReentrantLock();
            this.tp = tp;
            this.logContext = new LogContext(String.format("[%s topic=%s partition=%d] ",
                logPrefix,
                tp.topic(),
                tp.partition()
            ));
            this.state = CoordinatorState.INITIAL;
            this.epoch = -1;
            this.deferredEventQueue = new DeferredEventQueue(logContext);
            this.timer = new EventBasedCoordinatorTimer(tp, logContext);
        }

        /**
         * Transitions to the new state.
         *
         * @param newState The new state.
         */
        private void transitionTo(
            CoordinatorState newState
        ) {
            if (!newState.canTransitionFrom(state)) {
                throw new IllegalStateException("Cannot transition from " + state + " to " + newState);
            }
            CoordinatorState oldState = state;

            log.debug("Transition from {} to {}.", state, newState);
            switch (newState) {
                case LOADING:
                    state = CoordinatorState.LOADING;
                    SnapshotRegistry snapshotRegistry = new SnapshotRegistry(logContext);
                    coordinator = new SnapshottableCoordinator<>(
                        logContext,
                        snapshotRegistry,
                        coordinatorShardBuilderSupplier
                            .get()
                            .withLogContext(logContext)
                            .withSnapshotRegistry(snapshotRegistry)
                            .withTime(time)
                            .withTimer(timer)
                            .withCoordinatorMetrics(coordinatorMetrics)
                            .withTopicPartition(tp)
                            .build(),
                        tp
                    );
                    break;

                case ACTIVE:
                    state = CoordinatorState.ACTIVE;
                    highWatermarklistener = new HighWatermarkListener();
                    partitionWriter.registerListener(tp, highWatermarklistener);
                    coordinator.onLoaded(metadataImage);
                    break;

                case FAILED:
                    state = CoordinatorState.FAILED;
                    unload();
                    break;

                case CLOSED:
                    state = CoordinatorState.CLOSED;
                    unload();
                    break;

                default:
                    throw new IllegalArgumentException("Transitioning to " + newState + " is not supported.");
            }

            runtimeMetrics.recordPartitionStateChange(oldState, state);
        }

        /**
         * Unloads the coordinator.
         */
        private void unload() {
            if (highWatermarklistener != null) {
                partitionWriter.deregisterListener(tp, highWatermarklistener);
                highWatermarklistener = null;
            }
            timer.cancelAll();
            deferredEventQueue.failAll(Errors.NOT_COORDINATOR.exception());
            if (coordinator != null) {
                coordinator.onUnloaded();
            }
            coordinator = null;
        }
    }

    /**
     * A coordinator write operation.
     *
     * @param <S> The type of the coordinator state machine.
     * @param <T> The type of the response.
     * @param <U> The type of the records.
     */
    public interface CoordinatorWriteOperation<S, T, U> {
        /**
         * Generates the records needed to implement this coordinator write operation. In general,
         * this operation should not modify the hard state of the coordinator. That modifications
         * will happen later on, when the records generated by this function are applied to the
         * coordinator.
         *
         * @param coordinator The coordinator state machine.
         * @return A result containing a list of records and the RPC result.
         * @throws KafkaException
         */
        CoordinatorResult<T, U> generateRecordsAndResult(S coordinator) throws KafkaException;
    }

    /**
     * A coordinator event that modifies the coordinator state.
     *
     * @param <T> The type of the response.
     */
    class CoordinatorWriteEvent<T> implements CoordinatorEvent, DeferredEvent {
        /**
         * The topic partition that this write event is applied to.
         */
        final TopicPartition tp;

        /**
         * The operation name.
         */
        final String name;

        /**
         * The transactional id.
         */
        final String transactionalId;

        /**
         * The producer id.
         */
        final long producerId;

        /**
         * The producer epoch.
         */
        final short producerEpoch;

        /**
         * The verification guard.
         */
        final VerificationGuard verificationGuard;

        /**
         * The write operation to execute.
         */
        final CoordinatorWriteOperation<S, T, U> op;

        /**
         * The future that will be completed with the response
         * generated by the write operation or an error.
         */
        final CompletableFuture<T> future;

        /**
         * Timeout value for the write operation.
         */
        final Duration writeTimeout;

        /**
         * The result of the write operation. It could be null
         * if an exception is thrown before it is assigned.
         */
        CoordinatorResult<T, U> result;

        /**
         * The time this event was created.
         */
        private final long createdTimeMs;

        /**
         * Constructor.
         *
         * @param name                  The operation name.
         * @param tp                    The topic partition that the operation is applied to.
         * @param writeTimeout          The write operation timeout
         * @param op                    The write operation.
         */
        CoordinatorWriteEvent(
            String name,
            TopicPartition tp,
            Duration writeTimeout,
            CoordinatorWriteOperation<S, T, U> op
        ) {
            this(
                name,
                tp,
                null,
                RecordBatch.NO_PRODUCER_ID,
                RecordBatch.NO_PRODUCER_EPOCH,
                VerificationGuard.SENTINEL,
                writeTimeout,
                op
            );
        }

        /**
         * Constructor.
         *
         * @param name                      The operation name.
         * @param tp                        The topic partition that the operation is applied to.
         * @param transactionalId           The transactional id.
         * @param producerId                The producer id.
         * @param producerEpoch             The producer epoch.
         * @param verificationGuard         The verification guard.
         * @param writeTimeout              The write operation timeout
         * @param op                        The write operation.
         */
        CoordinatorWriteEvent(
            String name,
            TopicPartition tp,
            String transactionalId,
            long producerId,
            short producerEpoch,
            VerificationGuard verificationGuard,
            Duration writeTimeout,
            CoordinatorWriteOperation<S, T, U> op
        ) {
            this.tp = tp;
            this.name = name;
            this.op = op;
            this.transactionalId = transactionalId;
            this.producerId = producerId;
            this.producerEpoch = producerEpoch;
            this.verificationGuard = verificationGuard;
            this.future = new CompletableFuture<>();
            this.createdTimeMs = time.milliseconds();
            this.writeTimeout = writeTimeout;
        }

        /**
         * @return The key used by the CoordinatorEventProcessor to ensure
         * that events with the same key are not processed concurrently.
         */
        @Override
        public TopicPartition key() {
            return tp;
        }

        /**
         * Called by the CoordinatorEventProcessor when the event is executed.
         */
        @Override
        public void run() {
            try {
                // Get the context of the coordinator or fail if the coordinator is not in active state.
                withActiveContextOrThrow(tp, context -> {
                    long prevLastWrittenOffset = context.coordinator.lastWrittenOffset();

                    // Execute the operation.
                    result = op.generateRecordsAndResult(context.coordinator.coordinator());

                    if (result.records().isEmpty()) {
                        // If the records are empty, it was a read operation after all. In this case,
                        // the response can be returned directly iff there are no pending write operations;
                        // otherwise, the read needs to wait on the last write operation to be completed.
                        OptionalLong pendingOffset = context.deferredEventQueue.highestPendingOffset();
                        if (pendingOffset.isPresent()) {
                            context.deferredEventQueue.add(pendingOffset.getAsLong(), this);
                        } else {
                            complete(null);
                        }
                    } else {
                        // If the records are not empty, first, they are applied to the state machine,
                        // second, then are written to the partition/log, and finally, the response
                        // is put into the deferred event queue.
                        try {
                            // Apply the records to the state machine.
                            if (result.replayRecords()) {
                                // We compute the offset of the record based on the last written offset. The
                                // coordinator is the single writer to the underlying partition so we can
                                // deduce it like this.
                                for (int i = 0; i < result.records().size(); i++) {
                                    context.coordinator.replay(
                                        prevLastWrittenOffset + i,
                                        producerId,
                                        producerEpoch,
                                        result.records().get(i)
                                    );
                                }
                            }

                            // Write the records to the log and update the last written
                            // offset.
                            long offset = partitionWriter.append(
                                tp,
                                producerId,
                                producerEpoch,
                                verificationGuard,
                                result.records()
                            );
                            context.coordinator.updateLastWrittenOffset(offset);

                            // Add the response to the deferred queue.
                            if (!future.isDone()) {
                                context.deferredEventQueue.add(offset, this);
                                timer.add(new TimerTask(writeTimeout.toMillis()) {
                                    @Override
                                    public void run() {
                                        if (!future.isDone()) {
                                            scheduleInternalOperation(
                                                "WriteTimeout(name=" + name + ", tp=" + tp + ")",
                                                tp,
                                                () -> complete(new TimeoutException("CoordinatorWriteEvent " + name + " timed out after " + writeTimeout.toMillis() + "ms"))
                                            );
                                        }
                                    }
                                });
                            } else {
                                complete(null);
                            }
                        } catch (Throwable t) {
                            context.coordinator.revertLastWrittenOffset(prevLastWrittenOffset);
                            complete(t);
                        }
                    }
                });
            } catch (Throwable t) {
                complete(t);
            }
        }

        /**
         * Completes the future with either the result of the write operation
         * or the provided exception.
         *
         * @param exception The exception to complete the future with.
         */
        @Override
        public void complete(Throwable exception) {
            CompletableFuture<Void> appendFuture = result != null ? result.appendFuture() : null;

            if (exception == null) {
                if (appendFuture != null) result.appendFuture().complete(null);
                future.complete(result.response());
            } else {
                if (appendFuture != null) result.appendFuture().completeExceptionally(exception);
                future.completeExceptionally(exception);
            }
        }

        @Override
        public long createdTimeMs() {
            return this.createdTimeMs;
        }

        @Override
        public String toString() {
            return "CoordinatorWriteEvent(name=" + name + ")";
        }
    }

    /**
     * A coordinator read operation.
     *
     * @param <S> The type of the coordinator state machine.
     * @param <T> The type of the response.
     */
    public interface CoordinatorReadOperation<S, T> {
        /**
         * Generates the response to implement this coordinator read operation. A read
         * operation received the last committed offset. It must use it to ensure that
         * it does not read uncommitted data from the timeline data structures.
         *
         * @param state     The coordinator state machine.
         * @param offset    The last committed offset.
         * @return A response.
         * @throws KafkaException
         */
        T generateResponse(S state, long offset) throws KafkaException;
    }

    /**
     * A coordinator that reads the committed coordinator state.
     *
     * @param <T> The type of the response.
     */
    class CoordinatorReadEvent<T> implements CoordinatorEvent {
        /**
         * The topic partition that this read event is applied to.
         */
        final TopicPartition tp;

        /**
         * The operation name.
         */
        final String name;

        /**
         * The read operation to execute.
         */
        final CoordinatorReadOperation<S, T> op;

        /**
         * The future that will be completed with the response
         * generated by the read operation or an error.
         */
        final CompletableFuture<T> future;

        /**
         * The result of the read operation. It could be null
         * if an exception is thrown before it is assigned.
         */
        T response;

        /**
         * The time this event was created.
         */
        private final long createdTimeMs;

        /**
         * Constructor.
         *
         * @param name  The operation name.
         * @param tp    The topic partition that the operation is applied to.
         * @param op    The read operation.
         */
        CoordinatorReadEvent(
            String name,
            TopicPartition tp,
            CoordinatorReadOperation<S, T> op
        ) {
            this.tp = tp;
            this.name = name;
            this.op = op;
            this.future = new CompletableFuture<>();
            this.createdTimeMs = time.milliseconds();
        }

        /**
         * @return The key used by the CoordinatorEventProcessor to ensure
         * that events with the same key are not processed concurrently.
         */
        @Override
        public TopicPartition key() {
            return tp;
        }

        /**
         * Called by the CoordinatorEventProcessor when the event is executed.
         */
        @Override
        public void run() {
            try {
                // Get the context of the coordinator or fail if the coordinator is not in active state.
                withActiveContextOrThrow(tp, context -> {
                    // Execute the read operation.
                    response = op.generateResponse(
                        context.coordinator.coordinator(),
                        context.coordinator.lastCommittedOffset()
                    );

                    // The response can be completed immediately.
                    complete(null);
                });
            } catch (Throwable t) {
                complete(t);
            }
        }

        /**
         * Completes the future with either the result of the read operation
         * or the provided exception.
         *
         * @param exception The exception to complete the future with.
         */
        @Override
        public void complete(Throwable exception) {
            if (exception == null) {
                future.complete(response);
            } else {
                future.completeExceptionally(exception);
            }
        }

        @Override
        public long createdTimeMs() {
            return this.createdTimeMs;
        }

        @Override
        public String toString() {
            return "CoordinatorReadEvent(name=" + name + ")";
        }
    }

    /**
     * A coordinator event that applies and writes a transaction end marker.
     */
    class CoordinatorCompleteTransactionEvent implements CoordinatorEvent, DeferredEvent {
        /**
         * The topic partition that this write event is applied to.
         */
        final TopicPartition tp;

        /**
         * The operation name.
         */
        final String name;

        /**
         * The producer id.
         */
        final long producerId;

        /**
         * The producer epoch.
         */
        final short producerEpoch;

        /**
         * The coordinator epoch of the transaction coordinator.
         */
        final int coordinatorEpoch;

        /**
         * The transaction result.
         */
        final TransactionResult result;

        /**
         * Timeout value for the write operation.
         */
        final Duration writeTimeout;

        /**
         * The future that will be completed with the response
         * generated by the write operation or an error.
         */
        final CompletableFuture<Void> future;

        /**
         * The time this event was created.
         */
        private final long createdTimeMs;

        CoordinatorCompleteTransactionEvent(
            String name,
            TopicPartition tp,
            long producerId,
            short producerEpoch,
            int coordinatorEpoch,
            TransactionResult result,
            Duration writeTimeout
        ) {
            this.name = name;
            this.tp = tp;
            this.producerId = producerId;
            this.producerEpoch = producerEpoch;
            this.coordinatorEpoch = coordinatorEpoch;
            this.result = result;
            this.writeTimeout = writeTimeout;
            this.future = new CompletableFuture<>();
            this.createdTimeMs = time.milliseconds();
        }

        /**
         * @return The key used by the CoordinatorEventProcessor to ensure
         * that events with the same key are not processed concurrently.
         */
        @Override
        public TopicPartition key() {
            return tp;
        }

        /**
         * Called by the CoordinatorEventProcessor when the event is executed.
         */
        @Override
        public void run() {
            try {
                withActiveContextOrThrow(tp, context -> {
                    long prevLastWrittenOffset = context.coordinator.lastWrittenOffset();

                    try {
                        context.coordinator.replayEndTransactionMarker(
                            producerId,
                            producerEpoch,
                            result
                        );

                        long offset = partitionWriter.appendEndTransactionMarker(
                            tp,
                            producerId,
                            producerEpoch,
                            coordinatorEpoch,
                            result
                        );
                        context.coordinator.updateLastWrittenOffset(offset);

                        if (!future.isDone()) {
                            context.deferredEventQueue.add(offset, this);
                            timer.add(new TimerTask(writeTimeout.toMillis()) {
                                @Override
                                public void run() {
                                    if (!future.isDone()) {
                                        scheduleInternalOperation(
                                            "WriteTimeout(name=" + name + ", tp=" + tp + ")",
                                            tp,
                                            () -> complete(new TimeoutException("CoordinatorCompleteTransactionEvent " + name +
                                                " timed out after " + writeTimeout.toMillis() + "ms"))
                                        );
                                    }
                                }
                            });
                        } else {
                            complete(null);
                        }
                    } catch (Throwable t) {
                        context.coordinator.revertLastWrittenOffset(prevLastWrittenOffset);
                        complete(t);
                    }
                });
            } catch (Throwable t) {
                complete(t);
            }
        }

        /**
         * Completes the future with either the result of the write operation
         * or the provided exception.
         *
         * @param exception The exception to complete the future with.
         */
        @Override
        public void complete(Throwable exception) {
            if (exception == null) {
                future.complete(null);
            } else {
                future.completeExceptionally(exception);
            }
        }

        @Override
        public long createdTimeMs() {
            return createdTimeMs;
        }

        @Override
        public String toString() {
            return "CoordinatorCompleteTransactionEvent(name=" + name + ")";
        }
    }

    /**
     * A coordinator internal event.
     */
    class CoordinatorInternalEvent implements CoordinatorEvent {
        /**
         * The topic partition that this internal event is applied to.
         */
        final TopicPartition tp;

        /**
         * The operation name.
         */
        final String name;

        /**
         * The internal operation to execute.
         */
        final Runnable op;

        /**
         * The time this event was created.
         */
        private final long createdTimeMs;

        /**
         * Constructor.
         *
         * @param name  The operation name.
         * @param tp    The topic partition that the operation is applied to.
         * @param op    The operation.
         */
        CoordinatorInternalEvent(
            String name,
            TopicPartition tp,
            Runnable op
        ) {
            this.tp = tp;
            this.name = name;
            this.op = op;
            this.createdTimeMs = time.milliseconds();
        }

        /**
         * @return The key used by the CoordinatorEventProcessor to ensure
         * that events with the same key are not processed concurrently.
         */
        @Override
        public TopicPartition key() {
            return tp;
        }

        /**
         * Called by the CoordinatorEventProcessor when the event is executed.
         */
        @Override
        public void run() {
            try {
                op.run();
            } catch (Throwable t) {
                complete(t);
            }
        }

        /**
         * Logs any exceptions thrown while the event is executed.
         *
         * @param exception The exception.
         */
        @Override
        public void complete(Throwable exception) {
            if (exception != null) {
                log.error("Execution of {} failed due to {}.", name, exception.getMessage(), exception);
            }
        }

        @Override
        public long createdTimeMs() {
            return this.createdTimeMs;
        }

        @Override
        public String toString() {
            return "InternalEvent(name=" + name + ")";
        }
    }

    /**
     * Partition listener to be notified when the high watermark of the partitions
     * backing the coordinator are updated.
     */
    class HighWatermarkListener implements PartitionWriter.Listener {

        private static final long NO_OFFSET = -1L;

        /**
         * The atomic long is used to store the last and unprocessed high watermark
         * received from the partition. The atomic value is replaced by -1L when
         * the high watermark is taken to update the context.
         */
        private final AtomicLong lastHighWatermark = new AtomicLong(NO_OFFSET);

        /**
         * @return The last high watermark received or NO_OFFSET is none is pending.
         */
        public long lastHighWatermark() {
            return lastHighWatermark.get();
        }

        /**
         * Updates the high watermark of the corresponding coordinator.
         *
         * @param tp        The topic partition.
         * @param offset    The new high watermark.
         */
        @Override
        public void onHighWatermarkUpdated(
            TopicPartition tp,
            long offset
        ) {
            log.debug("High watermark of {} incremented to {}.", tp, offset);
            if (lastHighWatermark.getAndSet(offset) == NO_OFFSET) {
                // An event to apply the new high watermark is pushed to the front of the
                // queue only if the previous value was -1L. If it was not, it means that
                // there is already an event waiting to process the last value.
                enqueueFirst(new CoordinatorInternalEvent("HighWatermarkUpdate", tp, () -> {
                    long newHighWatermark = lastHighWatermark.getAndSet(NO_OFFSET);

                    CoordinatorContext context = coordinators.get(tp);
                    if (context != null) {
                        context.lock.lock();
                        try {
                            if (context.state == CoordinatorState.ACTIVE) {
                                // The updated high watermark can be applied to the coordinator only if the coordinator
                                // exists and is in the active state.
                                log.debug("Updating high watermark of {} to {}.", tp, newHighWatermark);
                                context.coordinator.updateLastCommittedOffset(newHighWatermark);
                                context.deferredEventQueue.completeUpTo(newHighWatermark);
                                coordinatorMetrics.onUpdateLastCommittedOffset(tp, newHighWatermark);
                            } else {
                                log.debug("Ignored high watermark updated for {} to {} because the coordinator is not active.",
                                    tp, newHighWatermark);
                            }
                        } finally {
                            context.lock.unlock();
                        }
                    } else {
                        log.debug("Ignored high watermark updated for {} to {} because the coordinator does not exist.",
                            tp, newHighWatermark);
                    }
                }));
            }
        }
    }

    /**
     * The log prefix.
     */
    private final String logPrefix;

    /**
     * The log context.
     */
    private final LogContext logContext;

    /**
     * The logger.
     */
    private final Logger log;

    /**
     * The system time.
     */
    private final Time time;

    /**
     * The system timer.
     */
    private final Timer timer;

    /**
     * The write operation timeout
     */
    private final Duration defaultWriteTimeout;

    /**
     * The coordinators keyed by topic partition.
     */
    private final ConcurrentHashMap<TopicPartition, CoordinatorContext> coordinators;

    /**
     * The event processor used by the runtime.
     */
    private final CoordinatorEventProcessor processor;

    /**
     * The partition writer used by the runtime to persist records.
     */
    private final PartitionWriter<U> partitionWriter;

    /**
     * The coordinator loaded used by the runtime.
     */
    private final CoordinatorLoader<U> loader;

    /**
     * The coordinator state machine builder used by the runtime
     * to instantiate a coordinator.
     */
    private final CoordinatorShardBuilderSupplier<S, U> coordinatorShardBuilderSupplier;

    /**
     * The coordinator runtime metrics.
     */
    private final CoordinatorRuntimeMetrics runtimeMetrics;

    /**
     * The coordinator metrics.
     */
    private final CoordinatorMetrics coordinatorMetrics;

    /**
     * Atomic boolean indicating whether the runtime is running.
     */
    private final AtomicBoolean isRunning = new AtomicBoolean(true);

    /**
     * The latest known metadata image.
     */
    private volatile MetadataImage metadataImage = MetadataImage.EMPTY;

    /**
     * Constructor.
     *
     * @param logPrefix                         The log prefix.
     * @param logContext                        The log context.
     * @param processor                         The event processor.
     * @param partitionWriter                   The partition writer.
     * @param loader                            The coordinator loader.
     * @param coordinatorShardBuilderSupplier   The coordinator builder.
     * @param time                              The system time.
     * @param timer                             The system timer.
     * @param defaultWriteTimeout               The write operation timeout.
     */
    private CoordinatorRuntime(
        String logPrefix,
        LogContext logContext,
        CoordinatorEventProcessor processor,
        PartitionWriter<U> partitionWriter,
        CoordinatorLoader<U> loader,
        CoordinatorShardBuilderSupplier<S, U> coordinatorShardBuilderSupplier,
        Time time,
        Timer timer,
        Duration defaultWriteTimeout,
        CoordinatorRuntimeMetrics runtimeMetrics,
        CoordinatorMetrics coordinatorMetrics
    ) {
        this.logPrefix = logPrefix;
        this.logContext = logContext;
        this.log = logContext.logger(CoordinatorRuntime.class);
        this.time = time;
        this.timer = timer;
        this.defaultWriteTimeout = defaultWriteTimeout;
        this.coordinators = new ConcurrentHashMap<>();
        this.processor = processor;
        this.partitionWriter = partitionWriter;
        this.loader = loader;
        this.coordinatorShardBuilderSupplier = coordinatorShardBuilderSupplier;
        this.runtimeMetrics = runtimeMetrics;
        this.coordinatorMetrics = coordinatorMetrics;
    }

    /**
     * Throws a NotCoordinatorException exception if the runtime is not
     * running.
     */
    private void throwIfNotRunning() {
        if (!isRunning.get()) {
            throw Errors.NOT_COORDINATOR.exception();
        }
    }

    /**
     * Enqueues a new event at the end of the processing queue.
     *
     * @param event The event.
     * @throws NotCoordinatorException If the event processor is closed.
     */
    private void enqueueLast(CoordinatorEvent event) {
        try {
            processor.enqueueLast(event);
        } catch (RejectedExecutionException ex) {
            throw new NotCoordinatorException("Can't accept an event because the processor is closed", ex);
        }
    }

    /**
     * Enqueues a new event at the front of the processing queue.
     *
     * @param event The event.
     * @throws NotCoordinatorException If the event processor is closed.
     */
    private void enqueueFirst(CoordinatorEvent event) {
        try {
            processor.enqueueFirst(event);
        } catch (RejectedExecutionException ex) {
            throw new NotCoordinatorException("Can't accept an event because the processor is closed", ex);
        }
    }

    /**
     * @return The coordinator context or a new context if it does not exist.
     * Package private for testing.
     */
    CoordinatorContext maybeCreateContext(TopicPartition tp) {
        return coordinators.computeIfAbsent(tp, CoordinatorContext::new);
    }

    /**
     * @return The coordinator context or thrown an exception if it does
     * not exist.
     * @throws NotCoordinatorException
     * Package private for testing.
     */
    CoordinatorContext contextOrThrow(TopicPartition tp) throws NotCoordinatorException {
        CoordinatorContext context = coordinators.get(tp);

        if (context == null) {
            throw Errors.NOT_COORDINATOR.exception();
        } else {
            return context;
        }
    }

    /**
     * Calls the provided function with the context iff the context is active; throws
     * an exception otherwise. This method ensures that the context lock is acquired
     * before calling the function and releases afterwards.
     *
     * @param tp    The topic partition.
     * @param func  The function that will receive the context.
     * @throws NotCoordinatorException
     * @throws CoordinatorLoadInProgressException
     */
    private void withActiveContextOrThrow(
        TopicPartition tp,
        Consumer<CoordinatorContext> func
    ) throws NotCoordinatorException, CoordinatorLoadInProgressException {
        CoordinatorContext context = contextOrThrow(tp);

        try {
            context.lock.lock();
            if (context.state == CoordinatorState.ACTIVE) {
                func.accept(context);
            } else if (context.state == CoordinatorState.LOADING) {
                throw Errors.COORDINATOR_LOAD_IN_PROGRESS.exception();
            } else {
                throw Errors.NOT_COORDINATOR.exception();
            }
        } finally {
            context.lock.unlock();
        }
    }

    /**
     * Schedules a write operation.
     *
     * @param name      The name of the write operation.
     * @param tp        The address of the coordinator (aka its topic-partitions).
     * @param timeout   The write operation timeout.
     * @param op        The write operation.
     *
     * @return A future that will be completed with the result of the write operation
     * when the operation is completed or an exception if the write operation failed.
     *
     * @param <T> The type of the result.
     */
    public <T> CompletableFuture<T> scheduleWriteOperation(
        String name,
        TopicPartition tp,
        Duration timeout,
        CoordinatorWriteOperation<S, T, U> op
    ) {
        throwIfNotRunning();
        log.debug("Scheduled execution of write operation {}.", name);
        CoordinatorWriteEvent<T> event = new CoordinatorWriteEvent<>(name, tp, timeout, op);
        enqueueLast(event);
        return event.future;
    }

    /**
     * Schedule a write operation for each coordinator.
     *
     * @param name      The name of the write operation.
     * @param timeout   The write operation timeout.
     * @param op        The write operation.
     *
     * @return A list of futures where each future will be completed with the result of the write operation
     * when the operation is completed or an exception if the write operation failed.
     *
     * @param <T> The type of the result.
     */
    public <T> List<CompletableFuture<T>> scheduleWriteAllOperation(
        String name,
        Duration timeout,
        CoordinatorWriteOperation<S, T, U> op
    ) {
        throwIfNotRunning();
        log.debug("Scheduled execution of write all operation {}.", name);
        return coordinators
            .keySet()
            .stream()
            .map(tp -> scheduleWriteOperation(name, tp, timeout, op))
            .collect(Collectors.toList());
    }

    /**
     * Schedules a transactional write operation.
     *
     * @param name              The name of the write operation.
     * @param tp                The address of the coordinator (aka its topic-partitions).
     * @param transactionalId   The transactional id.
     * @param producerId        The producer id.
     * @param producerEpoch     The producer epoch.
     * @param timeout           The write operation timeout.
     * @param op                The write operation.
     * @param apiVersion        The Version of the Txn_Offset_Commit request
     *
     * @return A future that will be completed with the result of the write operation
     * when the operation is completed or an exception if the write operation failed.
     *
     * @param <T> The type of the result.
     */
    public <T> CompletableFuture<T> scheduleTransactionalWriteOperation(
        String name,
        TopicPartition tp,
        String transactionalId,
        long producerId,
        short producerEpoch,
        Duration timeout,
        CoordinatorWriteOperation<S, T, U> op,
        Short apiVersion
    ) {
        throwIfNotRunning();
        log.debug("Scheduled execution of transactional write operation {}.", name);
        return partitionWriter.maybeStartTransactionVerification(
            tp,
            transactionalId,
            producerId,
            producerEpoch,
            apiVersion
        ).thenCompose(verificationGuard -> {
            CoordinatorWriteEvent<T> event = new CoordinatorWriteEvent<>(
                name,
                tp,
                transactionalId,
                producerId,
                producerEpoch,
                verificationGuard,
                timeout,
                op
            );
            enqueueLast(event);
            return event.future;
        });
    }

    /**
     * Schedules the transaction completion.
     *
     * @param name              The name of the operation.
     * @param tp                The address of the coordinator (aka its topic-partitions).
     * @param producerId        The producer id.
     * @param producerEpoch     The producer epoch.
     * @param coordinatorEpoch  The epoch of the transaction coordinator.
     * @param result            The transaction result.
     *
     * @return A future that will be completed with null when the operation is
     * completed or an exception if the operation failed.
     */
    public CompletableFuture<Void> scheduleTransactionCompletion(
        String name,
        TopicPartition tp,
        long producerId,
        short producerEpoch,
        int coordinatorEpoch,
        TransactionResult result,
        Duration timeout
    ) {
        throwIfNotRunning();
        log.debug("Scheduled execution of transaction completion for {} with producer id={}, producer epoch={}, " +
            "coordinator epoch={} and transaction result={}.", tp, producerId, producerEpoch, coordinatorEpoch, result);
        CoordinatorCompleteTransactionEvent event = new CoordinatorCompleteTransactionEvent(
            name,
            tp,
            producerId,
            producerEpoch,
            coordinatorEpoch,
            result,
            timeout
        );
        enqueueLast(event);
        return event.future;
    }

    /**
     * Schedules a read operation.
     *
     * @param name  The name of the read operation.
     * @param tp    The address of the coordinator (aka its topic-partitions).
     * @param op    The read operation.
     *
     * @return A future that will be completed with the result of the read operation
     * when the operation is completed or an exception if the read operation failed.
     *
     * @param <T> The type of the result.
     */
    public <T> CompletableFuture<T> scheduleReadOperation(
        String name,
        TopicPartition tp,
        CoordinatorReadOperation<S, T> op
    ) {
        throwIfNotRunning();
        log.debug("Scheduled execution of read operation {}.", name);
        CoordinatorReadEvent<T> event = new CoordinatorReadEvent<>(name, tp, op);
        enqueueLast(event);
        return event.future;
    }

    /**
     * Schedules a read operation for each coordinator.
     *
     * @param name  The name of the read operation.
     * @param op    The read operation.
     *
     * @return A list of futures where each future will be completed with the result of the read operation
     * when the operation is completed or an exception if the read operation failed.
     *
     * @param <T> The type of the result.
     */
    public <T> List<CompletableFuture<T>> scheduleReadAllOperation(
        String name,
        CoordinatorReadOperation<S, T> op
    ) {
        throwIfNotRunning();
        log.debug("Scheduled execution of read all operation {}.", name);
        return coordinators
            .keySet()
            .stream()
            .map(tp -> scheduleReadOperation(name, tp, op))
            .collect(Collectors.toList());
    }

    /**
     * Schedules an internal event.
     *
     * @param name  The name of the write operation.
     * @param tp    The address of the coordinator (aka its topic-partitions).
     * @param op    The operation.
     */
    private void scheduleInternalOperation(
        String name,
        TopicPartition tp,
        Runnable op
    ) {
        log.debug("Scheduled execution of internal operation {}.", name);
        enqueueLast(new CoordinatorInternalEvent(name, tp, op));
    }

    /**
     * Schedules the loading of a coordinator. This is called when the broker is elected as
     * the leader for a partition.
     *
     * @param tp                The topic partition of the coordinator. Records from this
     *                          partitions will be read and applied to the coordinator.
     * @param partitionEpoch    The epoch of the partition.
     */
    public void scheduleLoadOperation(
        TopicPartition tp,
        int partitionEpoch
    ) {
        throwIfNotRunning();
        log.info("Scheduling loading of metadata from {} with epoch {}", tp, partitionEpoch);

        // Touch the state to make the runtime immediately aware of the new coordinator.
        maybeCreateContext(tp);

        scheduleInternalOperation("Load(tp=" + tp + ", epoch=" + partitionEpoch + ")", tp, () -> {
            // The context is re-created if it does not exist.
            CoordinatorContext context = maybeCreateContext(tp);

            context.lock.lock();
            try {
                if (context.epoch < partitionEpoch) {
                    context.epoch = partitionEpoch;

                    switch (context.state) {
                        case FAILED:
                        case INITIAL:
                            context.transitionTo(CoordinatorState.LOADING);
                            loader.load(tp, context.coordinator).whenComplete((summary, exception) -> {
                                scheduleInternalOperation("CompleteLoad(tp=" + tp + ", epoch=" + partitionEpoch + ")", tp, () -> {
                                    CoordinatorContext ctx = coordinators.get(tp);
                                    if (ctx != null)  {
                                        if (ctx.state != CoordinatorState.LOADING) {
                                            log.info("Ignored load completion from {} because context is in {} state.",
                                                ctx.tp, ctx.state);
                                            return;
                                        }
                                        try {
                                            if (exception != null) throw exception;
                                            ctx.transitionTo(CoordinatorState.ACTIVE);
                                            if (summary != null) {
                                                runtimeMetrics.recordPartitionLoadSensor(summary.startTimeMs(), summary.endTimeMs());
                                                log.info("Finished loading of metadata from {} with epoch {} in {}ms where {}ms " +
                                                         "was spent in the scheduler. Loaded {} records which total to {} bytes.",
                                                    tp, partitionEpoch, summary.endTimeMs() - summary.startTimeMs(),
                                                    summary.schedulerQueueTimeMs(), summary.numRecords(), summary.numBytes());
                                            }
                                        } catch (Throwable ex) {
                                            log.error("Failed to load metadata from {} with epoch {} due to {}.",
<<<<<<< HEAD
                                                tp, partitionEpoch, ex.toString(), ex
                                            );
=======
                                                tp, partitionEpoch, ex.toString());
>>>>>>> 2d4abb85
                                            ctx.transitionTo(CoordinatorState.FAILED);
                                        }
                                    } else {
                                        log.debug("Failed to complete the loading of metadata for {} in epoch {} since the coordinator does not exist.",
                                            tp, partitionEpoch);
                                    }
                                });
                            });
                            break;

                        case LOADING:
                            log.info("The coordinator {} is already loading metadata.", tp);
                            break;

                        case ACTIVE:
                            log.info("The coordinator {} is already active.", tp);
                            break;

                        default:
                            log.error("Cannot load coordinator {} in state {}.", tp, context.state);
                    }
                } else {
                    log.info("Ignored loading metadata from {} since current epoch {} is larger than or equals to {}.",
                        context.tp, context.epoch, partitionEpoch);
                }
            } finally {
                context.lock.unlock();
            }
        });
    }

    /**
     * Schedules the unloading of a coordinator. This is called when the broker is not the
     * leader anymore.
     *
     * @param tp                The topic partition of the coordinator.
     * @param partitionEpoch    The partition epoch as an optional value.
     *                          An empty value means that the topic was deleted.
     */
    public void scheduleUnloadOperation(
        TopicPartition tp,
        OptionalInt partitionEpoch
    ) {
        throwIfNotRunning();
        log.info("Scheduling unloading of metadata for {} with epoch {}", tp, partitionEpoch);

        scheduleInternalOperation("UnloadCoordinator(tp=" + tp + ", epoch=" + partitionEpoch + ")", tp, () -> {
            CoordinatorContext context = coordinators.get(tp);
            if (context != null) {
                context.lock.lock();
                try {
                    if (!partitionEpoch.isPresent() || context.epoch < partitionEpoch.getAsInt()) {
                        log.info("Started unloading metadata for {} with epoch {}.", tp, partitionEpoch);
                        context.transitionTo(CoordinatorState.CLOSED);
                        coordinators.remove(tp, context);
                        log.info("Finished unloading metadata for {} with epoch {}.", tp, partitionEpoch);
                    } else {
                        log.info("Ignored unloading metadata for {} in epoch {} since current epoch is {}.",
                            tp, partitionEpoch, context.epoch);
                    }
                } finally {
                    context.lock.unlock();
                }
            } else {
                log.info("Ignored unloading metadata for {} in epoch {} since metadata was never loaded.",
                    tp, partitionEpoch);
            }
        });
    }

    /**
     * A new metadata image is available.
     *
     * @param newImage  The new metadata image.
     * @param delta     The metadata delta.
     */
    public void onNewMetadataImage(
        MetadataImage newImage,
        MetadataDelta delta
    ) {
        throwIfNotRunning();
        log.debug("Scheduling applying of a new metadata image with offset {}.", newImage.offset());

        // Update global image.
        metadataImage = newImage;

        // Push an event for each coordinator.
        coordinators.keySet().forEach(tp -> {
            scheduleInternalOperation("UpdateImage(tp=" + tp + ", offset=" + newImage.offset() + ")", tp, () -> {
                CoordinatorContext context = coordinators.get(tp);
                if (context != null) {
                    context.lock.lock();
                    try {
                        if (context.state == CoordinatorState.ACTIVE) {
                            // The new image can be applied to the coordinator only if the coordinator
                            // exists and is in the active state.
                            log.debug("Applying new metadata image with offset {} to {}.", newImage.offset(), tp);
                            context.coordinator.onNewMetadataImage(newImage, delta);
                        } else {
                            log.debug("Ignored new metadata image with offset {} for {} because the coordinator is not active.",
                                newImage.offset(), tp);
                        }
                    } finally {
                        context.lock.unlock();
                    }
                } else {
                    log.debug("Ignored new metadata image with offset {} for {} because the coordinator does not exist.",
                        newImage.offset(), tp);
                }
            });
        });
    }

    /**
     * Closes the runtime. This closes all the coordinators currently registered
     * in the runtime.
     *
     * @throws Exception
     */
    public void close() throws Exception {
        if (!isRunning.compareAndSet(true, false)) {
            log.warn("Coordinator runtime is already shutting down.");
            return;
        }

        log.info("Closing coordinator runtime.");
        Utils.closeQuietly(loader, "loader");
        Utils.closeQuietly(timer, "timer");
        // This close the processor, drain all the pending events and
        // reject any new events.
        Utils.closeQuietly(processor, "event processor");
        // Unload all the coordinators.
        coordinators.forEach((tp, context) -> {
            context.lock.lock();
            try {
                context.transitionTo(CoordinatorState.CLOSED);
            } finally {
                context.lock.unlock();
            }
        });
        coordinators.clear();
        Utils.closeQuietly(runtimeMetrics, "runtime metrics");
        log.info("Coordinator runtime closed.");
    }
}<|MERGE_RESOLUTION|>--- conflicted
+++ resolved
@@ -1719,12 +1719,7 @@
                                             }
                                         } catch (Throwable ex) {
                                             log.error("Failed to load metadata from {} with epoch {} due to {}.",
-<<<<<<< HEAD
-                                                tp, partitionEpoch, ex.toString(), ex
-                                            );
-=======
                                                 tp, partitionEpoch, ex.toString());
->>>>>>> 2d4abb85
                                             ctx.transitionTo(CoordinatorState.FAILED);
                                         }
                                     } else {
