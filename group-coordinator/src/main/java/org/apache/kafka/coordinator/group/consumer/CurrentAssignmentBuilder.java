/*
 * Licensed to the Apache Software Foundation (ASF) under one or more
 * contributor license agreements. See the NOTICE file distributed with
 * this work for additional information regarding copyright ownership.
 * The ASF licenses this file to You under the Apache License, Version 2.0
 * (the "License"); you may not use this file except in compliance with
 * the License. You may obtain a copy of the License at
 *
 *    http://www.apache.org/licenses/LICENSE-2.0
 *
 * Unless required by applicable law or agreed to in writing, software
 * distributed under the License is distributed on an "AS IS" BASIS,
 * WITHOUT WARRANTIES OR CONDITIONS OF ANY KIND, either express or implied.
 * See the License for the specific language governing permissions and
 * limitations under the License.
 */
package org.apache.kafka.coordinator.group.consumer;

import org.apache.kafka.common.Uuid;
import org.apache.kafka.common.errors.FencedMemberEpochException;
import org.apache.kafka.common.message.ConsumerGroupHeartbeatRequestData;

import java.util.Collections;
import java.util.HashMap;
import java.util.HashSet;
import java.util.List;
import java.util.Map;
import java.util.Objects;
import java.util.Set;
import java.util.function.BiFunction;

/**
 * The CurrentAssignmentBuilder class encapsulates the reconciliation engine of the
 * consumer group protocol. Given the current state of a member and a desired or target
 * assignment state, the state machine takes the necessary steps to converge them.
 */
public class CurrentAssignmentBuilder {
    /**
     * The consumer group member which is reconciled.
     */
    private final ConsumerGroupMember member;

    /**
     * The target assignment epoch.
     */
    private int targetAssignmentEpoch;

    /**
     * The target assignment.
     */
    private Assignment targetAssignment;

    /**
     * A function which returns the current epoch of a topic-partition or -1 if the
     * topic-partition is not assigned. The current epoch is the epoch of the current owner.
     */
    private BiFunction<Uuid, Integer, Integer> currentPartitionEpoch;

    /**
     * The partitions owned by the consumer. This is directly provided by the member in the
     * ConsumerGroupHeartbeat request.
     */
    private List<ConsumerGroupHeartbeatRequestData.TopicPartitions> ownedTopicPartitions;

    /**
     * Constructs the CurrentAssignmentBuilder based on the current state of the
     * provided consumer group member.
     *
     * @param member The consumer group member that must be reconciled.
     */
    public CurrentAssignmentBuilder(ConsumerGroupMember member) {
        this.member = Objects.requireNonNull(member);
    }

    /**
     * Sets the target assignment epoch and the target assignment that the
     * consumer group member must be reconciled to.
     *
     * @param targetAssignmentEpoch The target assignment epoch.
     * @param targetAssignment      The target assignment.
     * @return This object.
     */
    public CurrentAssignmentBuilder withTargetAssignment(
        int targetAssignmentEpoch,
        Assignment targetAssignment
    ) {
        this.targetAssignmentEpoch = targetAssignmentEpoch;
        this.targetAssignment = Objects.requireNonNull(targetAssignment);
        return this;
    }

    /**
     * Sets a BiFunction which allows to retrieve the current epoch of a
     * partition. This is used by the state machine to determine if a
     * partition is free or still used by another member.
     *
     * @param currentPartitionEpoch A BiFunction which gets the epoch of a
     *                              topic id / partitions id pair.
     * @return This object.
     */
    public CurrentAssignmentBuilder withCurrentPartitionEpoch(
        BiFunction<Uuid, Integer, Integer> currentPartitionEpoch
    ) {
        this.currentPartitionEpoch = Objects.requireNonNull(currentPartitionEpoch);
        return this;
    }

    /**
     * Sets the partitions currently owned by the member. This comes directly
     * from the last ConsumerGroupHeartbeat request. This is used to determine
     * if the member has revoked the necessary partitions.
     *
     * @param ownedTopicPartitions A list of topic-partitions.
     * @return This object.
     */
    public CurrentAssignmentBuilder withOwnedTopicPartitions(
        List<ConsumerGroupHeartbeatRequestData.TopicPartitions> ownedTopicPartitions
    ) {
        this.ownedTopicPartitions = ownedTopicPartitions;
        return this;
    }

    /**
     * Builds the next state for the member or keep the current one if it
     * is not possible to move forward with the current state.
     *
     * @return A new ConsumerGroupMember or the current one.
     */
    public ConsumerGroupMember build() {
        switch (member.state()) {
            case STABLE:
                // When the member is in the STABLE state, we verify if a newer
                // epoch (or target assignment) is available. If it is, we can
                // reconcile the member towards it. Otherwise, we return.
                if (member.memberEpoch() != targetAssignmentEpoch) {
                    return computeNextAssignment(
                        member.memberEpoch(),
                        member.assignedPartitions()
                    );
                } else {
                    return member;
                }

            case UNREVOKED_PARTITIONS:
                // When the member is in the UNREVOKED_PARTITIONS state, we wait
                // until the member has revoked the necessary partitions. They are
                // considered revoked when they are not anymore reported in the
                // owned partitions set in the ConsumerGroupHeartbeat API.

<<<<<<< HEAD
                // If the member does not provide its owned partitions. We cannot
                // progress.
                if (ownedTopicPartitions == null) {
                    return member;
                }

                // If the member provides its owned partitions. We verify if it still
                // owns any of the revoked partitions. If it does, we cannot progress.
                for (ConsumerGroupHeartbeatRequestData.TopicPartitions topicPartitions : ownedTopicPartitions) {
                    for (Integer partitionId : topicPartitions.partitions()) {
                        boolean stillHasRevokedPartition = member
                            .partitionsPendingRevocation()
                            .getOrDefault(topicPartitions.topicId(), Collections.emptySet())
                            .contains(partitionId);
                        if (stillHasRevokedPartition) {
                            return member;
                        }
                    }
=======
                // If the member provides its owned partitions. We verify if it still
                // owns any of the revoked partitions. If it does, we cannot progress.
                if (ownsRevokedPartitions(member.partitionsPendingRevocation())) {
                    return member;
>>>>>>> 55d2f316
                }

                // When the member has revoked all the pending partitions, it can
                // transition to the next epoch (current + 1) and we can reconcile
                // its state towards the latest target assignment.
                return computeNextAssignment(
                    member.memberEpoch() + 1,
                    member.assignedPartitions()
                );

            case UNRELEASED_PARTITIONS:
                // When the member is in the UNRELEASED_PARTITIONS, we reconcile the
                // member towards the latest target assignment. This will assign any
                // of the unreleased partitions when they become available.
                return computeNextAssignment(
                    member.memberEpoch(),
                    member.assignedPartitions()
                );

            case UNKNOWN:
                // We could only end up in this state if a new state is added in the
                // future and the group coordinator is downgraded. In this case, the
                // best option is to fence the member to force it to rejoin the group
                // without any partitions and to reconcile it again from scratch.
                if (ownedTopicPartitions == null || !ownedTopicPartitions.isEmpty()) {
                    throw new FencedMemberEpochException("The consumer group member is in a unknown state. "
                        + "The member must abandon all its partitions and rejoin.");
                }

                return computeNextAssignment(
                    targetAssignmentEpoch,
                    member.assignedPartitions()
                );
        }

        return member;
    }

    /**
<<<<<<< HEAD
=======
     * Decides whether the current ownedTopicPartitions contains any partition that is pending revocation.
     *
     * @param assignment The assignment that has the partitions pending revocation.
     * @return A boolean based on the condition mentioned above.
     */
    private boolean ownsRevokedPartitions(
        Map<Uuid, Set<Integer>> assignment
    ) {
        if (ownedTopicPartitions == null) return true;

        for (ConsumerGroupHeartbeatRequestData.TopicPartitions topicPartitions : ownedTopicPartitions) {
            Set<Integer> partitionsPendingRevocation =
                assignment.getOrDefault(topicPartitions.topicId(), Collections.emptySet());

            for (Integer partitionId : topicPartitions.partitions()) {
                if (partitionsPendingRevocation.contains(partitionId)) {
                    return true;
                }
            }
        }

        return false;
    }

    /**
>>>>>>> 55d2f316
     * Computes the next assignment.
     *
     * @param memberEpoch               The epoch of the member to use. This may be different
     *                                  from the epoch in {@link CurrentAssignmentBuilder#member}.
     * @param memberAssignedPartitions  The assigned partitions of the member to use.
     * @return A new ConsumerGroupMember.
     */
    private ConsumerGroupMember computeNextAssignment(
        int memberEpoch,
        Map<Uuid, Set<Integer>> memberAssignedPartitions
    ) {
        boolean hasUnreleasedPartitions = false;
        Map<Uuid, Set<Integer>> newAssignedPartitions = new HashMap<>();
        Map<Uuid, Set<Integer>> newPartitionsPendingRevocation = new HashMap<>();
        Map<Uuid, Set<Integer>> newPartitionsPendingAssignment = new HashMap<>();

        Set<Uuid> allTopicIds = new HashSet<>(targetAssignment.partitions().keySet());
        allTopicIds.addAll(memberAssignedPartitions.keySet());

        for (Uuid topicId : allTopicIds) {
            Set<Integer> target = targetAssignment.partitions()
                .getOrDefault(topicId, Collections.emptySet());
            Set<Integer> currentAssignedPartitions = memberAssignedPartitions
                .getOrDefault(topicId, Collections.emptySet());

            // New Assigned Partitions = Previous Assigned Partitions ∩ Target
            Set<Integer> assignedPartitions = new HashSet<>(currentAssignedPartitions);
            assignedPartitions.retainAll(target);

            // Partitions Pending Revocation = Previous Assigned Partitions - New Assigned Partitions
            Set<Integer> partitionsPendingRevocation = new HashSet<>(currentAssignedPartitions);
            partitionsPendingRevocation.removeAll(assignedPartitions);

            // Partitions Pending Assignment = Target - New Assigned Partitions - Unreleased Partitions
            Set<Integer> partitionsPendingAssignment = new HashSet<>(target);
            partitionsPendingAssignment.removeAll(assignedPartitions);
            hasUnreleasedPartitions = partitionsPendingAssignment.removeIf(partitionId ->
                currentPartitionEpoch.apply(topicId, partitionId) != -1
            ) || hasUnreleasedPartitions;

            if (!assignedPartitions.isEmpty()) {
                newAssignedPartitions.put(topicId, assignedPartitions);
            }

            if (!partitionsPendingRevocation.isEmpty()) {
                newPartitionsPendingRevocation.put(topicId, partitionsPendingRevocation);
            }

            if (!partitionsPendingAssignment.isEmpty()) {
                newPartitionsPendingAssignment.put(topicId, partitionsPendingAssignment);
            }
        }

<<<<<<< HEAD
        if (!newPartitionsPendingRevocation.isEmpty()) {
=======
        if (!newPartitionsPendingRevocation.isEmpty() && ownsRevokedPartitions(newPartitionsPendingRevocation)) {
>>>>>>> 55d2f316
            // If there are partitions to be revoked, the member remains in its current
            // epoch and requests the revocation of those partitions. It transitions to
            // the UNREVOKED_PARTITIONS state to wait until the client acknowledges the
            // revocation of the partitions.
            return new ConsumerGroupMember.Builder(member)
                .setState(MemberState.UNREVOKED_PARTITIONS)
                .updateMemberEpoch(memberEpoch)
                .setAssignedPartitions(newAssignedPartitions)
                .setPartitionsPendingRevocation(newPartitionsPendingRevocation)
                .build();
        } else if (!newPartitionsPendingAssignment.isEmpty()) {
            // If there are partitions to be assigned, the member transitions to the
            // target epoch and requests the assignment of those partitions. Note that
            // the partitions are directly added to the assigned partitions set. The
            // member transitions to the STABLE state or to the UNRELEASED_PARTITIONS
            // state depending on whether there are unreleased partitions or not.
            newPartitionsPendingAssignment.forEach((topicId, partitions) -> newAssignedPartitions
                .computeIfAbsent(topicId, __ -> new HashSet<>())
                .addAll(partitions));
            MemberState newState = hasUnreleasedPartitions ? MemberState.UNRELEASED_PARTITIONS : MemberState.STABLE;
            return new ConsumerGroupMember.Builder(member)
                .setState(newState)
                .updateMemberEpoch(targetAssignmentEpoch)
                .setAssignedPartitions(newAssignedPartitions)
                .setPartitionsPendingRevocation(Collections.emptyMap())
                .build();
        } else if (hasUnreleasedPartitions) {
            // If there are no partitions to be revoked nor to be assigned but some
            // partitions are not available yet, the member transitions to the target
            // epoch, to the UNRELEASED_PARTITIONS state and waits.
            return new ConsumerGroupMember.Builder(member)
                .setState(MemberState.UNRELEASED_PARTITIONS)
                .updateMemberEpoch(targetAssignmentEpoch)
                .setAssignedPartitions(newAssignedPartitions)
                .setPartitionsPendingRevocation(Collections.emptyMap())
                .build();
        } else {
            // Otherwise, the member transitions to the target epoch and to the
            // STABLE state.
            return new ConsumerGroupMember.Builder(member)
                .setState(MemberState.STABLE)
                .updateMemberEpoch(targetAssignmentEpoch)
                .setAssignedPartitions(newAssignedPartitions)
                .setPartitionsPendingRevocation(Collections.emptyMap())
                .build();
        }
    }
}<|MERGE_RESOLUTION|>--- conflicted
+++ resolved
@@ -147,31 +147,10 @@
                 // considered revoked when they are not anymore reported in the
                 // owned partitions set in the ConsumerGroupHeartbeat API.
 
-<<<<<<< HEAD
-                // If the member does not provide its owned partitions. We cannot
-                // progress.
-                if (ownedTopicPartitions == null) {
-                    return member;
-                }
-
-                // If the member provides its owned partitions. We verify if it still
-                // owns any of the revoked partitions. If it does, we cannot progress.
-                for (ConsumerGroupHeartbeatRequestData.TopicPartitions topicPartitions : ownedTopicPartitions) {
-                    for (Integer partitionId : topicPartitions.partitions()) {
-                        boolean stillHasRevokedPartition = member
-                            .partitionsPendingRevocation()
-                            .getOrDefault(topicPartitions.topicId(), Collections.emptySet())
-                            .contains(partitionId);
-                        if (stillHasRevokedPartition) {
-                            return member;
-                        }
-                    }
-=======
                 // If the member provides its owned partitions. We verify if it still
                 // owns any of the revoked partitions. If it does, we cannot progress.
                 if (ownsRevokedPartitions(member.partitionsPendingRevocation())) {
                     return member;
->>>>>>> 55d2f316
                 }
 
                 // When the member has revoked all the pending partitions, it can
@@ -211,8 +190,6 @@
     }
 
     /**
-<<<<<<< HEAD
-=======
      * Decides whether the current ownedTopicPartitions contains any partition that is pending revocation.
      *
      * @param assignment The assignment that has the partitions pending revocation.
@@ -238,7 +215,6 @@
     }
 
     /**
->>>>>>> 55d2f316
      * Computes the next assignment.
      *
      * @param memberEpoch               The epoch of the member to use. This may be different
@@ -292,11 +268,7 @@
             }
         }
 
-<<<<<<< HEAD
-        if (!newPartitionsPendingRevocation.isEmpty()) {
-=======
         if (!newPartitionsPendingRevocation.isEmpty() && ownsRevokedPartitions(newPartitionsPendingRevocation)) {
->>>>>>> 55d2f316
             // If there are partitions to be revoked, the member remains in its current
             // epoch and requests the revocation of those partitions. It transitions to
             // the UNREVOKED_PARTITIONS state to wait until the client acknowledges the
