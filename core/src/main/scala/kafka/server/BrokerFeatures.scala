--- conflicted
+++ resolved
@@ -76,19 +76,6 @@
     new BrokerFeatures(defaultSupportedFeatures(unstableFeatureVersionsEnabled))
   }
 
-<<<<<<< HEAD
-  def defaultSupportedFeatures(unstableMetadataVersionsEnabled: Boolean): Features[SupportedVersionRange] = {
-    val features = new util.HashMap[String, SupportedVersionRange]()
-    features.put(MetadataVersion.FEATURE_NAME, new SupportedVersionRange(
-      MetadataVersion.MINIMUM_KRAFT_VERSION.featureLevel(),
-      if (unstableMetadataVersionsEnabled) {
-        MetadataVersion.latestTesting.featureLevel
-      } else {
-        MetadataVersion.latestProduction.featureLevel
-      }
-    ))
-    features.put(AutoMQVersion.FEATURE_NAME, new SupportedVersionRange(AutoMQVersion.V0.featureLevel(), AutoMQVersion.LATEST.featureLevel()))
-=======
   def defaultSupportedFeatures(unstableFeatureVersionsEnabled: Boolean): Features[SupportedVersionRange] = {
     val features = new util.HashMap[String, SupportedVersionRange]()
       features.put(MetadataVersion.FEATURE_NAME,
@@ -107,7 +94,8 @@
               feature.latestProduction
             }))
     }
->>>>>>> 0971924e
+    // TODO: add AutoMQVersion to Features.PRODUCTION_FEATURES
+    features.put(AutoMQVersion.FEATURE_NAME, new SupportedVersionRange(AutoMQVersion.V0.featureLevel(), AutoMQVersion.LATEST.featureLevel()))
     Features.supportedFeatures(features)
   }
 
