/*
 * Licensed to the Apache Software Foundation (ASF) under one or more
 * contributor license agreements.  See the NOTICE file distributed with
 * this work for additional information regarding copyright ownership.
 * The ASF licenses this file to You under the Apache License, Version 2.0
 * (the "License"); you may not use this file except in compliance with
 * the License.  You may obtain a copy of the License at
 *
 *    http://www.apache.org/licenses/LICENSE-2.0
 *
 * Unless required by applicable law or agreed to in writing, software
 * distributed under the License is distributed on an "AS IS" BASIS,
 * WITHOUT WARRANTIES OR CONDITIONS OF ANY KIND, either express or implied.
 * See the License for the specific language governing permissions and
 * limitations under the License.
 */

package kafka.server

import com.automq.stream.s3.Constants
import com.automq.stream.s3.metadata.ObjectUtils
import kafka.autobalancer.AutoBalancerManager
import kafka.autobalancer.services.AutoBalancerService
import kafka.automq.controller.DefaultQuorumControllerExtension
import kafka.controller.streamaspect.client.{Context, StreamClientFactoryProxy}
import kafka.migration.MigrationPropagator
import kafka.network.{DataPlaneAcceptor, SocketServer}
import kafka.raft.KafkaRaftManager
import kafka.server.QuotaFactory.QuotaManagers
<<<<<<< HEAD

import scala.collection.immutable
import kafka.server.metadata.{AclPublisher, ClientQuotaMetadataManager, DelegationTokenPublisher, DynamicClientQuotaPublisher, DynamicConfigPublisher, KRaftMetadataCache, KRaftMetadataCachePublisher, ScramPublisher}
import kafka.server.streamaspect.{ElasticControllerApis, FingerPrintControlManagerProvider}
=======
import kafka.server.metadata._
import kafka.server.streamaspect.ElasticControllerApis
>>>>>>> 02a9f550
import kafka.utils.{CoreUtils, Logging}
import kafka.zk.{KafkaZkClient, ZkMigrationClient}
import org.apache.kafka.common.message.ApiMessageType.ListenerType
import org.apache.kafka.common.network.ListenerName
import org.apache.kafka.common.security.scram.internals.ScramMechanism
import org.apache.kafka.common.security.token.delegation.internals.DelegationTokenCache
import org.apache.kafka.common.utils.LogContext
import org.apache.kafka.common.{ClusterResource, Endpoint, Reconfigurable, Uuid}
import org.apache.kafka.controller.metrics.{ControllerMetadataMetricsPublisher, QuorumControllerMetrics}
import org.apache.kafka.controller.{FPCManager, QuorumController, QuorumControllerExtension, QuorumFeatures}
import org.apache.kafka.image.publisher.{ControllerRegistrationsPublisher, MetadataPublisher}
import org.apache.kafka.metadata.authorizer.ClusterMetadataAuthorizer
import org.apache.kafka.metadata.bootstrap.BootstrapMetadata
import org.apache.kafka.metadata.migration.{KRaftMigrationDriver, LegacyPropagator}
import org.apache.kafka.metadata.placement.{ReplicaPlacer, StripedReplicaPlacer}
import org.apache.kafka.metadata.publisher.FeaturesPublisher
import org.apache.kafka.metadata.{KafkaConfigSchema, ListenerInfo}
import org.apache.kafka.raft.QuorumConfig
import org.apache.kafka.security.{CredentialProvider, PasswordEncoder}
import org.apache.kafka.server.NodeToControllerChannelManager
import org.apache.kafka.server.authorizer.Authorizer
import org.apache.kafka.server.common.ApiMessageAndVersion
import org.apache.kafka.server.config.ConfigType
import org.apache.kafka.server.config.ServerLogConfigs.{ALTER_CONFIG_POLICY_CLASS_NAME_CONFIG, CREATE_TOPIC_POLICY_CLASS_NAME_CONFIG}
import org.apache.kafka.server.metrics.{KafkaMetricsGroup, KafkaYammerMetrics, LinuxIoMetricsCollector}
import org.apache.kafka.server.network.{EndpointReadyFutures, KafkaAuthorizerServerInfo}
import org.apache.kafka.server.policy.{AlterConfigPolicy, CreateTopicPolicy}
import org.apache.kafka.server.util.{Deadline, FutureUtils}

import java.util
import java.util.concurrent.locks.ReentrantLock
import java.util.concurrent.{CompletableFuture, TimeUnit}
import java.util.{Optional, OptionalLong, Random}
import scala.collection.immutable
import scala.compat.java8.OptionConverters._
import scala.jdk.CollectionConverters._


case class ControllerMigrationSupport(
  zkClient: KafkaZkClient,
  migrationDriver: KRaftMigrationDriver,
  brokersRpcClient: LegacyPropagator
) {
  def shutdown(logging: Logging): Unit = {
    if (zkClient != null) {
      CoreUtils.swallow(zkClient.close(), logging)
    }
    if (brokersRpcClient != null) {
      CoreUtils.swallow(brokersRpcClient.shutdown(), logging)
    }
    if (migrationDriver != null) {
      CoreUtils.swallow(migrationDriver.close(), logging)
    }
  }
}

/**
 * A Kafka controller that runs in KRaft (Kafka Raft) mode.
 */
class ControllerServer(
  val sharedServer: SharedServer,
  val configSchema: KafkaConfigSchema,
  val bootstrapMetadata: BootstrapMetadata
) extends Logging {

  import kafka.server.Server._

  private val metricsGroup = new KafkaMetricsGroup(this.getClass)

  val config = sharedServer.controllerConfig
  val logContext = new LogContext(s"[ControllerServer id=${config.nodeId}] ")
  val time = sharedServer.time
  def metrics = sharedServer.metrics
  def raftManager: KafkaRaftManager[ApiMessageAndVersion] = sharedServer.raftManager

  val lock = new ReentrantLock()
  val awaitShutdownCond = lock.newCondition()
  var status: ProcessStatus = SHUTDOWN

  var linuxIoMetricsCollector: LinuxIoMetricsCollector = _
  @volatile var authorizer: Option[Authorizer] = None
  var tokenCache: DelegationTokenCache = _
  var credentialProvider: CredentialProvider = _
  var socketServer: SocketServer = _
  val socketServerFirstBoundPortFuture = new CompletableFuture[Integer]()
  var createTopicPolicy: Option[CreateTopicPolicy] = None
  var alterConfigPolicy: Option[AlterConfigPolicy] = None
  @volatile var quorumControllerMetrics: QuorumControllerMetrics = _
  var controller: QuorumController = _
  var quotaManagers: QuotaManagers = _
  var clientQuotaMetadataManager: ClientQuotaMetadataManager = _
  var controllerApis: ControllerApis = _
  var controllerApisHandlerPool: KafkaRequestHandlerPool = _
  var migrationSupport: Option[ControllerMigrationSupport] = None
  def kafkaYammerMetrics: KafkaYammerMetrics = KafkaYammerMetrics.INSTANCE
  val metadataPublishers: util.List[MetadataPublisher] = new util.ArrayList[MetadataPublisher]()
  @volatile var metadataCache : KRaftMetadataCache = _
  @volatile var metadataCachePublisher: KRaftMetadataCachePublisher = _
  @volatile var featuresPublisher: FeaturesPublisher = _
  @volatile var registrationsPublisher: ControllerRegistrationsPublisher = _
  @volatile var incarnationId: Uuid = _
  @volatile var registrationManager: ControllerRegistrationManager = _
  @volatile var registrationChannelManager: NodeToControllerChannelManager = _

  var autoBalancerManager: AutoBalancerService = _
  @volatile var fpcManager: FPCManager = _


  protected def buildAutoBalancerManager: AutoBalancerService = {
    new AutoBalancerManager(time, config.props, controller, raftManager.client)
  }


  private def maybeChangeStatus(from: ProcessStatus, to: ProcessStatus): Boolean = {
    lock.lock()
    try {
      if (status != from) return false
      status = to
      if (to == SHUTDOWN) awaitShutdownCond.signalAll()
    } finally {
      lock.unlock()
    }
    true
  }

  def clusterId: String = sharedServer.clusterId

  def startup(): Unit = {
    if (!maybeChangeStatus(SHUTDOWN, STARTING)) return
    val startupDeadline = Deadline.fromDelay(time, config.serverMaxStartupTimeMs, TimeUnit.MILLISECONDS)
    try {
      this.logIdent = logContext.logPrefix()
      info("Starting controller")
      config.dynamicConfig.initialize(zkClientOpt = None, clientMetricsReceiverPluginOpt = None)

      maybeChangeStatus(STARTING, STARTED)

      metricsGroup.newGauge("ClusterId", () => clusterId)
      metricsGroup.newGauge("yammer-metrics-count", () =>  KafkaYammerMetrics.defaultRegistry.allMetrics.size)

      linuxIoMetricsCollector = new LinuxIoMetricsCollector("/proc", time)
      if (linuxIoMetricsCollector.usable()) {
        metricsGroup.newGauge("linux-disk-read-bytes", () => linuxIoMetricsCollector.readBytes())
        metricsGroup.newGauge("linux-disk-write-bytes", () => linuxIoMetricsCollector.writeBytes())
      }

      authorizer = config.createNewAuthorizer()
      authorizer.foreach(_.configure(config.originals))

      metadataCache = MetadataCache.kRaftMetadataCache(config.nodeId, () => raftManager.client.kraftVersion())

      metadataCachePublisher = new KRaftMetadataCachePublisher(metadataCache)

      featuresPublisher = new FeaturesPublisher(logContext)

      registrationsPublisher = new ControllerRegistrationsPublisher()

      incarnationId = Uuid.randomUuid()
      fpcManager = FingerPrintControlManagerProvider.get()

      val apiVersionManager = new SimpleApiVersionManager(
        ListenerType.CONTROLLER,
        config.unstableApiVersionsEnabled,
        config.migrationEnabled,
        () => featuresPublisher.features()
      )

      tokenCache = new DelegationTokenCache(ScramMechanism.mechanismNames)
      credentialProvider = new CredentialProvider(ScramMechanism.mechanismNames, tokenCache)
      socketServer = new SocketServer(config,
        metrics,
        time,
        credentialProvider,
        apiVersionManager)

      val listenerInfo = ListenerInfo
        .create(config.effectiveAdvertisedControllerListeners.map(_.toJava).asJava)
        .withWildcardHostnamesResolved()
        .withEphemeralPortsCorrected(name => socketServer.boundPort(new ListenerName(name)))
      socketServerFirstBoundPortFuture.complete(listenerInfo.firstListener().port())

      val endpointReadyFutures = {
        val builder = new EndpointReadyFutures.Builder()
        builder.build(authorizer.asJava,
          new KafkaAuthorizerServerInfo(
            new ClusterResource(clusterId),
            config.nodeId,
            listenerInfo.listeners().values(),
            listenerInfo.firstListener(),
            config.earlyStartListeners.map(_.value()).asJava))
      }

      sharedServer.startForController(listenerInfo)

      createTopicPolicy = Option(config.
        getConfiguredInstance(CREATE_TOPIC_POLICY_CLASS_NAME_CONFIG, classOf[CreateTopicPolicy]))
      alterConfigPolicy = Option(config.
        getConfiguredInstance(ALTER_CONFIG_POLICY_CLASS_NAME_CONFIG, classOf[AlterConfigPolicy]))

      val voterConnections = FutureUtils.waitWithLogging(logger.underlying, logIdent,
        "controller quorum voters future",
        sharedServer.controllerQuorumVotersFuture,
        startupDeadline, time)
      val controllerNodes = QuorumConfig.voterConnectionsToNodes(voterConnections)
      val quorumFeatures = new QuorumFeatures(config.nodeId,
        QuorumFeatures.defaultFeatureMap(config.unstableFeatureVersionsEnabled),
        controllerNodes.asScala.map(node => Integer.valueOf(node.id())).asJava)

      val delegationTokenKeyString = {
        if (config.tokenAuthEnabled) {
          config.delegationTokenSecretKey.value
        } else {
          null
        }
      }


      val controllerBuilder = {
        val leaderImbalanceCheckIntervalNs = if (config.autoLeaderRebalanceEnable) {
          OptionalLong.of(TimeUnit.NANOSECONDS.convert(config.leaderImbalanceCheckIntervalSeconds, TimeUnit.SECONDS))
        } else {
          OptionalLong.empty()
        }

        val maxIdleIntervalNs = config.metadataMaxIdleIntervalNs.fold(OptionalLong.empty)(OptionalLong.of)

        quorumControllerMetrics = new QuorumControllerMetrics(Optional.of(KafkaYammerMetrics.defaultRegistry), time, config.migrationEnabled)

        // AutoMQ for Kafka inject start
        val context = new Context()
        context.kafkaConfig = config
        context.controllerServer = this
        val streamClient = StreamClientFactoryProxy.get(context)

        ObjectUtils.setNamespace(Constants.DEFAULT_NAMESPACE + clusterId)
        // AutoMQ for Kafka inject end

        new QuorumController.Builder(config.nodeId, sharedServer.clusterId).
          setTime(time).
          setThreadNamePrefix(s"quorum-controller-${config.nodeId}-").
          setConfigSchema(configSchema).
          setRaftClient(raftManager.client).
          setQuorumFeatures(quorumFeatures).
          setDefaultReplicationFactor(config.defaultReplicationFactor.toShort).
          setDefaultNumPartitions(config.numPartitions.intValue()).
          setSessionTimeoutNs(TimeUnit.NANOSECONDS.convert(config.brokerSessionTimeoutMs.longValue(),
            TimeUnit.MILLISECONDS)).
          setLeaderImbalanceCheckIntervalNs(leaderImbalanceCheckIntervalNs).
          setMaxIdleIntervalNs(maxIdleIntervalNs).
          setMetrics(quorumControllerMetrics).
          setCreateTopicPolicy(createTopicPolicy.asJava).
          setAlterConfigPolicy(alterConfigPolicy.asJava).
          setConfigurationValidator(new ControllerConfigurationValidator(sharedServer.brokerConfig)).
          setStaticConfig(config.originals).
          setBootstrapMetadata(bootstrapMetadata).
          setFatalFaultHandler(sharedServer.fatalQuorumControllerFaultHandler).
          setNonFatalFaultHandler(sharedServer.nonFatalQuorumControllerFaultHandler).
          setZkMigrationEnabled(config.migrationEnabled).
          setDelegationTokenCache(tokenCache).
          setDelegationTokenSecretKey(delegationTokenKeyString).
          setDelegationTokenMaxLifeMs(config.delegationTokenMaxLifeMs).
          setDelegationTokenExpiryTimeMs(config.delegationTokenExpiryTimeMs).
          setDelegationTokenExpiryCheckIntervalMs(config.delegationTokenExpiryCheckIntervalMs).
          // AutoMQ inject start
          setStreamClient(streamClient).
          setExtension(c => quorumControllerExtension(c)).
          setQuorumVoters(config.quorumVoters).
          setReplicaPlacer(replicaPlacer()).
          setFPCManager(fpcManager).
          // AutoMQ inject end
          setUncleanLeaderElectionCheckIntervalMs(config.uncleanLeaderElectionCheckIntervalMs).
          setInterBrokerListenerName(config.interBrokerListenerName.value()).
          setEligibleLeaderReplicasEnabled(config.elrEnabled)
      }
      controller = controllerBuilder.build()
//      fingerPrintControlManager = FingerPrintControlManagerProvider.get()
      fpcManager = FingerPrintControlManagerProvider.getAndInitialize(controller, controller.clusterControl())

      // If we are using a ClusterMetadataAuthorizer, requests to add or remove ACLs must go
      // through the controller.
      authorizer match {
        case Some(a: ClusterMetadataAuthorizer) => a.setAclMutator(controller)
        case _ =>
      }

      if (config.migrationEnabled) {
        val zkClient = KafkaZkClient.createZkClient("KRaft Migration", time, config, KafkaServer.zkClientConfigFromKafkaConfig(config))
        val zkConfigEncoder = config.passwordEncoderSecret match {
          case Some(secret) => PasswordEncoder.encrypting(secret,
            config.passwordEncoderKeyFactoryAlgorithm,
            config.passwordEncoderCipherAlgorithm,
            config.passwordEncoderKeyLength,
            config.passwordEncoderIterations)
          case None => PasswordEncoder.NOOP
        }
        val migrationClient = ZkMigrationClient(zkClient, zkConfigEncoder)
        val propagator: LegacyPropagator = new MigrationPropagator(config.nodeId, config)
        val migrationDriver = KRaftMigrationDriver.newBuilder()
          .setNodeId(config.nodeId)
          .setZkRecordConsumer(controller.zkRecordConsumer())
          .setZkMigrationClient(migrationClient)
          .setPropagator(propagator)
          .setInitialZkLoadHandler(publisher => sharedServer.loader.installPublishers(java.util.Collections.singletonList(publisher)))
          .setFaultHandler(sharedServer.faultHandlerFactory.build(
            "zk migration",
            fatal = false,
            () => {}
          ))
          .setQuorumFeatures(quorumFeatures)
          .setConfigSchema(configSchema)
          .setControllerMetrics(quorumControllerMetrics)
          .setMinMigrationBatchSize(config.migrationMetadataMinBatchSize)
          .setTime(time)
          .build()
        migrationDriver.start()
        migrationSupport = Some(ControllerMigrationSupport(zkClient, migrationDriver, propagator))
      }

      quotaManagers = QuotaFactory.instantiate(config,
        metrics,
        time,
        s"controller-${config.nodeId}-")
      clientQuotaMetadataManager = new ClientQuotaMetadataManager(quotaManagers, socketServer.connectionQuotas)
      controllerApis = new ElasticControllerApis(socketServer.dataPlaneRequestChannel,
        authorizer,
        quotaManagers,
        time,
        controller,
        raftManager,
        config,
        clusterId,
        registrationsPublisher,
        apiVersionManager,
        metadataCache)
      controllerApisHandlerPool = new KafkaRequestHandlerPool(config.nodeId,
        socketServer.dataPlaneRequestChannel,
        controllerApis,
        time,
        config.numIoThreads,
        s"${DataPlaneAcceptor.MetricPrefix}RequestHandlerAvgIdlePercent",
        DataPlaneAcceptor.ThreadPrefix,
        "controller")

      autoBalancerManager = buildAutoBalancerManager

      // Set up the metadata cache publisher.
      metadataPublishers.add(metadataCachePublisher)

      // Set up the metadata features publisher.
      metadataPublishers.add(featuresPublisher)

      // Set up the controller registrations publisher.
      metadataPublishers.add(registrationsPublisher)

      // Create the registration manager, which handles sending KIP-919 controller registrations.
      registrationManager = new ControllerRegistrationManager(config.nodeId,
        clusterId,
        time,
        s"controller-${config.nodeId}-",
        QuorumFeatures.defaultFeatureMap(config.unstableFeatureVersionsEnabled),
        config.migrationEnabled,
        incarnationId,
        listenerInfo)

      // Add the registration manager to the list of metadata publishers, so that it receives
      // callbacks when the cluster registrations change.
      metadataPublishers.add(registrationManager)

      // Set up the dynamic config publisher. This runs even in combined mode, since the broker
      // has its own separate dynamic configuration object.
      metadataPublishers.add(new DynamicConfigPublisher(
        config,
        sharedServer.metadataPublishingFaultHandler,
        immutable.Map[String, ConfigHandler](
          // controllers don't host topics, so no need to do anything with dynamic topic config changes here
          ConfigType.BROKER -> new BrokerConfigHandler(config, quotaManagers)
        ),
        "controller"))

      // Register this instance for dynamic config changes to the KafkaConfig. This must be called
      // after the authorizer and quotaManagers are initialized, since it references those objects.
      // It must be called before DynamicClientQuotaPublisher is installed, since otherwise we may
      // miss the initial update which establishes the dynamic configurations that are in effect on
      // startup.
      config.dynamicConfig.addReconfigurables(this)

      // Set up the client quotas publisher. This will enable controller mutation quotas and any
      // other quotas which are applicable.
      metadataPublishers.add(new DynamicClientQuotaPublisher(
        config,
        sharedServer.metadataPublishingFaultHandler,
        "controller",
        clientQuotaMetadataManager))

      // Set up the SCRAM publisher.
      metadataPublishers.add(new ScramPublisher(
        config,
        sharedServer.metadataPublishingFaultHandler,
        "controller",
        credentialProvider
      ))

      // Set up the DelegationToken publisher.
      // We need a tokenManager for the Publisher
      // The tokenCache in the tokenManager is the same used in DelegationTokenControlManager
      metadataPublishers.add(new DelegationTokenPublisher(
          config,
          sharedServer.metadataPublishingFaultHandler,
          "controller",
          new DelegationTokenManager(config, tokenCache, time)
      ))

      // Set up the metrics publisher.
      metadataPublishers.add(new ControllerMetadataMetricsPublisher(
        sharedServer.controllerServerMetrics,
        sharedServer.metadataPublishingFaultHandler
      ))

      // Set up the ACL publisher.
      metadataPublishers.add(new AclPublisher(
        config.nodeId,
        sharedServer.metadataPublishingFaultHandler,
        "controller",
        authorizer
      ))

      // Install all metadata publishers.
      FutureUtils.waitWithLogging(logger.underlying, logIdent,
        "the controller metadata publishers to be installed",
        sharedServer.loader.installPublishers(metadataPublishers), startupDeadline, time)

      val authorizerFutures: Map[Endpoint, CompletableFuture[Void]] = endpointReadyFutures.futures().asScala.toMap

      /**
       * Enable the controller endpoint(s). If we are using an authorizer which stores
       * ACLs in the metadata log, such as StandardAuthorizer, we will be able to start
       * accepting requests from principals included super.users right after this point,
       * but we will not be able to process requests from non-superusers until AclPublisher
       * publishes metadata from the QuorumController. MetadataPublishers do not publish
       * metadata until the controller has caught up to the high watermark.
       */
      val socketServerFuture = socketServer.enableRequestProcessing(authorizerFutures)

      /**
       * Start the KIP-919 controller registration manager.
       */
      val controllerNodeProvider = RaftControllerNodeProvider(raftManager, config)
      registrationChannelManager = new NodeToControllerChannelManagerImpl(
        controllerNodeProvider,
        time,
        metrics,
        config,
        "registration",
        s"controller-${config.nodeId}-",
        5000)
      registrationChannelManager.start()
      registrationManager.start(registrationChannelManager)

      // Block here until all the authorizer futures are complete
      FutureUtils.waitWithLogging(logger.underlying, logIdent,
        "all of the authorizer futures to be completed",
        CompletableFuture.allOf(authorizerFutures.values.toSeq: _*), startupDeadline, time)

      // Wait for all the SocketServer ports to be open, and the Acceptors to be started.
      FutureUtils.waitWithLogging(logger.underlying, logIdent,
        "all of the SocketServer Acceptors to be started",
        socketServerFuture, startupDeadline, time)
    } catch {
      case e: Throwable =>
        maybeChangeStatus(STARTING, STARTED)
        sharedServer.controllerStartupFaultHandler.handleFault("caught exception", e)
        shutdown()
        throw e
    }
  }

  def shutdown(): Unit = {
    if (!maybeChangeStatus(STARTED, SHUTTING_DOWN)) return
    try {
      info("shutting down")
      // Ensure that we're not the Raft leader prior to shutting down our socket server, for a
      // smoother transition.
      sharedServer.ensureNotRaftLeader()
      if (autoBalancerManager != null) {
        autoBalancerManager.shutdown()
      }

      incarnationId = null
      if (registrationManager != null) {
        CoreUtils.swallow(registrationManager.close(), this)
        registrationManager = null
      }
      if (registrationChannelManager != null) {
        CoreUtils.swallow(registrationChannelManager.shutdown(), this)
        registrationChannelManager = null
      }
      metadataPublishers.forEach(p => sharedServer.loader.removeAndClosePublisher(p).get())
      metadataPublishers.clear()
      if (metadataCache != null) {
        metadataCache = null
      }
      if (metadataCachePublisher != null) {
        metadataCachePublisher.close()
        metadataCachePublisher = null
      }
      if (featuresPublisher != null) {
        featuresPublisher.close()
        featuresPublisher = null
      }
      if (registrationsPublisher != null) {
        registrationsPublisher.close()
        registrationsPublisher = null
      }
      if (socketServer != null)
        CoreUtils.swallow(socketServer.stopProcessingRequests(), this)
      migrationSupport.foreach(_.shutdown(this))
      if (controller != null) {
        controller.beginShutdown()
      }
      if (socketServer != null)
        CoreUtils.swallow(socketServer.shutdown(), this)
      if (controllerApisHandlerPool != null)
        CoreUtils.swallow(controllerApisHandlerPool.shutdown(), this)
      if (controllerApis != null)
        CoreUtils.swallow(controllerApis.close(), this)
      if (quotaManagers != null)
        CoreUtils.swallow(quotaManagers.shutdown(), this)
      if (controller != null)
        controller.close()
      if (quorumControllerMetrics != null)
        CoreUtils.swallow(quorumControllerMetrics.close(), this)
      CoreUtils.swallow(authorizer.foreach(_.close()), this)
      createTopicPolicy.foreach(policy => CoreUtils.swallow(policy.close(), this))
      alterConfigPolicy.foreach(policy => CoreUtils.swallow(policy.close(), this))
      socketServerFirstBoundPortFuture.completeExceptionally(new RuntimeException("shutting down"))
      CoreUtils.swallow(config.dynamicConfig.clear(), this)
      sharedServer.stopForController()
    } catch {
      case e: Throwable =>
        fatal("Fatal error during controller shutdown.", e)
        throw e
    } finally {
      maybeChangeStatus(SHUTTING_DOWN, SHUTDOWN)
    }
  }

  def awaitShutdown(): Unit = {
    lock.lock()
    try {
      while (true) {
        if (status == SHUTDOWN) return
        awaitShutdownCond.awaitUninterruptibly()
      }
    } finally {
      lock.unlock()
    }
  }

  // AutoMQ for Kafka inject start
  protected def quorumControllerExtension(quorumController: QuorumController): QuorumControllerExtension = {
    new DefaultQuorumControllerExtension(quorumController)
  }

  protected def replicaPlacer(): ReplicaPlacer = {
    new StripedReplicaPlacer(new Random())
  }

  // return a list of all reconfigurable objects
  def reconfigurables(): java.util.List[Reconfigurable] = {
    java.util.List.of(
      autoBalancerManager,
//      fpcManager
    )
  }
  // AutoMQ for Kafka inject end
}<|MERGE_RESOLUTION|>--- conflicted
+++ resolved
@@ -27,15 +27,8 @@
 import kafka.network.{DataPlaneAcceptor, SocketServer}
 import kafka.raft.KafkaRaftManager
 import kafka.server.QuotaFactory.QuotaManagers
-<<<<<<< HEAD
-
-import scala.collection.immutable
-import kafka.server.metadata.{AclPublisher, ClientQuotaMetadataManager, DelegationTokenPublisher, DynamicClientQuotaPublisher, DynamicConfigPublisher, KRaftMetadataCache, KRaftMetadataCachePublisher, ScramPublisher}
-import kafka.server.streamaspect.{ElasticControllerApis, FingerPrintControlManagerProvider}
-=======
 import kafka.server.metadata._
 import kafka.server.streamaspect.ElasticControllerApis
->>>>>>> 02a9f550
 import kafka.utils.{CoreUtils, Logging}
 import kafka.zk.{KafkaZkClient, ZkMigrationClient}
 import org.apache.kafka.common.message.ApiMessageType.ListenerType
@@ -148,7 +141,6 @@
     new AutoBalancerManager(time, config.props, controller, raftManager.client)
   }
 
-
   private def maybeChangeStatus(from: ProcessStatus, to: ProcessStatus): Boolean = {
     lock.lock()
     try {
@@ -251,7 +243,6 @@
           null
         }
       }
-
 
       val controllerBuilder = {
         val leaderImbalanceCheckIntervalNs = if (config.autoLeaderRebalanceEnable) {
@@ -606,8 +597,7 @@
   // return a list of all reconfigurable objects
   def reconfigurables(): java.util.List[Reconfigurable] = {
     java.util.List.of(
-      autoBalancerManager,
-//      fpcManager
+      autoBalancerManager
     )
   }
   // AutoMQ for Kafka inject end
