--- conflicted
+++ resolved
@@ -798,11 +798,7 @@
    * @param requestLocal                  container for the stateful instances scoped to this request -- this must correspond to the
    *                                      thread calling this method
    * @param actionQueue                   the action queue to use. ReplicaManager#defaultActionQueue is used by default.
-<<<<<<< HEAD
-   * @param supportedOperation            determines the supported Operation based on the client's Request api version
-=======
    * @param transactionSupportedOperation determines the supported Operation based on the client's Request api version
->>>>>>> 0971924e
    *
    * The responseCallback is wrapped so that it is scheduled on a request handler thread. There, it should be called with
    * that request handler thread's thread local and not the one supplied to this method.
@@ -816,11 +812,7 @@
                           recordValidationStatsCallback: Map[TopicPartition, RecordValidationStats] => Unit = _ => (),
                           requestLocal: RequestLocal = RequestLocal.NoCaching,
                           actionQueue: ActionQueue = this.defaultActionQueue,
-<<<<<<< HEAD
-                          supportedOperation: SupportedOperation): Unit = {
-=======
                           transactionSupportedOperation: TransactionSupportedOperation): Unit = {
->>>>>>> 0971924e
 
     val transactionalProducerInfo = mutable.HashSet[(Long, Short)]()
     val topicPartitionBatchInfo = mutable.Map[TopicPartition, Int]()
@@ -891,7 +883,6 @@
       return
     }
 
-<<<<<<< HEAD
     // AutoMQ inject start
     // Step 1. get verification handle
     val verification = verify(transactionalId, transactionalProducerInfo.head._1)
@@ -909,21 +900,6 @@
     val callbackWrapper = KafkaRequestHandler.wrapAsyncCallback(
       verifyTransactionCallbackWrapper(verification, postVerificationCallback),
       requestLocal
-=======
-    maybeStartTransactionVerificationForPartitions(
-      topicPartitionBatchInfo,
-      transactionalId,
-      transactionalProducerInfo.head._1,
-      transactionalProducerInfo.head._2,
-      // Wrap the callback to be handled on an arbitrary request handler thread
-      // when transaction verification is complete. The request local passed in
-      // is only used when the callback is executed immediately.
-      KafkaRequestHandler.wrapAsyncCallback(
-        postVerificationCallback,
-        requestLocal
-      ),
-      transactionSupportedOperation
->>>>>>> 0971924e
     )
 
     val task: () => Unit = () => {
@@ -934,7 +910,7 @@
         transactionalProducerInfo.head._2,
         // Step 4. execute the callback to append records to log and and run the pending tasks.
         callbackWrapper,
-        supportedOperation
+        transactionSupportedOperation
       )
     }
     // Step 2. ensure only one request is verifying transaction
@@ -1049,15 +1025,6 @@
 
   /**
    *
-<<<<<<< HEAD
-   * @param topicPartition        the topic partition to maybe verify
-   * @param transactionalId       the transactional id for the transaction
-   * @param producerId            the producer id for the producer writing to the transaction
-   * @param producerEpoch         the epoch of the producer writing to the transaction
-   * @param baseSequence          the base sequence of the first record in the batch we are trying to append
-   * @param callback              the method to execute once the verification is either completed or returns an error
-   * @param supportedOperation    determines the supported operation based on the client's Request API version
-=======
    * @param topicPartition                the topic partition to maybe verify
    * @param transactionalId               the transactional id for the transaction
    * @param producerId                    the producer id for the producer writing to the transaction
@@ -1065,7 +1032,6 @@
    * @param baseSequence                  the base sequence of the first record in the batch we are trying to append
    * @param callback                      the method to execute once the verification is either completed or returns an error
    * @param transactionSupportedOperation determines the supported operation based on the client's Request API version
->>>>>>> 0971924e
    *
    * When the verification returns, the callback will be supplied the error if it exists or Errors.NONE.
    * If the verification guard exists, it will also be supplied. Otherwise the SENTINEL verification guard will be returned.
@@ -1078,11 +1044,7 @@
     producerEpoch: Short,
     baseSequence: Int,
     callback: ((Errors, VerificationGuard)) => Unit,
-<<<<<<< HEAD
-    supportedOperation: SupportedOperation
-=======
     transactionSupportedOperation: TransactionSupportedOperation
->>>>>>> 0971924e
   ): Unit = {
     def generalizedCallback(results: (Map[TopicPartition, Errors], Map[TopicPartition, VerificationGuard])): Unit = {
       val (preAppendErrors, verificationGuards) = results
@@ -1098,20 +1060,6 @@
       producerId,
       producerEpoch,
       generalizedCallback,
-<<<<<<< HEAD
-      supportedOperation
-    )
-  }
-
-  /**
-   *
-   * @param topicPartitionBatchInfo  the topic partitions to maybe verify mapped to the base sequence of their first record batch
-   * @param transactionalId          the transactional id for the transaction
-   * @param producerId               the producer id for the producer writing to the transaction
-   * @param producerEpoch            the epoch of the producer writing to the transaction
-   * @param callback                 the method to execute once the verification is either completed or returns an error
-   * @param supportedOperation       determines the supported operation based on the client's Request API version
-=======
       transactionSupportedOperation
     )
   }
@@ -1124,7 +1072,6 @@
    * @param producerEpoch                   the epoch of the producer writing to the transaction
    * @param callback                        the method to execute once the verification is either completed or returns an error
    * @param transactionSupportedOperation   determines the supported operation based on the client's Request API version
->>>>>>> 0971924e
    *
    * When the verification returns, the callback will be supplied the errors per topic partition if there were errors.
    * The callback will also be supplied the verification guards per partition if they exist. It is possible to have an
@@ -1137,11 +1084,7 @@
     producerId: Long,
     producerEpoch: Short,
     callback: ((Map[TopicPartition, Errors], Map[TopicPartition, VerificationGuard])) => Unit,
-<<<<<<< HEAD
-    supportedOperation: SupportedOperation
-=======
     transactionSupportedOperation: TransactionSupportedOperation
->>>>>>> 0971924e
   ): Unit = {
     // Skip verification if the request is not transactional or transaction verification is disabled.
     if (transactionalId == null ||
@@ -1188,11 +1131,7 @@
       producerEpoch = producerEpoch,
       topicPartitions = verificationGuards.keys.toSeq,
       callback = invokeCallback,
-<<<<<<< HEAD
-      supportedOperation = supportedOperation
-=======
       transactionSupportedOperation = transactionSupportedOperation
->>>>>>> 0971924e
     ))
 
   }
