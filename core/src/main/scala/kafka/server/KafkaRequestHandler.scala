/**
 * Licensed to the Apache Software Foundation (ASF) under one or more
 * contributor license agreements.  See the NOTICE file distributed with
 * this work for additional information regarding copyright ownership.
 * The ASF licenses this file to You under the Apache License, Version 2.0
 * (the "License"); you may not use this file except in compliance with
 * the License.  You may obtain a copy of the License at
 *
 *    http://www.apache.org/licenses/LICENSE-2.0
 *
 * Unless required by applicable law or agreed to in writing, software
 * distributed under the License is distributed on an "AS IS" BASIS,
 * WITHOUT WARRANTIES OR CONDITIONS OF ANY KIND, either express or implied.
 * See the License for the specific language governing permissions and
 * limitations under the License.
 */

package kafka.server

<<<<<<< HEAD
import com.yammer.metrics.core.{Gauge, Meter}
import kafka.network._
=======
import kafka.network.RequestChannel
import kafka.utils.{Exit, Logging, Pool}
>>>>>>> 55d2f316
import kafka.server.KafkaRequestHandler.{threadCurrentRequest, threadRequestChannel}
import kafka.utils._
import org.apache.kafka.common.TopicPartition
import org.apache.kafka.common.internals.FatalExitError
import org.apache.kafka.common.utils.{KafkaThread, Time}
import org.apache.kafka.server.log.remote.storage.RemoteStorageMetrics
import org.apache.kafka.server.metrics.KafkaMetricsGroup

import java.util.Collections
import java.util.concurrent.atomic.AtomicInteger
import java.util.concurrent.{ConcurrentHashMap, CountDownLatch, TimeUnit}
import scala.collection.Set
import scala.collection.mutable
import scala.jdk.CollectionConverters._

trait ApiRequestHandler {
  def handle(request: RequestChannel.Request, requestLocal: RequestLocal): Unit
  def tryCompleteActions(): Unit = {}
}

object KafkaRequestHandler {
  // Support for scheduling callbacks on a request thread.
  private val threadRequestChannel = new ThreadLocal[RequestChannel]
  private val threadCurrentRequest = new ThreadLocal[RequestChannel.Request]

  // For testing
  @volatile private var bypassThreadCheck = false
  def setBypassThreadCheck(bypassCheck: Boolean): Unit = {
    bypassThreadCheck = bypassCheck
  }

  /**
   * Creates a wrapped callback to be executed synchronously on the calling request thread or asynchronously
   * on an arbitrary request thread.
   * NOTE: this function must be originally called from a request thread.
   * @param asyncCompletionCallback A callback method that we intend to call from the current thread or in another
   *                                thread after an asynchronous action completes. The RequestLocal passed in must
   *                                belong to the request handler thread that is executing the callback.
   * @param requestLocal The RequestLocal for the current request handler thread in case we need to execute the callback
   *                     function synchronously from the calling thread.
   * @return Wrapped callback will either immediately execute `asyncCompletionCallback` or schedule it on an arbitrary request thread
   *         depending on where it is called
   */
  def wrapAsyncCallback[T](asyncCompletionCallback: (RequestLocal, T) => Unit, requestLocal: RequestLocal): T => Unit = {
    val requestChannel = threadRequestChannel.get()
    val currentRequest = threadCurrentRequest.get()
    if (requestChannel == null || currentRequest == null) {
      if (!bypassThreadCheck)
        throw new IllegalStateException("Attempted to reschedule to request handler thread from non-request handler thread.")
      t => asyncCompletionCallback(requestLocal, t)
    } else {
      t => {
        if (threadCurrentRequest.get() == currentRequest) {
          // If the callback is actually executed on the same request thread, we can directly execute
          // it without re-scheduling it.
          asyncCompletionCallback(requestLocal, t)
        } else {
          // The requestChannel and request are captured in this lambda, so when it's executed on the callback thread
          // we can re-schedule the original callback on a request thread and update the metrics accordingly.
          requestChannel.sendCallbackRequest(RequestChannel.CallbackRequest(newRequestLocal => asyncCompletionCallback(newRequestLocal, t), currentRequest))
        }
      }
    }
  }
}

/**
 * A thread that answers kafka requests.
 */
class KafkaRequestHandler(
  id: Int,
  brokerId: Int,
  val aggregateIdleMeter: Meter,
  val totalHandlerThreads: AtomicInteger,
  val requestChannel: RequestChannel,
  apis: ApiRequestHandler,
  time: Time,
  nodeName: String = "broker"
) extends Runnable with Logging {
  this.logIdent = s"[Kafka Request Handler $id on ${nodeName.capitalize} $brokerId], "
  private val shutdownComplete = new CountDownLatch(1)
  private val requestLocal = RequestLocal.withThreadConfinedCaching
  @volatile private var stopped = false

  def run(): Unit = {
    threadRequestChannel.set(requestChannel)
    while (!stopped) {
      // We use a single meter for aggregate idle percentage for the thread pool.
      // Since meter is calculated as total_recorded_value / time_window and
      // time_window is independent of the number of threads, each recorded idle
      // time should be discounted by # threads.
      val startSelectTime = time.nanoseconds

      val req = requestChannel.receiveRequest(300, id)
      val endTime = time.nanoseconds
      val idleTime = endTime - startSelectTime
      aggregateIdleMeter.mark(idleTime / totalHandlerThreads.get)

      req match {
        case RequestChannel.ShutdownRequest =>
          debug(s"Kafka request handler $id on broker $brokerId received shut down command")
          completeShutdown()
          return

        case callback: RequestChannel.CallbackRequest =>
          val originalRequest = callback.originalRequest
          try {

            // If we've already executed a callback for this request, reset the times and subtract the callback time from the 
            // new dequeue time. This will allow calculation of multiple callback times.
            // Otherwise, set dequeue time to now.
            if (originalRequest.callbackRequestDequeueTimeNanos.isDefined) {
              val prevCallbacksTimeNanos = originalRequest.callbackRequestCompleteTimeNanos.getOrElse(0L) - originalRequest.callbackRequestDequeueTimeNanos.getOrElse(0L)
              originalRequest.callbackRequestCompleteTimeNanos = None
              originalRequest.callbackRequestDequeueTimeNanos = Some(time.nanoseconds() - prevCallbacksTimeNanos)
            } else {
              originalRequest.callbackRequestDequeueTimeNanos = Some(time.nanoseconds())
            }
            
            threadCurrentRequest.set(originalRequest)
            callback.fun(requestLocal)
          } catch {
            case e: FatalExitError =>
              completeShutdown()
              Exit.exit(e.statusCode)
            case e: Throwable => error("Exception when handling request", e)
          } finally {
            // When handling requests, we try to complete actions after, so we should try to do so here as well.
            apis.tryCompleteActions()
            if (originalRequest.callbackRequestCompleteTimeNanos.isEmpty)
              originalRequest.callbackRequestCompleteTimeNanos = Some(time.nanoseconds())
            threadCurrentRequest.remove()
          }

        case request: RequestChannel.Request =>
          try {
            request.requestDequeueTimeNanos = endTime
            trace(s"Kafka request handler $id on broker $brokerId handling request $request")
            threadCurrentRequest.set(request)
            apis.handle(request, requestLocal)
          } catch {
            case e: FatalExitError =>
              completeShutdown()
              Exit.exit(e.statusCode)
            case e: Throwable => error("Exception when handling request", e)
          } finally {
            threadCurrentRequest.remove()
            request.releaseBuffer()
          }

        case RequestChannel.WakeupRequest => 
          // We should handle this in receiveRequest by polling callbackQueue.
          warn("Received a wakeup request outside of typical usage.")

        case null => // continue
      }
    }
    completeShutdown()
  }

  private def completeShutdown(): Unit = {
    requestLocal.close()
    threadRequestChannel.remove()
    shutdownComplete.countDown()
  }

  def stop(): Unit = {
    stopped = true
  }

  def initiateShutdown(): Unit = requestChannel.sendShutdownRequest()

  def awaitShutdown(): Unit = shutdownComplete.await()

}

class KafkaRequestHandlerPool(
  val brokerId: Int,
  val requestChannel: RequestChannel,
  val apis: ApiRequestHandler,
  time: Time,
  numThreads: Int,
  requestHandlerAvgIdleMetricName: String,
  logAndThreadNamePrefix : String,
  nodeName: String = "broker"
) extends Logging {
  private val metricsGroup = new KafkaMetricsGroup(this.getClass)

  val threadPoolSize: AtomicInteger = new AtomicInteger(numThreads)
  /* a meter to track the average free capacity of the request handlers */
  private val aggregateIdleMeter = metricsGroup.newMeter(requestHandlerAvgIdleMetricName, "percent", TimeUnit.NANOSECONDS)

  this.logIdent = "[" + logAndThreadNamePrefix + " Kafka Request Handler on Broker " + brokerId + "], "
  val runnables = new mutable.ArrayBuffer[KafkaRequestHandler](numThreads)

  var multiRequestQueue = requestChannel.registerNRequestHandler(numThreads)

  for (i <- 0 until numThreads) {
    createHandler(i)
  }

  def createHandler(id: Int): Unit = synchronized {
    runnables += new KafkaRequestHandler(id, brokerId, aggregateIdleMeter, threadPoolSize, requestChannel, apis, time, nodeName)
    KafkaThread.daemon(logAndThreadNamePrefix + "-kafka-request-handler-" + id, runnables(id)).start()
  }

  def resizeThreadPool(newSize: Int): Unit = synchronized {
    // TODO: resize the thread pool and keep the request order for per connection.
//    val currentSize = threadPoolSize.get
//    info(s"Resizing request handler thread pool size from $currentSize to $newSize")
//    if (newSize > currentSize) {
//      for (i <- currentSize until newSize) {
//        createHandler(i)
//      }
//    } else if (newSize < currentSize) {
//      for (i <- 1 to (currentSize - newSize)) {
//        runnables.remove(currentSize - i).stop()
//      }
//    }
//    threadPoolSize.set(newSize)
  }

  def shutdown(): Unit = synchronized {
    info("shutting down")
    for (handler <- runnables)
      handler.initiateShutdown()
    for (handler <- runnables)
      handler.awaitShutdown()
    info("shut down completely")
  }
}

class BrokerTopicMetrics(name: Option[String], remoteStorageEnabled: Boolean = false) {
  private val metricsGroup = new KafkaMetricsGroup(this.getClass)

  lazy val tags: java.util.Map[String, String] = name match {
    case None => Collections.emptyMap()
    case Some(topic) => Map("topic" -> topic).asJava
  }

  case class MeterWrapper(metricType: String, eventType: String) {
    @volatile private var lazyMeter: Meter = _
    private val meterLock = new Object

    def meter(): Meter = {
      var meter = lazyMeter
      if (meter == null) {
        meterLock synchronized {
          meter = lazyMeter
          if (meter == null) {
            meter = metricsGroup.newMeter(metricType, eventType, TimeUnit.SECONDS, tags)
            lazyMeter = meter
          }
        }
      }
      meter
    }

    def close(): Unit = meterLock synchronized {
      if (lazyMeter != null) {
        metricsGroup.removeMetric(metricType, tags)
        lazyMeter = null
      }
    }

    if (tags.isEmpty) // greedily initialize the general topic metrics
      meter()
  }

  case class GaugeWrapper(metricType: String) {
    @volatile private var gaugeObject: Gauge[Long] = _
    final private val gaugeLock = new Object
    final val aggregatedMetric = new AggregatedMetric()

    def gauge(): Gauge[Long] = gaugeLock synchronized {
      if (gaugeObject == null) {
        gaugeObject = metricsGroup.newGauge(metricType, () => aggregatedMetric.value(), tags)
      }
      return gaugeObject
    }

    def close(): Unit = gaugeLock synchronized {
      if (gaugeObject != null) {
        metricsGroup.removeMetric(metricType, tags)
        aggregatedMetric.close()
        gaugeObject = null
      }
    }

    gauge()
  }

  // an internal map for "lazy initialization" of certain metrics
  private val metricTypeMap = new Pool[String, MeterWrapper]()
  private val metricGaugeTypeMap = new Pool[String, GaugeWrapper]()
  metricTypeMap.putAll(Map(
    BrokerTopicStats.MessagesInPerSec -> MeterWrapper(BrokerTopicStats.MessagesInPerSec, "messages"),
    BrokerTopicStats.BytesInPerSec -> MeterWrapper(BrokerTopicStats.BytesInPerSec, "bytes"),
    BrokerTopicStats.BytesOutPerSec -> MeterWrapper(BrokerTopicStats.BytesOutPerSec, "bytes"),
    BrokerTopicStats.BytesRejectedPerSec -> MeterWrapper(BrokerTopicStats.BytesRejectedPerSec, "bytes"),
    BrokerTopicStats.FailedProduceRequestsPerSec -> MeterWrapper(BrokerTopicStats.FailedProduceRequestsPerSec, "requests"),
    BrokerTopicStats.FailedFetchRequestsPerSec -> MeterWrapper(BrokerTopicStats.FailedFetchRequestsPerSec, "requests"),
    BrokerTopicStats.TotalProduceRequestsPerSec -> MeterWrapper(BrokerTopicStats.TotalProduceRequestsPerSec, "requests"),
    BrokerTopicStats.TotalFetchRequestsPerSec -> MeterWrapper(BrokerTopicStats.TotalFetchRequestsPerSec, "requests"),
    BrokerTopicStats.FetchMessageConversionsPerSec -> MeterWrapper(BrokerTopicStats.FetchMessageConversionsPerSec, "requests"),
    BrokerTopicStats.ProduceMessageConversionsPerSec -> MeterWrapper(BrokerTopicStats.ProduceMessageConversionsPerSec, "requests"),
    BrokerTopicStats.NoKeyCompactedTopicRecordsPerSec -> MeterWrapper(BrokerTopicStats.NoKeyCompactedTopicRecordsPerSec, "requests"),
    BrokerTopicStats.InvalidMagicNumberRecordsPerSec -> MeterWrapper(BrokerTopicStats.InvalidMagicNumberRecordsPerSec, "requests"),
    BrokerTopicStats.InvalidMessageCrcRecordsPerSec -> MeterWrapper(BrokerTopicStats.InvalidMessageCrcRecordsPerSec, "requests"),
    BrokerTopicStats.InvalidOffsetOrSequenceRecordsPerSec -> MeterWrapper(BrokerTopicStats.InvalidOffsetOrSequenceRecordsPerSec, "requests")
  ).asJava)

  if (name.isEmpty) {
    metricTypeMap.put(BrokerTopicStats.ReplicationBytesInPerSec, MeterWrapper(BrokerTopicStats.ReplicationBytesInPerSec, "bytes"))
    metricTypeMap.put(BrokerTopicStats.ReplicationBytesOutPerSec, MeterWrapper(BrokerTopicStats.ReplicationBytesOutPerSec, "bytes"))
    metricTypeMap.put(BrokerTopicStats.ReassignmentBytesInPerSec, MeterWrapper(BrokerTopicStats.ReassignmentBytesInPerSec, "bytes"))
    metricTypeMap.put(BrokerTopicStats.ReassignmentBytesOutPerSec, MeterWrapper(BrokerTopicStats.ReassignmentBytesOutPerSec, "bytes"))
  }

  if (remoteStorageEnabled) {
    metricTypeMap.putAll(Map(
      RemoteStorageMetrics.REMOTE_COPY_BYTES_PER_SEC_METRIC.getName -> MeterWrapper(RemoteStorageMetrics.REMOTE_COPY_BYTES_PER_SEC_METRIC.getName, "bytes"),
      RemoteStorageMetrics.REMOTE_FETCH_BYTES_PER_SEC_METRIC.getName -> MeterWrapper(RemoteStorageMetrics.REMOTE_FETCH_BYTES_PER_SEC_METRIC.getName, "bytes"),
      RemoteStorageMetrics.REMOTE_FETCH_REQUESTS_PER_SEC_METRIC.getName -> MeterWrapper(RemoteStorageMetrics.REMOTE_FETCH_REQUESTS_PER_SEC_METRIC.getName, "requests"),
      RemoteStorageMetrics.REMOTE_COPY_REQUESTS_PER_SEC_METRIC.getName -> MeterWrapper(RemoteStorageMetrics.REMOTE_COPY_REQUESTS_PER_SEC_METRIC.getName, "requests"),
      RemoteStorageMetrics.REMOTE_DELETE_REQUESTS_PER_SEC_METRIC.getName -> MeterWrapper(RemoteStorageMetrics.REMOTE_DELETE_REQUESTS_PER_SEC_METRIC.getName, "requests"),
      RemoteStorageMetrics.BUILD_REMOTE_LOG_AUX_STATE_REQUESTS_PER_SEC_METRIC.getName -> MeterWrapper(RemoteStorageMetrics.BUILD_REMOTE_LOG_AUX_STATE_REQUESTS_PER_SEC_METRIC.getName, "requests"),
      RemoteStorageMetrics.FAILED_REMOTE_FETCH_PER_SEC_METRIC.getName -> MeterWrapper(RemoteStorageMetrics.FAILED_REMOTE_FETCH_PER_SEC_METRIC.getName, "requests"),
      RemoteStorageMetrics.FAILED_REMOTE_COPY_PER_SEC_METRIC.getName -> MeterWrapper(RemoteStorageMetrics.FAILED_REMOTE_COPY_PER_SEC_METRIC.getName, "requests"),
      RemoteStorageMetrics.FAILED_REMOTE_DELETE_PER_SEC_METRIC.getName -> MeterWrapper(RemoteStorageMetrics.FAILED_REMOTE_DELETE_PER_SEC_METRIC.getName, "requests"),
      RemoteStorageMetrics.FAILED_BUILD_REMOTE_LOG_AUX_STATE_PER_SEC_METRIC.getName -> MeterWrapper(RemoteStorageMetrics.FAILED_BUILD_REMOTE_LOG_AUX_STATE_PER_SEC_METRIC.getName, "requests")
    ).asJava)

    metricGaugeTypeMap.putAll(Map(
      RemoteStorageMetrics.REMOTE_COPY_LAG_BYTES_METRIC.getName -> GaugeWrapper(RemoteStorageMetrics.REMOTE_COPY_LAG_BYTES_METRIC.getName),
      RemoteStorageMetrics.REMOTE_COPY_LAG_SEGMENTS_METRIC.getName -> GaugeWrapper(RemoteStorageMetrics.REMOTE_COPY_LAG_SEGMENTS_METRIC.getName),
      RemoteStorageMetrics.REMOTE_DELETE_LAG_BYTES_METRIC.getName -> GaugeWrapper(RemoteStorageMetrics.REMOTE_DELETE_LAG_BYTES_METRIC.getName),
      RemoteStorageMetrics.REMOTE_DELETE_LAG_SEGMENTS_METRIC.getName -> GaugeWrapper(RemoteStorageMetrics.REMOTE_DELETE_LAG_SEGMENTS_METRIC.getName),
      RemoteStorageMetrics.REMOTE_LOG_METADATA_COUNT_METRIC.getName -> GaugeWrapper(RemoteStorageMetrics.REMOTE_LOG_METADATA_COUNT_METRIC.getName),
      RemoteStorageMetrics.REMOTE_LOG_SIZE_COMPUTATION_TIME_METRIC.getName -> GaugeWrapper(RemoteStorageMetrics.REMOTE_LOG_SIZE_COMPUTATION_TIME_METRIC.getName),
      RemoteStorageMetrics.REMOTE_LOG_SIZE_BYTES_METRIC.getName -> GaugeWrapper(RemoteStorageMetrics.REMOTE_LOG_SIZE_BYTES_METRIC.getName)
    ).asJava)
  }

  // used for testing only
  def metricMap: Map[String, MeterWrapper] = metricTypeMap.toMap

  def metricGaugeMap: Map[String, GaugeWrapper] = metricGaugeTypeMap.toMap

  def messagesInRate: Meter = metricTypeMap.get(BrokerTopicStats.MessagesInPerSec).meter()

  def bytesInRate: Meter = metricTypeMap.get(BrokerTopicStats.BytesInPerSec).meter()

  def bytesOutRate: Meter = metricTypeMap.get(BrokerTopicStats.BytesOutPerSec).meter()

  def bytesRejectedRate: Meter = metricTypeMap.get(BrokerTopicStats.BytesRejectedPerSec).meter()

  private[server] def replicationBytesInRate: Option[Meter] =
    if (name.isEmpty) Some(metricTypeMap.get(BrokerTopicStats.ReplicationBytesInPerSec).meter())
    else None

  private[server] def replicationBytesOutRate: Option[Meter] =
    if (name.isEmpty) Some(metricTypeMap.get(BrokerTopicStats.ReplicationBytesOutPerSec).meter())
    else None

  private[server] def reassignmentBytesInPerSec: Option[Meter] =
    if (name.isEmpty) Some(metricTypeMap.get(BrokerTopicStats.ReassignmentBytesInPerSec).meter())
    else None

  private[server] def reassignmentBytesOutPerSec: Option[Meter] =
    if (name.isEmpty) Some(metricTypeMap.get(BrokerTopicStats.ReassignmentBytesOutPerSec).meter())
    else None

  def failedProduceRequestRate: Meter = metricTypeMap.get(BrokerTopicStats.FailedProduceRequestsPerSec).meter()

  def failedFetchRequestRate: Meter = metricTypeMap.get(BrokerTopicStats.FailedFetchRequestsPerSec).meter()

  def totalProduceRequestRate: Meter = metricTypeMap.get(BrokerTopicStats.TotalProduceRequestsPerSec).meter()

  def totalFetchRequestRate: Meter = metricTypeMap.get(BrokerTopicStats.TotalFetchRequestsPerSec).meter()

  def fetchMessageConversionsRate: Meter = metricTypeMap.get(BrokerTopicStats.FetchMessageConversionsPerSec).meter()

  def produceMessageConversionsRate: Meter = metricTypeMap.get(BrokerTopicStats.ProduceMessageConversionsPerSec).meter()

  def noKeyCompactedTopicRecordsPerSec: Meter = metricTypeMap.get(BrokerTopicStats.NoKeyCompactedTopicRecordsPerSec).meter()

  def invalidMagicNumberRecordsPerSec: Meter = metricTypeMap.get(BrokerTopicStats.InvalidMagicNumberRecordsPerSec).meter()

  def invalidMessageCrcRecordsPerSec: Meter = metricTypeMap.get(BrokerTopicStats.InvalidMessageCrcRecordsPerSec).meter()

  def invalidOffsetOrSequenceRecordsPerSec: Meter = metricTypeMap.get(BrokerTopicStats.InvalidOffsetOrSequenceRecordsPerSec).meter()

  def remoteCopyLagBytesAggrMetric(): AggregatedMetric = {
    metricGaugeTypeMap.get(RemoteStorageMetrics.REMOTE_COPY_LAG_BYTES_METRIC.getName).aggregatedMetric
  }

  // Visible for testing
  def remoteCopyLagBytes: Long = remoteCopyLagBytesAggrMetric().value()

  def remoteCopyLagSegmentsAggrMetric(): AggregatedMetric = {
    metricGaugeTypeMap.get(RemoteStorageMetrics.REMOTE_COPY_LAG_SEGMENTS_METRIC.getName).aggregatedMetric
  }

  // Visible for testing
  def remoteCopyLagSegments: Long = remoteCopyLagSegmentsAggrMetric().value()

  def remoteLogMetadataCountAggrMetric(): AggregatedMetric = {
    metricGaugeTypeMap.get(RemoteStorageMetrics.REMOTE_LOG_METADATA_COUNT_METRIC.getName).aggregatedMetric
  }

  def remoteLogMetadataCount: Long = remoteLogMetadataCountAggrMetric().value()

  def remoteLogSizeBytesAggrMetric(): AggregatedMetric = {
    metricGaugeTypeMap.get(RemoteStorageMetrics.REMOTE_LOG_SIZE_BYTES_METRIC.getName).aggregatedMetric
  }

  def remoteLogSizeBytes: Long = remoteLogSizeBytesAggrMetric().value()

  def remoteLogSizeComputationTimeAggrMetric(): AggregatedMetric = {
    metricGaugeTypeMap.get(RemoteStorageMetrics.REMOTE_LOG_SIZE_COMPUTATION_TIME_METRIC.getName).aggregatedMetric
  }

  def remoteLogSizeComputationTime: Long = remoteLogSizeComputationTimeAggrMetric().value()

  def remoteDeleteLagBytesAggrMetric(): AggregatedMetric = {
    metricGaugeTypeMap.get(RemoteStorageMetrics.REMOTE_DELETE_LAG_BYTES_METRIC.getName).aggregatedMetric
  }

  // Visible for testing
  def remoteDeleteLagBytes: Long = remoteDeleteLagBytesAggrMetric().value()

  def remoteDeleteLagSegmentsAggrMetric(): AggregatedMetric = {
    metricGaugeTypeMap.get(RemoteStorageMetrics.REMOTE_DELETE_LAG_SEGMENTS_METRIC.getName).aggregatedMetric
  }

  // Visible for testing
  def remoteDeleteLagSegments: Long = remoteDeleteLagSegmentsAggrMetric().value()

  def remoteCopyBytesRate: Meter = metricTypeMap.get(RemoteStorageMetrics.REMOTE_COPY_BYTES_PER_SEC_METRIC.getName).meter()

  def remoteFetchBytesRate: Meter = metricTypeMap.get(RemoteStorageMetrics.REMOTE_FETCH_BYTES_PER_SEC_METRIC.getName).meter()

  def remoteFetchRequestRate: Meter = metricTypeMap.get(RemoteStorageMetrics.REMOTE_FETCH_REQUESTS_PER_SEC_METRIC.getName).meter()

  def remoteCopyRequestRate: Meter = metricTypeMap.get(RemoteStorageMetrics.REMOTE_COPY_REQUESTS_PER_SEC_METRIC.getName).meter()

  def remoteDeleteRequestRate: Meter = metricTypeMap.get(RemoteStorageMetrics.REMOTE_DELETE_REQUESTS_PER_SEC_METRIC.getName).meter()

  def buildRemoteLogAuxStateRequestRate: Meter = metricTypeMap.get(RemoteStorageMetrics.BUILD_REMOTE_LOG_AUX_STATE_REQUESTS_PER_SEC_METRIC.getName).meter()

  def failedRemoteFetchRequestRate: Meter = metricTypeMap.get(RemoteStorageMetrics.FAILED_REMOTE_FETCH_PER_SEC_METRIC.getName).meter()

  def failedRemoteCopyRequestRate: Meter = metricTypeMap.get(RemoteStorageMetrics.FAILED_REMOTE_COPY_PER_SEC_METRIC.getName).meter()

  def failedRemoteDeleteRequestRate: Meter = metricTypeMap.get(RemoteStorageMetrics.FAILED_REMOTE_DELETE_PER_SEC_METRIC.getName).meter()

  def failedBuildRemoteLogAuxStateRate: Meter = metricTypeMap.get(RemoteStorageMetrics.FAILED_BUILD_REMOTE_LOG_AUX_STATE_PER_SEC_METRIC.getName).meter()

  def closeMetric(metricType: String): Unit = {
    val meter = metricTypeMap.get(metricType)
    if (meter != null)
      meter.close()
    val gauge = metricGaugeTypeMap.get(metricType)
    if (gauge != null)
      gauge.close()
  }

  def close(): Unit = {
    metricTypeMap.values.foreach(_.close())
    metricGaugeTypeMap.values.foreach(_.close())
  }
}

class AggregatedMetric {
  // The map to store:
  //   - per-partition value for topic-level metrics. The key will be the partition number
  //   - per-topic value for broker-level metrics. The key will be the topic name
  private val metricValues = new ConcurrentHashMap[String, Long]()
  def setValue(key: String, value: Long): Unit = metricValues.put(key, value)
  def removeKey(key: String): Option[Long] = Option.apply(metricValues.remove(key))
  // Sum all values in the metricValues map
  def value(): Long = metricValues.values().stream().mapToLong(v => v).sum()
  def close(): Unit = metricValues.clear()
}

class BrokerTopicPartitionMetrics(tp: TopicPartition, configOpt: java.util.Optional[KafkaConfig]) extends BrokerTopicMetrics(Some(tp.topic()), configOpt) {
  override lazy val tags: java.util.Map[String, String] = Map("topic" -> tp.topic(), "partition" -> tp.partition().toString).asJava
}

object BrokerTopicStats {
  val MessagesInPerSec = "MessagesInPerSec"
  val BytesInPerSec = "BytesInPerSec"
  val BytesOutPerSec = "BytesOutPerSec"
  val BytesRejectedPerSec = "BytesRejectedPerSec"
  val ReplicationBytesInPerSec = "ReplicationBytesInPerSec"
  val ReplicationBytesOutPerSec = "ReplicationBytesOutPerSec"
  val FailedProduceRequestsPerSec = "FailedProduceRequestsPerSec"
  val FailedFetchRequestsPerSec = "FailedFetchRequestsPerSec"
  val TotalProduceRequestsPerSec = "TotalProduceRequestsPerSec"
  val TotalFetchRequestsPerSec = "TotalFetchRequestsPerSec"
  val FetchMessageConversionsPerSec = "FetchMessageConversionsPerSec"
  val ProduceMessageConversionsPerSec = "ProduceMessageConversionsPerSec"
  val ReassignmentBytesInPerSec = "ReassignmentBytesInPerSec"
  val ReassignmentBytesOutPerSec = "ReassignmentBytesOutPerSec"
  // These following topics are for LogValidator for better debugging on failed records
  val NoKeyCompactedTopicRecordsPerSec = "NoKeyCompactedTopicRecordsPerSec"
  val InvalidMagicNumberRecordsPerSec = "InvalidMagicNumberRecordsPerSec"
  val InvalidMessageCrcRecordsPerSec = "InvalidMessageCrcRecordsPerSec"
  val InvalidOffsetOrSequenceRecordsPerSec = "InvalidOffsetOrSequenceRecordsPerSec"
}

class BrokerTopicStats(remoteStorageEnabled: Boolean = false) extends Logging {

<<<<<<< HEAD
  private val valueFactory = (k: String) => new BrokerTopicMetrics(Some(k), configOpt)
  private val partitionValueFactory = (k: TopicPartition) => new BrokerTopicPartitionMetrics(k, configOpt)

  private val stats = new Pool[String, BrokerTopicMetrics](Some(valueFactory))
  private val partitionStats = new Pool[TopicPartition, BrokerTopicPartitionMetrics](Some(partitionValueFactory))
  val allTopicsStats = new BrokerTopicMetrics(None, configOpt)
=======
  private val valueFactory = (k: String) => new BrokerTopicMetrics(Some(k), remoteStorageEnabled)
  private val stats = new Pool[String, BrokerTopicMetrics](Some(valueFactory))
  val allTopicsStats = new BrokerTopicMetrics(None, remoteStorageEnabled)
>>>>>>> 55d2f316

  def isTopicStatsExisted(topic: String): Boolean =
    stats.contains(topic)

  def topicStats(topic: String): BrokerTopicMetrics =
    stats.getAndMaybePut(topic)

  def topicPartitionStats(topicPartition: TopicPartition): BrokerTopicPartitionMetrics = {
    partitionStats.getAndMaybePut(topicPartition)
  }

  def updateReplicationBytesIn(value: Long): Unit = {
    allTopicsStats.replicationBytesInRate.foreach { metric =>
      metric.mark(value)
    }
  }

  private def updateReplicationBytesOut(value: Long): Unit = {
    allTopicsStats.replicationBytesOutRate.foreach { metric =>
      metric.mark(value)
    }
  }

  def updateReassignmentBytesIn(value: Long): Unit = {
    allTopicsStats.reassignmentBytesInPerSec.foreach { metric =>
      metric.mark(value)
    }
  }

  private def updateReassignmentBytesOut(value: Long): Unit = {
    allTopicsStats.reassignmentBytesOutPerSec.foreach { metric =>
      metric.mark(value)
    }
  }

  // This method only removes metrics only used for leader
  def removeOldLeaderMetrics(topic: String): Unit = {
    val topicMetrics = topicStats(topic)
    if (topicMetrics != null) {
      topicMetrics.closeMetric(BrokerTopicStats.MessagesInPerSec)
      topicMetrics.closeMetric(BrokerTopicStats.BytesInPerSec)
      topicMetrics.closeMetric(BrokerTopicStats.BytesRejectedPerSec)
      topicMetrics.closeMetric(BrokerTopicStats.FailedProduceRequestsPerSec)
      topicMetrics.closeMetric(BrokerTopicStats.TotalProduceRequestsPerSec)
      topicMetrics.closeMetric(BrokerTopicStats.ProduceMessageConversionsPerSec)
      topicMetrics.closeMetric(BrokerTopicStats.ReplicationBytesOutPerSec)
      topicMetrics.closeMetric(BrokerTopicStats.ReassignmentBytesOutPerSec)
      topicMetrics.closeMetric(RemoteStorageMetrics.REMOTE_COPY_BYTES_PER_SEC_METRIC.getName)
      topicMetrics.closeMetric(RemoteStorageMetrics.REMOTE_FETCH_BYTES_PER_SEC_METRIC.getName)
      topicMetrics.closeMetric(RemoteStorageMetrics.REMOTE_FETCH_REQUESTS_PER_SEC_METRIC.getName)
      topicMetrics.closeMetric(RemoteStorageMetrics.REMOTE_COPY_REQUESTS_PER_SEC_METRIC.getName)
      topicMetrics.closeMetric(RemoteStorageMetrics.REMOTE_DELETE_REQUESTS_PER_SEC_METRIC.getName)
      topicMetrics.closeMetric(RemoteStorageMetrics.BUILD_REMOTE_LOG_AUX_STATE_REQUESTS_PER_SEC_METRIC.getName)
      topicMetrics.closeMetric(RemoteStorageMetrics.FAILED_REMOTE_FETCH_PER_SEC_METRIC.getName)
      topicMetrics.closeMetric(RemoteStorageMetrics.FAILED_REMOTE_COPY_PER_SEC_METRIC.getName)
      topicMetrics.closeMetric(RemoteStorageMetrics.REMOTE_COPY_LAG_BYTES_METRIC.getName)
      topicMetrics.closeMetric(RemoteStorageMetrics.REMOTE_LOG_METADATA_COUNT_METRIC.getName)
      topicMetrics.closeMetric(RemoteStorageMetrics.REMOTE_LOG_SIZE_COMPUTATION_TIME_METRIC.getName)
      topicMetrics.closeMetric(RemoteStorageMetrics.REMOTE_LOG_SIZE_BYTES_METRIC.getName)
      topicMetrics.closeMetric(RemoteStorageMetrics.FAILED_REMOTE_DELETE_PER_SEC_METRIC.getName)
      topicMetrics.closeMetric(RemoteStorageMetrics.FAILED_BUILD_REMOTE_LOG_AUX_STATE_PER_SEC_METRIC.getName)
      topicMetrics.closeMetric(RemoteStorageMetrics.REMOTE_COPY_LAG_BYTES_METRIC.getName)
      topicMetrics.closeMetric(RemoteStorageMetrics.REMOTE_COPY_LAG_SEGMENTS_METRIC.getName)
      topicMetrics.closeMetric(RemoteStorageMetrics.REMOTE_DELETE_LAG_BYTES_METRIC.getName)
      topicMetrics.closeMetric(RemoteStorageMetrics.REMOTE_DELETE_LAG_SEGMENTS_METRIC.getName)
    }
  }

  // This method only removes metrics only used for follower
  def removeOldFollowerMetrics(topic: String): Unit = {
    val topicMetrics = topicStats(topic)
    if (topicMetrics != null) {
      topicMetrics.closeMetric(BrokerTopicStats.ReplicationBytesInPerSec)
      topicMetrics.closeMetric(BrokerTopicStats.ReassignmentBytesInPerSec)
    }
  }

  def removeMetrics(topic: String): Unit = {
    val metrics = stats.remove(topic)
    if (metrics != null) {
      metrics.close()
    }
    val tpToRemove = partitionStats.keys.filter(_.topic() == topic)
    tpToRemove.foreach(removeMetrics)
  }

  def removeMetrics(topicPartition: TopicPartition) :Unit = {
    val metrics = partitionStats.remove(topicPartition)
    if (metrics != null) {
      metrics.close()
    }
  }

  def removeRedundantMetrics(topicPartitions: Set[TopicPartition]): Unit = {
    val topicPartitionsToRemove = partitionStats.keys.diff(topicPartitions)
    topicPartitionsToRemove.foreach(removeMetrics)
  }

  def updateBytesOut(topic: String, isFollower: Boolean, isReassignment: Boolean, value: Long): Unit = {
    if (isFollower) {
      if (isReassignment)
        updateReassignmentBytesOut(value)
      updateReplicationBytesOut(value)
    } else {
      topicStats(topic).bytesOutRate.mark(value)
      allTopicsStats.bytesOutRate.mark(value)
    }
  }

  def updateBytesOut(topicPartition: TopicPartition, isFollower: Boolean, isReassignment: Boolean, value: Long): Unit = {
    if (isFollower) {
      if (isReassignment)
        updateReassignmentBytesOut(value)
      updateReplicationBytesOut(value)
    } else {
      topicPartitionStats(topicPartition).bytesOutRate.mark(value)
      topicStats(topicPartition.topic()).bytesOutRate.mark(value)
      allTopicsStats.bytesOutRate.mark(value)
    }
  }

  // Update the broker-level all topic metric values so that we have a sample right for all topics metric after update of partition.
  def recordRemoteCopyLagBytes(topic: String, partition: Int, value: Long): Unit = {
    val topicMetric = topicStats(topic)
    topicMetric.remoteCopyLagBytesAggrMetric().setValue(String.valueOf(partition), value)
    allTopicsStats.remoteCopyLagBytesAggrMetric().setValue(topic, topicMetric.remoteCopyLagBytes)
  }

  // Update the broker-level all topic metric values so that we have a sample right for all topics metric after removal of partition.
  def removeRemoteCopyLagBytes(topic: String, partition: Int): Unit = {
    val topicMetric = topicStats(topic)
    topicMetric.remoteCopyLagBytesAggrMetric().removeKey(String.valueOf(partition))
    allTopicsStats.remoteCopyLagBytesAggrMetric().setValue(topic, topicMetric.remoteCopyLagBytes)
  }

  def removeBrokerLevelRemoteCopyLagBytes(topic: String): Unit = {
    allTopicsStats.remoteCopyLagBytesAggrMetric().removeKey(topic)
  }

  // Update the broker-level all topic metric values so that we have a sample right for all topics metric after update of partition.
  def recordRemoteCopyLagSegments(topic: String, partition: Int, value: Long): Unit = {
    val topicMetric = topicStats(topic)
    topicMetric.remoteCopyLagSegmentsAggrMetric().setValue(String.valueOf(partition), value)
    allTopicsStats.remoteCopyLagSegmentsAggrMetric().setValue(topic, topicMetric.remoteCopyLagSegments)
  }

  // Update the broker-level all topic metric values so that we have a sample right for all topics metric after removal of partition.
  def removeRemoteCopyLagSegments(topic: String, partition: Int): Unit = {
    val topicMetric = topicStats(topic)
    topicMetric.remoteCopyLagSegmentsAggrMetric().removeKey(String.valueOf(partition))
    allTopicsStats.remoteCopyLagSegmentsAggrMetric().setValue(topic, topicMetric.remoteCopyLagSegments)
  }

  def removeBrokerLevelRemoteCopyLagSegments(topic: String): Unit = {
    allTopicsStats.remoteCopyLagSegmentsAggrMetric().removeKey(topic)
  }

  // Update the broker-level all topic metric values so that we have a sample right for all topics metric after update of partition.
  def recordRemoteDeleteLagBytes(topic: String, partition: Int, value: Long): Unit = {
    val topicMetric = topicStats(topic)
    topicMetric.remoteDeleteLagBytesAggrMetric().setValue(String.valueOf(partition), value)
    allTopicsStats.remoteDeleteLagBytesAggrMetric().setValue(topic, topicMetric.remoteDeleteLagBytes)
  }

  // Update the broker-level all topic metric values so that we have a sample right for all topics metric after removal of partition.
  def removeRemoteDeleteLagBytes(topic: String, partition: Int): Unit = {
    val topicMetric = topicStats(topic)
    topicMetric.remoteDeleteLagBytesAggrMetric().removeKey(String.valueOf(partition))
    allTopicsStats.remoteDeleteLagBytesAggrMetric().setValue(topic, topicMetric.remoteDeleteLagBytes)
  }

  def removeBrokerLevelRemoteDeleteLagBytes(topic: String): Unit = {
    allTopicsStats.remoteDeleteLagBytesAggrMetric().removeKey(topic)
  }

  // Update the broker-level all topic metric values so that we have a sample right for all topics metric after update of partition.
  def recordRemoteDeleteLagSegments(topic: String, partition: Int, value: Long): Unit = {
    val topicMetric = topicStats(topic)
    topicMetric.remoteDeleteLagSegmentsAggrMetric().setValue(String.valueOf(partition), value)
    allTopicsStats.remoteDeleteLagSegmentsAggrMetric().setValue(topic, topicMetric.remoteDeleteLagSegments)
  }

  // Update the broker-level all topic metric values so that we have a sample right for all topics metric after removal of partition.
  def removeRemoteDeleteLagSegments(topic: String, partition: Int): Unit = {
    val topicMetric = topicStats(topic)
    topicMetric.remoteDeleteLagSegmentsAggrMetric().removeKey(String.valueOf(partition))
    allTopicsStats.remoteDeleteLagSegmentsAggrMetric().setValue(topic, topicMetric.remoteDeleteLagSegments)
  }

  def removeBrokerLevelRemoteDeleteLagSegments(topic: String): Unit = {
    allTopicsStats.remoteDeleteLagSegmentsAggrMetric().removeKey(topic)
  }

  // Update the broker-level all topic metric values so that we have a sample right for all topics metric after update of partition.
  def recordRemoteLogMetadataCount(topic: String, partition: Int, value: Long): Unit = {
    val topicMetric = topicStats(topic)
    topicMetric.remoteLogMetadataCountAggrMetric().setValue(String.valueOf(partition), value)
    allTopicsStats.remoteLogMetadataCountAggrMetric().setValue(topic, topicMetric.remoteLogMetadataCount)
  }

  // Update the broker-level all topic metric values so that we have a sample right for all topics metric after removal of partition.
  def removeRemoteLogMetadataCount(topic: String, partition: Int): Unit = {
    val topicMetric = topicStats(topic)
    topicMetric.remoteLogMetadataCountAggrMetric().removeKey(String.valueOf(partition))
    allTopicsStats.remoteLogMetadataCountAggrMetric().setValue(topic, topicMetric.remoteLogMetadataCount)
  }

  def removeBrokerLevelRemoteLogMetadataCount(topic: String): Unit = {
    allTopicsStats.remoteLogMetadataCountAggrMetric().removeKey(topic)
  }

  // Update the broker-level all topic metric values so that we have a sample right for all topics metric after update of partition.
  def recordRemoteLogSizeComputationTime(topic: String, partition: Int, value: Long): Unit = {
    val topicMetric = topicStats(topic)
    topicMetric.remoteLogSizeComputationTimeAggrMetric().setValue(String.valueOf(partition), value)
    allTopicsStats.remoteLogSizeComputationTimeAggrMetric().setValue(topic, topicMetric.remoteLogSizeComputationTime)
  }

  // Update the broker-level all topic metric values so that we have a sample right for all topics metric after removal of partition.
  def removeRemoteLogSizeComputationTime(topic: String, partition: Int): Unit = {
    val topicMetric = topicStats(topic)
    topicMetric.remoteLogSizeComputationTimeAggrMetric().removeKey(String.valueOf(partition))
    allTopicsStats.remoteLogSizeComputationTimeAggrMetric().setValue(topic, topicMetric.remoteLogSizeComputationTime)
  }

  def removeBrokerLevelRemoteLogSizeComputationTime(topic: String): Unit = {
    allTopicsStats.remoteLogSizeComputationTimeAggrMetric().removeKey(topic)
  }

  // Update the broker-level all topic metric values so that we have a sample right for all topics metric after update of partition.
  def recordRemoteLogSizeBytes(topic: String, partition: Int, value: Long): Unit = {
    val topicMetric = topicStats(topic)
    topicMetric.remoteLogSizeBytesAggrMetric().setValue(String.valueOf(partition), value)
    allTopicsStats.remoteLogSizeBytesAggrMetric().setValue(topic, topicMetric.remoteLogSizeBytes)
  }

  // Update the broker-level all topic metric values so that we have a sample right for all topics metric after removal of partition.
  def removeRemoteLogSizeBytes(topic: String, partition: Int): Unit = {
    val topicMetric = topicStats(topic)
    topicMetric.remoteLogSizeBytesAggrMetric().removeKey(String.valueOf(partition))
    allTopicsStats.remoteLogSizeBytesAggrMetric().setValue(topic, topicMetric.remoteLogSizeBytes)
  }

  def removeBrokerLevelRemoteLogSizeBytes(topic: String): Unit = {
    allTopicsStats.remoteLogSizeBytesAggrMetric().removeKey(topic)
  }

  def close(): Unit = {
    allTopicsStats.close()
    stats.values.foreach(_.close())

    info("Broker and topic stats closed")
  }
}<|MERGE_RESOLUTION|>--- conflicted
+++ resolved
@@ -17,13 +17,10 @@
 
 package kafka.server
 
-<<<<<<< HEAD
 import com.yammer.metrics.core.{Gauge, Meter}
-import kafka.network._
-=======
+
 import kafka.network.RequestChannel
 import kafka.utils.{Exit, Logging, Pool}
->>>>>>> 55d2f316
 import kafka.server.KafkaRequestHandler.{threadCurrentRequest, threadRequestChannel}
 import kafka.utils._
 import org.apache.kafka.common.TopicPartition
@@ -538,18 +535,12 @@
 
 class BrokerTopicStats(remoteStorageEnabled: Boolean = false) extends Logging {
 
-<<<<<<< HEAD
-  private val valueFactory = (k: String) => new BrokerTopicMetrics(Some(k), configOpt)
+  private val valueFactory = (k: String) => new BrokerTopicMetrics(Some(k), remoteStorageEnabled)
   private val partitionValueFactory = (k: TopicPartition) => new BrokerTopicPartitionMetrics(k, configOpt)
 
   private val stats = new Pool[String, BrokerTopicMetrics](Some(valueFactory))
   private val partitionStats = new Pool[TopicPartition, BrokerTopicPartitionMetrics](Some(partitionValueFactory))
-  val allTopicsStats = new BrokerTopicMetrics(None, configOpt)
-=======
-  private val valueFactory = (k: String) => new BrokerTopicMetrics(Some(k), remoteStorageEnabled)
-  private val stats = new Pool[String, BrokerTopicMetrics](Some(valueFactory))
   val allTopicsStats = new BrokerTopicMetrics(None, remoteStorageEnabled)
->>>>>>> 55d2f316
 
   def isTopicStatsExisted(topic: String): Boolean =
     stats.contains(topic)
