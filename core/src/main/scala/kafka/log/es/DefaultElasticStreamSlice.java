--- conflicted
+++ resolved
@@ -82,11 +82,8 @@
         } catch (ExecutionException e) {
             if (e.getCause() instanceof SlowFetchHintException) {
                 throw (SlowFetchHintException) (e.getCause());
-<<<<<<< HEAD
-=======
             } else if (e.getCause() instanceof IOException) {
                 throw (IOException) (e.getCause());
->>>>>>> cf30eadb
             } else {
                 throw new RuntimeException(e.getCause());
             }
