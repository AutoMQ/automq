--- conflicted
+++ resolved
@@ -127,13 +127,8 @@
     static class StreamImpl implements Stream {
         private final Stream stream;
         private volatile boolean closed = false;
-<<<<<<< HEAD
-        private final Map<String, Boolean> slowFetchingOffsetMap = new ConcurrentHashMap<>();
-        private static final long SLOW_FETCH_TIMEOUT_MILLIS = 10;
-=======
         private final Map<String, CompletableFuture<FetchResult>> holdUpFetchingFutureMap = new ConcurrentHashMap<>();
         private final long SLOW_FETCH_TIMEOUT_MILLIS = 10;
->>>>>>> b3f17ff5
 
         public StreamImpl(Stream stream) {
             this.stream = stream;
@@ -187,30 +182,6 @@
                 throw new NullPointerException();
             }
 
-<<<<<<< HEAD
-        @Override
-        public CompletableFuture<FetchResult> fetch(long startOffset, long endOffset, int maxBytesHint) {
-            String slowFetchKey = startOffset + "-" + endOffset;
-            CompletableFuture<FetchResult> cf = new CompletableFuture<>();
-            // If it is recorded as slowFetching, then skip timeout check.
-            if (slowFetchingOffsetMap.containsKey(slowFetchKey)) {
-                fetch0(startOffset, endOffset, maxBytesHint, cf, slowFetchKey);
-            } else {
-                // Try to have a quick stream. If fetching is timeout, then complete with SlowFetchHintException.
-                stream.fetch(startOffset, endOffset, maxBytesHint)
-                    .orTimeout(SLOW_FETCH_TIMEOUT_MILLIS, TimeUnit.MILLISECONDS)
-                    .whenComplete((rst, ex) -> FutureUtil.suppress(() -> {
-                        if (ex != null) {
-                            if (closed) {
-                                cf.completeExceptionally(new IllegalStateException("stream already closed"));
-                            } else if (ex instanceof TimeoutException) {
-                                LOGGER.info("Fetch stream[{}] [{},{}) timeout for {} ms, retry with slow fetching", streamId(), startOffset, endOffset, SLOW_FETCH_TIMEOUT_MILLIS);
-                                cf.completeExceptionally(new SlowFetchHintException("fetch data too slowly, retry with slow fetching"));
-                                slowFetchingOffsetMap.put(slowFetchKey, true);
-                            } else {
-                                cf.completeExceptionally(ex);
-                            }
-=======
             if (!rawFuture.isDone()) {
                 final CompletableFuture<FetchResult> cf = new CompletableFuture<>();
                 rawFuture.whenComplete(new Canceller(Delayer.delay(() -> {
@@ -219,7 +190,6 @@
                         }
                         if (rawFuture.isDone()) {
                             rawFuture.thenAccept(cf::complete);
->>>>>>> b3f17ff5
                         } else {
                             holdUpFetchingFutureMap.putIfAbsent(id, rawFuture);
                             cf.completeExceptionally(new SlowFetchHintException());
