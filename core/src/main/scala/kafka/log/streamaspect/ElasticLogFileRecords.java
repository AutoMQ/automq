/*
 * Copyright 2025, AutoMQ HK Limited.
 *
 * Licensed to the Apache Software Foundation (ASF) under one or more
 * contributor license agreements. See the NOTICE file distributed with
 * this work for additional information regarding copyright ownership.
 * The ASF licenses this file to You under the Apache License, Version 2.0
 * (the "License"); you may not use this file except in compliance with
 * the License. You may obtain a copy of the License at
 *
 *    http://www.apache.org/licenses/LICENSE-2.0
 *
 * Unless required by applicable law or agreed to in writing, software
 * distributed under the License is distributed on an "AS IS" BASIS,
 * WITHOUT WARRANTIES OR CONDITIONS OF ANY KIND, either express or implied.
 * See the License for the specific language governing permissions and
 * limitations under the License.
 */

package kafka.log.streamaspect;

import kafka.automq.zerozone.LinkRecord;
import kafka.automq.zerozone.ZeroZoneThreadLocalContext;
import com.automq.opentelemetry.TelemetryConstants;

import org.apache.kafka.common.network.TransferableChannel;
import org.apache.kafka.common.record.AbstractRecords;
import org.apache.kafka.common.record.ConvertedRecords;
import org.apache.kafka.common.record.FileRecords;
import org.apache.kafka.common.record.LogInputStream;
import org.apache.kafka.common.record.MemoryRecords;
import org.apache.kafka.common.record.PooledResource;
import org.apache.kafka.common.record.Record;
import org.apache.kafka.common.record.RecordBatch;
import org.apache.kafka.common.record.RecordBatchIterator;
import org.apache.kafka.common.record.Records;
import org.apache.kafka.common.record.RecordsUtil;
import org.apache.kafka.common.utils.AbstractIterator;
import org.apache.kafka.common.utils.Time;
import org.apache.kafka.common.utils.Utils;

import com.automq.stream.api.FetchResult;
import com.automq.stream.api.ReadOptions;
import com.automq.stream.api.RecordBatchWithContext;
import com.automq.stream.s3.ByteBufAlloc;
import com.automq.stream.s3.context.AppendContext;
import com.automq.stream.s3.context.FetchContext;
import com.automq.stream.s3.trace.TraceUtils;
import com.automq.stream.utils.FutureUtil;
import com.google.common.annotations.VisibleForTesting;

import org.slf4j.Logger;
import org.slf4j.LoggerFactory;

import java.io.IOException;
import java.nio.ByteBuffer;
import java.util.Collections;
import java.util.Iterator;
import java.util.LinkedList;
import java.util.List;
import java.util.Optional;
import java.util.Queue;
import java.util.concurrent.CompletableFuture;
import java.util.concurrent.atomic.AtomicInteger;

import io.netty.buffer.ByteBuf;
import io.netty.buffer.Unpooled;
import io.opentelemetry.api.common.AttributeKey;
import io.opentelemetry.api.common.Attributes;

import static com.automq.stream.s3.ByteBufAlloc.POOLED_MEMORY_RECORDS;
import static com.automq.stream.utils.FutureUtil.suppress;

public class ElasticLogFileRecords implements AutoCloseable {
    private static final Logger LOGGER = LoggerFactory.getLogger(ElasticLogFileRecords.class);
    private static final AttributeKey<Long> MAX_FETCH_BYTES_KEY = AttributeKey.longKey("maxBytes");

    protected final AtomicInteger size;
    // only used for recover
    protected final Iterable<RecordBatch> batches;
    private final ElasticStreamSlice streamSlice;
    // This is The base offset of the corresponding segment.
    private final long baseOffset;
    // Inflight append result.
    private volatile CompletableFuture<?> lastAppend;
    private volatile ElasticResourceStatus status;


    public ElasticLogFileRecords(ElasticStreamSlice streamSlice, long baseOffset, int size) {
        this.baseOffset = baseOffset;
        this.streamSlice = streamSlice;
        // Note that size is generally used to
        // 1) show the physical size of a segment. In these cases, size is referred to decide whether to roll a new
        // segment, or calculate the cleaned size in a cleaning task, etc. If size is not correctly recorded for any
        // reason, the worst thing will be just a bigger segment than configured.
        // 2) show whether this segment is empty, i.e., size == 0.
        // Therefore, it is fine to use the nextOffset as a backoff value.
        this.size = new AtomicInteger(size == 0 ? (int) Math.min(streamSlice.nextOffset(), Integer.MAX_VALUE / 2) : size);
        this.lastAppend = CompletableFuture.completedFuture(null);

        batches = batchesFrom(baseOffset);
        status = ElasticResourceStatus.OK;
    }

    public int sizeInBytes() {
        return size.get();
    }

    public void size(int size) {
        this.size.set(size);
    }

    public long nextOffset() {
        return baseOffset + streamSlice.nextOffset();
    }

    public long appendedOffset() {
        return nextOffset() - baseOffset;
    }

    public CompletableFuture<Records> read(long startOffset, long maxOffset, int maxSize) {
        if (startOffset >= maxOffset) {
            return CompletableFuture.completedFuture(MemoryRecords.EMPTY);
        }
        if (ReadHint.isReadAll()) {
            ReadOptions readOptions = ReadOptions.builder().fastRead(ReadHint.isFastRead()).pooledBuf(true).build();
            FetchContext fetchContext = new FetchContext();
            fetchContext.setReadOptions(readOptions);
            Attributes attributes = Attributes.builder()
                    .put(TelemetryConstants.START_OFFSET_KEY, startOffset)
                    .put(TelemetryConstants.END_OFFSET_KEY, maxOffset)
                    .put(MAX_FETCH_BYTES_KEY, (long) maxSize)
                    .build();
            try {
                return TraceUtils.runWithSpanAsync(fetchContext, attributes, "ElasticLogFileRecords::read",
                        () -> readAll0(fetchContext, startOffset, maxOffset, maxSize));
            } catch (Throwable ex) {
                return CompletableFuture.failedFuture(ex);
            }
        } else {
            long endOffset = Utils.min(confirmOffset(), maxOffset);
            return CompletableFuture.completedFuture(new BatchIteratorRecordsAdaptor(this, startOffset, endOffset, maxSize));
        }
    }

    private CompletableFuture<Records> readAll0(FetchContext context, long startOffset, long maxOffset, int maxSize) {
        // calculate the relative offset in the segment, which may start from 0.
        long nextFetchOffset = startOffset - baseOffset;
        long endOffset = Utils.min(confirmOffset(), maxOffset) - baseOffset;
        if (nextFetchOffset >= endOffset) {
            return CompletableFuture.completedFuture(MemoryRecords.EMPTY);
        }
        List<FetchResult> results = new LinkedList<>();
        return fetch0(context, nextFetchOffset, endOffset, maxSize, results)
                .whenComplete((nil, e) -> {
                    if (e != null) {
                        results.forEach(FetchResult::free);
                        results.clear();
                    }
                })
                .thenApply(nil -> PooledMemoryRecords.of(baseOffset, results, context.readOptions().pooledBuf()));
    }

    /**
     * Fetch records from the {@link ElasticStreamSlice}
     *
     * @param context fetch context
     * @param startOffset start offset
     * @param endOffset end offset
     * @param maxSize max size of the fetched records
     * @param results result list to be filled
     * @return a future that completes when reaching the end offset or the max size
     */
    private CompletableFuture<Void> fetch0(FetchContext context, long startOffset, long endOffset, int maxSize, List<FetchResult> results) {
        if (startOffset >= endOffset || maxSize <= 0) {
            return CompletableFuture.completedFuture(null);
        }
        int adjustedMaxSize = Math.min(maxSize, 1024 * 1024);
        return streamSlice.fetch(context, startOffset, endOffset, adjustedMaxSize)
                .thenCompose(rst -> {
                    results.add(rst);
                    long nextFetchOffset = startOffset;
                    int readSize = 0;
                    for (RecordBatchWithContext recordBatchWithContext : rst.recordBatchList()) {
                        if (recordBatchWithContext.lastOffset() > nextFetchOffset) {
                            nextFetchOffset = recordBatchWithContext.lastOffset();
                        } else {
                            LOGGER.error("Invalid record batch, last offset {} is less than next offset {}",
                                    recordBatchWithContext.lastOffset(), nextFetchOffset);
                            throw new IllegalStateException();
                        }
                        readSize += recordBatchWithContext.rawPayload().remaining();
                    }
                    if (readSize == 0) {
                        return CompletableFuture.completedFuture(null);
                    }
                    return fetch0(context, nextFetchOffset, endOffset, maxSize - readSize, results);
                });
    }

    /**
     * Append records to segment.
     * Note that lastOffset is the expected value of nextOffset after append. lastOffset = (the real last offset of the
     * records) + 1
     *
     * @param records    records to append
     * @param lastOffset expected next offset after append
     * @return the size of the appended records
     * @throws IOException
     */
    public int append(MemoryRecords records, long lastOffset) throws IOException {
        if (!status.writable()) {
            throw new IOException("Cannot append to a fenced log segment due to status " + status);
        }
        if (records.sizeInBytes() > Integer.MAX_VALUE - size.get())
            throw new IllegalArgumentException("Append of size " + records.sizeInBytes() +
                    " bytes is too large for segment with current file position at " + size.get());
        int appendSize = records.sizeInBytes();
        // Note that the calculation of count requires strong consistency between nextOffset and the baseOffset of records.
        int count = (int) (lastOffset - nextOffset());
        com.automq.stream.DefaultRecordBatch batch = new com.automq.stream.DefaultRecordBatch(count, 0, Collections.emptyMap(), records.buffer());
<<<<<<< HEAD
        AppendContext context = new AppendContext();
        ByteBuf linkRecord = LinkRecord.encode(ZeroZoneThreadLocalContext.writeContext().channelOffset(), records);
=======
        AppendContext context = ContextUtils.createAppendContext();
        ZeroZoneThreadLocalContext.WriteContext writeContext = ZeroZoneThreadLocalContext.writeContext();
        ByteBuf linkRecord = LinkRecord.encode(writeContext.channelOffset(), records);
>>>>>>> b474bbf8
        if (linkRecord != null) {
            context.linkRecord(linkRecord);
        }
        CompletableFuture<?> cf;
        try {
            cf = TraceUtils.runWithSpanAsync(context, Attributes.empty(), "ElasticLogFileRecords::append",
                    () -> streamSlice.append(context, batch));
        } catch (Throwable ex) {
            throw new IOException("Failed to append to stream " + streamSlice.stream().streamId(), ex);
        } finally {
            writeContext.reset();
        }

        size.getAndAdd(appendSize);
        cf.whenComplete((rst, e) -> {
            if (e instanceof IOException) {
                status = ElasticResourceStatus.FENCED;
                LOGGER.error("ElasticLogFileRecords[stream={}, baseOffset={}] fencing with ex: {}", streamSlice.stream().streamId(), baseOffset, e.getMessage());
            }
        });
        lastAppend = cf;
        return appendSize;
    }

    private long confirmOffset() {
        return baseOffset + streamSlice.confirmOffset();
    }

    public void flush() throws IOException {
        try {
            asyncFlush().get();
        } catch (Throwable e) {
            throw new IOException(e);
        }
    }

    public CompletableFuture<Void> asyncFlush() {
        return this.lastAppend.thenApply(rst -> null);
    }

    public void seal() {
        streamSlice.seal();
    }

    public void close() {
        status = ElasticResourceStatus.CLOSED;
        suppress(this::flush, LOGGER);
    }

    public void closeHandlers() {
        status = ElasticResourceStatus.CLOSED;
    }

    public FileRecords.TimestampAndOffset searchForTimestamp(long targetTimestamp, long startingOffset) {
        for (RecordBatch batch : batchesFrom(startingOffset)) {
            if (batch.maxTimestamp() >= targetTimestamp) {
                // We found a message
                for (Record record : batch) {
                    long timestamp = record.timestamp();
                    if (timestamp >= targetTimestamp && record.offset() >= startingOffset)
                        return new FileRecords.TimestampAndOffset(timestamp, record.offset(),
                                maybeLeaderEpoch(batch.partitionLeaderEpoch()));
                }
            }
        }
        return null;
    }

    private Optional<Integer> maybeLeaderEpoch(int leaderEpoch) {
        return leaderEpoch == RecordBatch.NO_PARTITION_LEADER_EPOCH ?
                Optional.empty() : Optional.of(leaderEpoch);
    }

    /**
     * Return the largest timestamp of the messages after a given offset
     *
     * @param startOffset The starting offset.
     * @return The largest timestamp of the messages after the given position.
     */
    public FileRecords.TimestampAndOffset largestTimestampAfter(long startOffset) {
        long maxTimestamp = RecordBatch.NO_TIMESTAMP;
        long offsetOfMaxTimestamp = -1L;
        int leaderEpochOfMaxTimestamp = RecordBatch.NO_PARTITION_LEADER_EPOCH;

        for (RecordBatch batch : batchesFrom(startOffset)) {
            long timestamp = batch.maxTimestamp();
            if (timestamp > maxTimestamp) {
                maxTimestamp = timestamp;
                offsetOfMaxTimestamp = batch.lastOffset();
                leaderEpochOfMaxTimestamp = batch.partitionLeaderEpoch();
            }
        }
        return new FileRecords.TimestampAndOffset(maxTimestamp, offsetOfMaxTimestamp,
                maybeLeaderEpoch(leaderEpochOfMaxTimestamp));
    }

    public ElasticStreamSlice streamSegment() {
        return streamSlice;
    }

    public Iterable<RecordBatch> batchesFrom(final long startOffset) {
        return batchesFrom(FetchContext.DEFAULT, startOffset);
    }

    public Iterable<RecordBatch> batchesFrom(FetchContext fetchContext, final long startOffset) {
        return () -> batchIterator(fetchContext, startOffset, Long.MAX_VALUE, Integer.MAX_VALUE);
    }

    protected RecordBatchIterator<RecordBatch> batchIterator(long startOffset, long maxOffset, int fetchSize) {
        return batchIterator(FetchContext.DEFAULT, startOffset, maxOffset, fetchSize);
    }

    protected RecordBatchIterator<RecordBatch> batchIterator(FetchContext fetchContext, long startOffset, long maxOffset, int fetchSize) {
        LogInputStream<RecordBatch> inputStream = new StreamSegmentInputStream(fetchContext, this, startOffset, maxOffset, fetchSize);
        return new RecordBatchIterator<>(inputStream);
    }

    public static class PooledMemoryRecords extends AbstractRecords implements PooledResource {
        private final long logBaseOffset;
        private final ByteBuf pack;
        private final MemoryRecords memoryRecords;
        private final long lastOffset;
        private final boolean pooled;
        private boolean freed;

        private PooledMemoryRecords(long logBaseOffset, List<FetchResult> fetchResults, boolean pooled) {
            this.logBaseOffset = logBaseOffset;
            this.pooled = pooled;
            long lastOffset = 0;
            int size = 0;
            for (FetchResult fetchResult : fetchResults) {
                for (RecordBatchWithContext recordBatchWithContext : fetchResult.recordBatchList()) {
                    size += recordBatchWithContext.rawPayload().remaining();
                    lastOffset = recordBatchWithContext.lastOffset();
                }
            }
            // TODO: create a new ByteBufMemoryRecords data struct to avoid copy
            if (pooled) {
                this.pack = ByteBufAlloc.byteBuffer(size, POOLED_MEMORY_RECORDS);
            } else {
                this.pack = Unpooled.buffer(size);
            }
            for (FetchResult fetchResult : fetchResults) {
                for (RecordBatchWithContext recordBatchWithContext : fetchResult.recordBatchList()) {
                    pack.writeBytes(recordBatchWithContext.rawPayload());
                }
            }
            fetchResults.forEach(FetchResult::free);
            fetchResults.clear();
            this.memoryRecords = MemoryRecords.readableRecords(pack.nioBuffer());
            this.lastOffset = logBaseOffset + lastOffset;
        }

        public static PooledMemoryRecords of(long logBaseOffset, List<FetchResult> fetchResults, boolean pooled) {
            return new PooledMemoryRecords(logBaseOffset, fetchResults, pooled);
        }

        @Override
        public int sizeInBytes() {
            return memoryRecords.sizeInBytes();
        }

        @Override
        public Iterable<? extends RecordBatch> batches() {
            return memoryRecords.batches();
        }

        @Override
        public AbstractIterator<? extends RecordBatch> batchIterator() {
            return memoryRecords.batchIterator();
        }

        @Override
        public ConvertedRecords<? extends Records> downConvert(byte toMagic, long firstOffset, Time time) {
            return memoryRecords.downConvert(toMagic, firstOffset, time);
        }

        @Override
        public int writeTo(TransferableChannel channel, int position, int length) throws IOException {
            return memoryRecords.writeTo(channel, position, length);
        }

        @Override
        public void release() {
            if (!freed) {
                pack.release();
                freed = true;
            } else {
                LOGGER.warn("PooledMemoryRecords[{}] has been freed", this, new RuntimeException());
            }
        }

        public long lastOffset() {
            return lastOffset;
        }
    }

    static class StreamSegmentInputStream implements LogInputStream<RecordBatch> {
        @VisibleForTesting
        protected static final int FETCH_BATCH_SIZE = 512 * 1024;
        private final ElasticLogFileRecords elasticLogFileRecords;
        private final Queue<RecordBatch> remaining = new LinkedList<>();
        private final int maxSize;
        private final long endOffset;
        private final FetchContext fetchContext;
        private long nextFetchOffset;
        private int readSize;

        public StreamSegmentInputStream(FetchContext fetchContext, ElasticLogFileRecords elasticLogFileRecords, long startOffset, long maxOffset, int maxSize) {
            this.fetchContext = fetchContext;
            this.elasticLogFileRecords = elasticLogFileRecords;
            this.maxSize = maxSize;
            this.nextFetchOffset = startOffset - elasticLogFileRecords.baseOffset;
            this.endOffset = Utils.min(elasticLogFileRecords.confirmOffset(), maxOffset) - elasticLogFileRecords.baseOffset;
        }


        @Override
        public RecordBatch nextBatch() throws IOException {
            for (; ; ) {
                RecordBatch recordBatch = remaining.poll();
                if (recordBatch != null) {
                    return recordBatch;
                }
                if (readSize > maxSize || nextFetchOffset >= endOffset) {
                    return null;
                }
                try {
                    FetchResult rst = elasticLogFileRecords.streamSlice.fetch(fetchContext, nextFetchOffset, endOffset, Math.min(maxSize - readSize, FETCH_BATCH_SIZE)).get();
                    rst.recordBatchList().forEach(streamRecord -> {
                        try {
                            ByteBuffer buf = streamRecord.rawPayload();
                            if (buf.isDirect()) {
                                ByteBuffer heapBuf = ByteBuffer.allocate(buf.remaining());
                                heapBuf.put(buf);
                                heapBuf.flip();
                                buf = heapBuf;
                            }
                            readSize += buf.remaining();
                            nextFetchOffset = Math.max(streamRecord.lastOffset(), nextFetchOffset);
                            for (RecordBatch r : MemoryRecords.readableRecords(buf).batches()) {
                                remaining.offer(r);
                            }
                        } catch (Throwable e) {
                            ElasticStreamSlice slice = elasticLogFileRecords.streamSlice;
                            byte[] bytes = new byte[streamRecord.rawPayload().remaining()];
                            streamRecord.rawPayload().get(bytes);
                            LOGGER.error("next batch parse error, stream={} baseOffset={} payload={}", slice.stream().streamId(), slice.sliceRange().start() + streamRecord.baseOffset(), bytes);
                            throw new RuntimeException(e);
                        }
                    });
                    rst.free();
                    if (remaining.isEmpty()) {
                        return null;
                    }
                } catch (Throwable e) {
                    throw new IOException(e);
                }
            }
        }
    }

    public static class BatchIteratorRecordsAdaptor extends AbstractRecords {
        private final ElasticLogFileRecords elasticLogFileRecords;
        // This is the offset in Kafka layer.
        private final long startOffset;
        private final long maxOffset;
        private final int fetchSize;
        private int sizeInBytes = -1;
        private MemoryRecords memoryRecords;
        // iterator last record batch exclusive last offset.
        private long lastOffset = -1;

        public BatchIteratorRecordsAdaptor(ElasticLogFileRecords elasticLogFileRecords, long startOffset, long maxOffset, int fetchSize) {
            this.elasticLogFileRecords = elasticLogFileRecords;
            this.startOffset = startOffset;
            this.maxOffset = maxOffset;
            this.fetchSize = fetchSize;
        }


        @Override
        public int sizeInBytes() {
            try {
                ensureAllLoaded();
            } catch (IOException e) {
                throw new RuntimeException(e);
            }
            return sizeInBytes;
        }

        @Override
        public Iterable<? extends RecordBatch> batches() {
            if (memoryRecords == null) {
                Iterator<RecordBatch> iterator = elasticLogFileRecords.batchIterator(startOffset, maxOffset, fetchSize);
                return (Iterable<RecordBatch>) () -> iterator;
            } else {
                return memoryRecords.batches();
            }
        }

        @Override
        public AbstractIterator<? extends RecordBatch> batchIterator() {
            return elasticLogFileRecords.batchIterator(startOffset, maxOffset, fetchSize);
        }

        @Override
        public ConvertedRecords<? extends Records> downConvert(byte toMagic, long firstOffset, Time time) {
            return RecordsUtil.downConvert(batches(), toMagic, firstOffset, time);
        }

        @Override
        public int writeTo(TransferableChannel channel, int position, int length) throws IOException {
            // only use in RecordsSend which send Records to network. usually the size won't be large.
            ensureAllLoaded();
            return memoryRecords.writeTo(channel, position, length);
        }

        public long lastOffset() throws IOException {
            ensureAllLoaded();
            return lastOffset;
        }

        private void ensureAllLoaded() throws IOException {
            if (sizeInBytes != -1) {
                return;
            }
            Records records;
            try {
                records = elasticLogFileRecords.readAll0(FetchContext.DEFAULT, startOffset, maxOffset, fetchSize).get();
            } catch (Throwable t) {
                throw new IOException(FutureUtil.cause(t));
            }
            sizeInBytes = records.sizeInBytes();
            if (records instanceof PooledMemoryRecords) {
                memoryRecords = MemoryRecords.readableRecords(((PooledMemoryRecords) records).pack.nioBuffer());
                lastOffset = ((PooledMemoryRecords) records).lastOffset();
            } else if (records instanceof MemoryRecords) {
                memoryRecords = (MemoryRecords) records;
                lastOffset = startOffset;
                for (RecordBatch batch: records.batches()) {
                    lastOffset = batch.lastOffset() + 1;
                }
            } else {
                throw new IllegalArgumentException("unknown records type " + records.getClass());
            }
        }
    }

}<|MERGE_RESOLUTION|>--- conflicted
+++ resolved
@@ -219,14 +219,9 @@
         // Note that the calculation of count requires strong consistency between nextOffset and the baseOffset of records.
         int count = (int) (lastOffset - nextOffset());
         com.automq.stream.DefaultRecordBatch batch = new com.automq.stream.DefaultRecordBatch(count, 0, Collections.emptyMap(), records.buffer());
-<<<<<<< HEAD
         AppendContext context = new AppendContext();
-        ByteBuf linkRecord = LinkRecord.encode(ZeroZoneThreadLocalContext.writeContext().channelOffset(), records);
-=======
-        AppendContext context = ContextUtils.createAppendContext();
         ZeroZoneThreadLocalContext.WriteContext writeContext = ZeroZoneThreadLocalContext.writeContext();
         ByteBuf linkRecord = LinkRecord.encode(writeContext.channelOffset(), records);
->>>>>>> b474bbf8
         if (linkRecord != null) {
             context.linkRecord(linkRecord);
         }
