/**
 * Licensed to the Apache Software Foundation (ASF) under one or more
 * contributor license agreements.  See the NOTICE file distributed with
 * this work for additional information regarding copyright ownership.
 * The ASF licenses this file to You under the Apache License, Version 2.0
 * (the "License"); you may not use this file except in compliance with
 * the License.  You may obtain a copy of the License at
 *
 *    http://www.apache.org/licenses/LICENSE-2.0
 *
 * Unless required by applicable law or agreed to in writing, software
 * distributed under the License is distributed on an "AS IS" BASIS,
 * WITHOUT WARRANTIES OR CONDITIONS OF ANY KIND, either express or implied.
 * See the License for the specific language governing permissions and
 * limitations under the License.
 */

package kafka.log

import com.yammer.metrics.core.MetricName
import kafka.common.{OffsetsOutOfOrderException, UnexpectedAppendOffsetException}
import kafka.log.LocalLog.nextOption
import kafka.log.remote.RemoteLogManager
import kafka.log.streamaspect.ElasticLog
import kafka.server.{BrokerTopicMetrics, BrokerTopicStats, RequestLocal}
import kafka.utils._
import org.apache.kafka.common.errors._
import org.apache.kafka.common.internals.Topic
import org.apache.kafka.common.message.DescribeProducersResponseData
import org.apache.kafka.common.record.FileRecords.TimestampAndOffset
import org.apache.kafka.common.record._
import org.apache.kafka.common.requests.ListOffsetsRequest
import org.apache.kafka.common.requests.OffsetsForLeaderEpochResponse.UNDEFINED_EPOCH_OFFSET
import org.apache.kafka.common.requests.ProduceResponse.RecordError
import org.apache.kafka.common.utils.{PrimitiveRef, Time, Utils}
import org.apache.kafka.common.{InvalidRecordException, KafkaException, TopicPartition, Uuid}
import org.apache.kafka.server.common.{MetadataVersion, OffsetAndEpoch}
import org.apache.kafka.server.common.MetadataVersion.IBP_0_10_0_IV0
import org.apache.kafka.server.log.remote.metadata.storage.TopicBasedRemoteLogMetadataManagerConfig
import org.apache.kafka.server.metrics.KafkaMetricsGroup
import org.apache.kafka.server.record.BrokerCompressionType
import org.apache.kafka.server.util.Scheduler
import org.apache.kafka.storage.internals.checkpoint.{LeaderEpochCheckpointFile, PartitionMetadataFile}
import org.apache.kafka.storage.internals.epoch.LeaderEpochFileCache
import org.apache.kafka.storage.internals.log.{AbortedTxn, AppendOrigin, BatchMetadata, CompletedTxn, FetchDataInfo, FetchIsolation, LastRecord, LeaderHwChange, LogAppendInfo, LogConfig, LogDirFailureChannel, LogFileUtils, LogOffsetMetadata, LogOffsetSnapshot, LogOffsetsListener, LogSegment, LogSegments, LogStartOffsetIncrementReason, LogValidator, ProducerAppendInfo, ProducerStateManager, ProducerStateManagerConfig, RollParams, VerificationGuard}

import java.io.{File, IOException}
import java.nio.file.{Files, Path}
import java.util
import java.util.concurrent.{CompletableFuture, ConcurrentHashMap, ConcurrentMap, ScheduledFuture}
import java.util.stream.Collectors
import java.util.{Collections, Optional, OptionalInt, OptionalLong}
import scala.annotation.nowarn
import scala.collection.mutable.{ArrayBuffer, ListBuffer}
import scala.collection.{Seq, immutable, mutable}
import scala.compat.java8.OptionConverters._
import scala.jdk.CollectionConverters._

/**
 * A log which presents a unified view of local and tiered log segments.
 *
 * The log consists of tiered and local segments with the tiered portion of the log being optional. There could be an
 * overlap between the tiered and local segments. The active segment is always guaranteed to be local. If tiered segments
 * are present, they always appear at the beginning of the log, followed by an optional region of overlap, followed by the local
 * segments including the active segment.
 *
 * NOTE: this class handles state and behavior specific to tiered segments as well as any behavior combining both tiered
 * and local segments. The state and behavior specific to local segments are handled by the encapsulated LocalLog instance.
 *
 * @param logStartOffset The earliest offset allowed to be exposed to kafka client.
 *                       The logStartOffset can be updated by :
 *                       - user's DeleteRecordsRequest
 *                       - broker's log retention
 *                       - broker's log truncation
 *                       - broker's log recovery
 *                       The logStartOffset is used to decide the following:
 *                       - Log deletion. LogSegment whose nextOffset <= log's logStartOffset can be deleted.
 *                         It may trigger log rolling if the active segment is deleted.
 *                       - Earliest offset of the log in response to ListOffsetRequest. To avoid OffsetOutOfRange exception after user seeks to earliest offset,
 *                         we make sure that logStartOffset <= log's highWatermark
 *                       Other activities such as log cleaning are not affected by logStartOffset.
 * @param localLog The LocalLog instance containing non-empty log segments recovered from disk
 * @param brokerTopicStats Container for Broker Topic Yammer Metrics
 * @param producerIdExpirationCheckIntervalMs How often to check for producer ids which need to be expired
 * @param leaderEpochCache The LeaderEpochFileCache instance (if any) containing state associated
 *                         with the provided logStartOffset and nextOffsetMetadata
 * @param producerStateManager The ProducerStateManager instance containing state associated with the provided segments
 * @param _topicId optional Uuid to specify the topic ID for the topic if it exists. Should only be specified when
 *                first creating the log through Partition.makeLeader or Partition.makeFollower. When reloading a log,
 *                this field will be populated by reading the topic ID value from partition.metadata if it exists.
 * @param keepPartitionMetadataFile boolean flag to indicate whether the partition.metadata file should be kept in the
 *                                  log directory. A partition.metadata file is only created when the raft controller is used
 *                                  or the ZK controller and this broker's inter-broker protocol version is at least 2.8.
 *                                  This file will persist the topic ID on the broker. If inter-broker protocol for a ZK controller
 *                                  is downgraded below 2.8, a topic ID may be lost and a new ID generated upon re-upgrade.
 *                                  If the inter-broker protocol version on a ZK cluster is below 2.8, partition.metadata
 *                                  will be deleted to avoid ID conflicts upon re-upgrade.
 * @param remoteStorageSystemEnable flag to indicate whether the system level remote log storage is enabled or not.
 */
@threadsafe
class UnifiedLog(@volatile var logStartOffset: Long,
                 protected val localLog: LocalLog,
                 val brokerTopicStats: BrokerTopicStats,
                 val producerIdExpirationCheckIntervalMs: Int,
                 @volatile var leaderEpochCache: Option[LeaderEpochFileCache],
                 val producerStateManager: ProducerStateManager,
                 @volatile private var _topicId: Option[Uuid],
                 val keepPartitionMetadataFile: Boolean,
                 val remoteStorageSystemEnable: Boolean = false,
                 @volatile private var logOffsetsListener: LogOffsetsListener = LogOffsetsListener.NO_OP_OFFSETS_LISTENER) extends Logging with AutoCloseable {

  import kafka.log.UnifiedLog._

  private val metricsGroup = new KafkaMetricsGroup(this.getClass) {
    // For compatibility, metrics are defined to be under `Log` class
    override def metricName(name: String, tags: util.Map[String, String]): MetricName = {
      KafkaMetricsGroup.explicitMetricName(getClass.getPackage.getName, "Log", name, tags)
    }
  }

  this.logIdent = s"[UnifiedLog partition=$topicPartition, dir=$parentDir] "

  /* A lock that guards all modifications to the log */
  protected val lock = new Object
  private val validatorMetricsRecorder = newValidatorMetricsRecorder(brokerTopicStats.allTopicsStats)

  /* The earliest offset which is part of an incomplete transaction. This is used to compute the
   * last stable offset (LSO) in ReplicaManager. Note that it is possible that the "true" first unstable offset
   * gets removed from the log (through record or segment deletion). In this case, the first unstable offset
   * will point to the log start offset, which may actually be either part of a completed transaction or not
   * part of a transaction at all. However, since we only use the LSO for the purpose of restricting the
   * read_committed consumer to fetching decided data (i.e. committed, aborted, or non-transactional), this
   * temporary abuse seems justifiable and saves us from scanning the log after deletion to find the first offsets
   * of each ongoing transaction in order to compute a new first unstable offset. It is possible, however,
   * that this could result in disagreement between replicas depending on when they began replicating the log.
   * In the worst case, the LSO could be seen by a consumer to go backwards.
   */
  @volatile private var firstUnstableOffsetMetadata: Option[LogOffsetMetadata] = None

  /* Keep track of the current high watermark in order to ensure that segments containing offsets at or above it are
   * not eligible for deletion. This means that the active segment is only eligible for deletion if the high watermark
   * equals the log end offset (which may never happen for a partition under consistent load). This is needed to
   * prevent the log start offset (which is exposed in fetch responses) from getting ahead of the high watermark.
   */
  @volatile private var highWatermarkMetadata: LogOffsetMetadata = new LogOffsetMetadata(logStartOffset)

  @volatile var partitionMetadataFile: Option[PartitionMetadataFile] = None

  @volatile private[kafka] var _localLogStartOffset: Long = logStartOffset

  def localLogStartOffset(): Long = _localLogStartOffset

  // This is the offset(inclusive) until which segments are copied to the remote storage.
  @volatile private[kafka] var _highestOffsetInRemoteStorage: Long = -1L

  def highestOffsetInRemoteStorage(): Long = _highestOffsetInRemoteStorage

  locally {
    def updateLocalLogStartOffset(offset: Long): Unit = {
      _localLogStartOffset = offset

      if (highWatermark < offset) {
        updateHighWatermark(offset)
      }

      if (this.recoveryPoint < offset) {
        localLog.updateRecoveryPoint(offset)
      }
    }

    initializePartitionMetadata()
    updateLogStartOffset(logStartOffset)
    updateLocalLogStartOffset(math.max(logStartOffset, localLog.segments.firstSegmentBaseOffset.orElse(0L)))
    if (!remoteLogEnabled())
      logStartOffset = localLogStartOffset()
    maybeIncrementFirstUnstableOffset()
    initializeTopicId()

    logOffsetsListener.onHighWatermarkUpdated(highWatermarkMetadata.messageOffset)
  }

  def setLogOffsetsListener(listener: LogOffsetsListener): Unit = {
    logOffsetsListener = listener
  }

  def updateLogStartOffsetFromRemoteTier(remoteLogStartOffset: Long): Unit = {
    if (!remoteLogEnabled()) {
      error("Ignoring the call as the remote log storage is disabled")
      return
    }
    maybeIncrementLogStartOffset(remoteLogStartOffset, LogStartOffsetIncrementReason.SegmentDeletion)
  }

  def remoteLogEnabled(): Boolean = {
    UnifiedLog.isRemoteLogEnabled(remoteStorageSystemEnable, config, topicPartition.topic())
  }

  /**
   * Initialize topic ID information for the log by maintaining the partition metadata file and setting the in-memory _topicId.
   * Delete partition metadata file if the version does not support topic IDs.
   * Set _topicId based on a few scenarios:
   *   - Recover topic ID if present and topic IDs are supported. Ensure we do not try to assign a provided topicId that is inconsistent
   *     with the ID on file.
   *   - If we were provided a topic ID when creating the log, partition metadata files are supported, and one does not yet exist
   *     set _topicId and write to the partition metadata file.
   *   - Otherwise set _topicId to None
   */
  protected def initializeTopicId(): Unit =  {
    val partMetadataFile = partitionMetadataFile.getOrElse(
      throw new KafkaException("The partitionMetadataFile should have been initialized"))

    if (partMetadataFile.exists()) {
      if (keepPartitionMetadataFile) {
        val fileTopicId = partMetadataFile.read().topicId
        if (_topicId.isDefined && !_topicId.contains(fileTopicId))
          throw new InconsistentTopicIdException(s"Tried to assign topic ID $topicId to log for topic partition $topicPartition," +
            s"but log already contained topic ID $fileTopicId")

        _topicId = Some(fileTopicId)

      } else {
        try partMetadataFile.delete()
        catch {
          case e: IOException =>
            error(s"Error while trying to delete partition metadata file $partMetadataFile", e)
        }
      }
    } else if (keepPartitionMetadataFile) {
      _topicId.foreach(partMetadataFile.record)
      scheduler.scheduleOnce("flush-metadata-file", () => maybeFlushMetadataFile())
    } else {
      // We want to keep the file and the in-memory topic ID in sync.
      _topicId = None
    }
  }

  def topicId: Option[Uuid] = _topicId

  def dir: File = localLog.dir

  def parentDir: String = localLog.parentDir

  def parentDirFile: File = localLog.parentDirFile

  def name: String = localLog.name

  def recoveryPoint: Long = localLog.recoveryPoint

  def topicPartition: TopicPartition = localLog.topicPartition

  def time: Time = localLog.time

  def scheduler: Scheduler = localLog.scheduler

  def config: LogConfig = localLog.config

  def logDirFailureChannel: LogDirFailureChannel = localLog.logDirFailureChannel

  def updateConfig(newConfig: LogConfig): LogConfig = {
    val oldConfig = localLog.config
    localLog.updateConfig(newConfig)
    val oldRecordVersion = oldConfig.recordVersion
    val newRecordVersion = newConfig.recordVersion
    if (newRecordVersion != oldRecordVersion)
      initializeLeaderEpochCache()
    oldConfig
  }

  def highWatermark: Long = highWatermarkMetadata.messageOffset

  /**
   * Update the high watermark to a new offset. The new high watermark will be lower
   * bounded by the log start offset and upper bounded by the log end offset.
   *
   * This is intended to be called by the leader when initializing the high watermark.
   *
   * @param hw the suggested new value for the high watermark
   * @return the updated high watermark offset
   */
  def updateHighWatermark(hw: Long): Long = {
    updateHighWatermark(new LogOffsetMetadata(hw))
  }

  /**
   * Update high watermark with offset metadata. The new high watermark will be lower
   * bounded by the log start offset and upper bounded by the log end offset.
   *
   * @param highWatermarkMetadata the suggested high watermark with offset metadata
   * @return the updated high watermark offset
   */
  def updateHighWatermark(highWatermarkMetadata: LogOffsetMetadata): Long = {
    val endOffsetMetadata = localLog.logEndOffsetMetadata
    val newHighWatermarkMetadata = if (highWatermarkMetadata.messageOffset < logStartOffset) {
      new LogOffsetMetadata(logStartOffset)
    } else if (highWatermarkMetadata.messageOffset >= endOffsetMetadata.messageOffset) {
      endOffsetMetadata
    } else {
      highWatermarkMetadata
    }

    updateHighWatermarkMetadata(newHighWatermarkMetadata)
    newHighWatermarkMetadata.messageOffset
  }

  /**
   * Update the high watermark to a new value if and only if it is larger than the old value. It is
   * an error to update to a value which is larger than the log end offset.
   *
   * This method is intended to be used by the leader to update the high watermark after follower
   * fetch offsets have been updated.
   *
   * @return the old high watermark, if updated by the new value
   */
  def maybeIncrementHighWatermark(newHighWatermark: LogOffsetMetadata): Option[LogOffsetMetadata] = {
    if (newHighWatermark.messageOffset > logEndOffset)
      throw new IllegalArgumentException(s"High watermark $newHighWatermark update exceeds current " +
        s"log end offset ${localLog.logEndOffsetMetadata}")

    lock.synchronized {
      val oldHighWatermark = fetchHighWatermarkMetadata

      // Ensure that the high watermark increases monotonically. We also update the high watermark when the new
      // offset metadata is on a newer segment, which occurs whenever the log is rolled to a new segment.
      if (oldHighWatermark.messageOffset < newHighWatermark.messageOffset ||
        (oldHighWatermark.messageOffset == newHighWatermark.messageOffset && oldHighWatermark.onOlderSegment(newHighWatermark))) {
        updateHighWatermarkMetadata(newHighWatermark)
        Some(oldHighWatermark)
      } else {
        None
      }
    }
  }

  /**
   * Update high watermark with a new value. The new high watermark will be lower
   * bounded by the log start offset and upper bounded by the log end offset.
   *
   * This method is intended to be used by the follower to update its high watermark after
   * replication from the leader.
   *
   * @return the new high watermark if the high watermark changed, None otherwise.
   */
  def maybeUpdateHighWatermark(hw: Long): Option[Long] = {
    lock.synchronized {
      val oldHighWatermark = highWatermarkMetadata
      updateHighWatermark(new LogOffsetMetadata(hw)) match {
        case oldHighWatermark.messageOffset =>
          None
        case newHighWatermark =>
          Some(newHighWatermark)
      }
    }
  }

  /**
   * Get the offset and metadata for the current high watermark. If offset metadata is not
   * known, this will do a lookup in the index and cache the result.
   */
  protected def fetchHighWatermarkMetadata: LogOffsetMetadata = {
    localLog.checkIfMemoryMappedBufferClosed()

    val offsetMetadata = highWatermarkMetadata
    if (offsetMetadata.messageOffsetOnly) {
      lock.synchronized {
        val fullOffset = maybeConvertToOffsetMetadata(highWatermark)
        updateHighWatermarkMetadata(fullOffset)
        fullOffset
      }
    } else {
      offsetMetadata
    }
  }

  private def updateHighWatermarkMetadata(newHighWatermark: LogOffsetMetadata): Unit = {
    if (newHighWatermark.messageOffset < 0)
      throw new IllegalArgumentException("High watermark offset should be non-negative")

    lock synchronized {
      if (newHighWatermark.messageOffset < highWatermarkMetadata.messageOffset) {
        warn(s"Non-monotonic update of high watermark from $highWatermarkMetadata to $newHighWatermark")
      }

      highWatermarkMetadata = newHighWatermark
      producerStateManager.onHighWatermarkUpdated(newHighWatermark.messageOffset)
      logOffsetsListener.onHighWatermarkUpdated(newHighWatermark.messageOffset)
      maybeIncrementFirstUnstableOffset()
    }
    trace(s"Setting high watermark $newHighWatermark")
  }

  /**
   * Get the first unstable offset. Unlike the last stable offset, which is always defined,
   * the first unstable offset only exists if there are transactions in progress.
   *
   * @return the first unstable offset, if it exists
   */
  private[log] def firstUnstableOffset: Option[Long] = firstUnstableOffsetMetadata.map(_.messageOffset)

  protected def fetchLastStableOffsetMetadata: LogOffsetMetadata = {
    localLog.checkIfMemoryMappedBufferClosed()

    // cache the current high watermark to avoid a concurrent update invalidating the range check
    val highWatermarkMetadata = fetchHighWatermarkMetadata

    firstUnstableOffsetMetadata match {
      case Some(offsetMetadata) if offsetMetadata.messageOffset < highWatermarkMetadata.messageOffset =>
        if (offsetMetadata.messageOffsetOnly) {
          lock synchronized {
            val fullOffset = maybeConvertToOffsetMetadata(offsetMetadata.messageOffset)
            if (firstUnstableOffsetMetadata.contains(offsetMetadata))
              firstUnstableOffsetMetadata = Some(fullOffset)
            fullOffset
          }
        } else {
          offsetMetadata
        }
      case _ => highWatermarkMetadata
    }
  }

  /**
   * The last stable offset (LSO) is defined as the first offset such that all lower offsets have been "decided."
   * Non-transactional messages are considered decided immediately, but transactional messages are only decided when
   * the corresponding COMMIT or ABORT marker is written. This implies that the last stable offset will be equal
   * to the high watermark if there are no transactional messages in the log. Note also that the LSO cannot advance
   * beyond the high watermark.
   */
  def lastStableOffset: Long = {
    firstUnstableOffsetMetadata match {
      case Some(offsetMetadata) if offsetMetadata.messageOffset < highWatermark => offsetMetadata.messageOffset
      case _ => highWatermark
    }
  }

  def lastStableOffsetLag: Long = highWatermark - lastStableOffset

  /**
    * Fully materialize and return an offset snapshot including segment position info. This method will update
    * the LogOffsetMetadata for the high watermark and last stable offset if they are message-only. Throws an
    * offset out of range error if the segment info cannot be loaded.
    */
  def fetchOffsetSnapshot: LogOffsetSnapshot = {
    val lastStable = fetchLastStableOffsetMetadata
    val highWatermark = fetchHighWatermarkMetadata

    new LogOffsetSnapshot(
      logStartOffset,
      localLog.logEndOffsetMetadata,
      highWatermark,
      lastStable
    )
  }


  private var metricNames: Map[String, java.util.Map[String, String]] = Map.empty

  newMetrics()
  private[log] def newMetrics(): Unit = {
    val tags = (Map("topic" -> topicPartition.topic, "partition" -> topicPartition.partition.toString) ++
      (if (isFuture) Map("is-future" -> "true") else Map.empty)).asJava
    metricsGroup.newGauge(LogMetricNames.NumLogSegments, () => numberOfSegments, tags)
    metricsGroup.newGauge(LogMetricNames.LogStartOffset, () => logStartOffset, tags)
    metricsGroup.newGauge(LogMetricNames.LogEndOffset, () => logEndOffset, tags)
    metricsGroup.newGauge(LogMetricNames.Size, () => size, tags)
    metricNames = Map(LogMetricNames.NumLogSegments -> tags,
      LogMetricNames.LogStartOffset -> tags,
      LogMetricNames.LogEndOffset -> tags,
      LogMetricNames.Size -> tags)

  }

  val producerExpireCheck: ScheduledFuture[_] = scheduler.schedule("PeriodicProducerExpirationCheck", () => removeExpiredProducers(time.milliseconds),
    producerIdExpirationCheckIntervalMs, producerIdExpirationCheckIntervalMs)

  // Visible for testing
  def removeExpiredProducers(currentTimeMs: Long): Unit = {
    lock synchronized {
      producerStateManager.removeExpiredProducers(currentTimeMs)
    }
  }

  def loadProducerState(lastOffset: Long): Unit = lock synchronized {
    rebuildProducerState(lastOffset, producerStateManager)
    maybeIncrementFirstUnstableOffset()
    updateHighWatermark(localLog.logEndOffsetMetadata)
  }

  private def recordVersion: RecordVersion = config.recordVersion

  protected def initializePartitionMetadata(): Unit = lock synchronized {
    val partitionMetadata = PartitionMetadataFile.newFile(dir)
    partitionMetadataFile = Some(new PartitionMetadataFile(partitionMetadata, logDirFailureChannel))
  }

  protected def maybeFlushMetadataFile(): Unit = {
    partitionMetadataFile.foreach(_.maybeFlush())
  }

  /** Only used for ZK clusters when we update and start using topic IDs on existing topics */
  def assignTopicId(topicId: Uuid): Unit = {
    _topicId match {
      case Some(currentId) =>
        if (!currentId.equals(topicId)) {
          throw new InconsistentTopicIdException(s"Tried to assign topic ID $topicId to log for topic partition $topicPartition," +
            s"but log already contained topic ID $currentId")
        }

      case None =>
        if (keepPartitionMetadataFile) {
          _topicId = Some(topicId)
          partitionMetadataFile match {
            case Some(partMetadataFile) =>
              if (!partMetadataFile.exists()) {
                partMetadataFile.record(topicId)
                scheduler.scheduleOnce("flush-metadata-file", () => maybeFlushMetadataFile())
              }
            case _ => warn(s"The topic id $topicId will not be persisted to the partition metadata file " +
              "since the partition is deleted")
          }
        }
    }
  }

  private def initializeLeaderEpochCache(): Unit = lock synchronized {
    leaderEpochCache = UnifiedLog.maybeCreateLeaderEpochCache(dir, topicPartition, logDirFailureChannel, recordVersion, logIdent)
  }

  private def updateHighWatermarkWithLogEndOffset(): Unit = {
    // Update the high watermark in case it has gotten ahead of the log end offset following a truncation
    // or if a new segment has been rolled and the offset metadata needs to be updated.
    if (highWatermark >= localLog.logEndOffset) {
      updateHighWatermarkMetadata(localLog.logEndOffsetMetadata)
    }
  }

  protected def updateLogStartOffset(offset: Long): Unit = {
    logStartOffset = offset

    if (highWatermark < offset) {
      updateHighWatermark(offset)
    }

    if (localLog.recoveryPoint < offset) {
      localLog.updateRecoveryPoint(offset)
    }
  }

  def updateHighestOffsetInRemoteStorage(offset: Long): Unit = {
    if (!remoteLogEnabled())
      warn(s"Unable to update the highest offset in remote storage with offset $offset since remote storage is not enabled. The existing highest offset is ${highestOffsetInRemoteStorage()}.")
    else if (offset > highestOffsetInRemoteStorage()) _highestOffsetInRemoteStorage = offset
  }

  // Rebuild producer state until lastOffset. This method may be called from the recovery code path, and thus must be
  // free of all side-effects, i.e. it must not update any log-specific state.
  private def rebuildProducerState(lastOffset: Long,
                                   producerStateManager: ProducerStateManager): Unit = lock synchronized {
    localLog.checkIfMemoryMappedBufferClosed()
    UnifiedLog.rebuildProducerState(producerStateManager, localLog.segments, logStartOffset, lastOffset, recordVersion, time,
      reloadFromCleanShutdown = false, logIdent)
  }

  @threadsafe
  def hasLateTransaction(currentTimeMs: Long): Boolean = {
    producerStateManager.hasLateTransaction(currentTimeMs)
  }

  @threadsafe
  def producerIdCount: Int = producerStateManager.producerIdCount

  def activeProducers: Seq[DescribeProducersResponseData.ProducerState] = {
    lock synchronized {
      producerStateManager.activeProducers.asScala.map { case (producerId, state) =>
        new DescribeProducersResponseData.ProducerState()
          .setProducerId(producerId)
          .setProducerEpoch(state.producerEpoch)
          .setLastSequence(state.lastSeq)
          .setLastTimestamp(state.lastTimestamp)
          .setCoordinatorEpoch(state.coordinatorEpoch)
          .setCurrentTxnStartOffset(state.currentTxnFirstOffset.orElse(-1L))
      }
    }.toSeq
  }

  private[log] def activeProducersWithLastSequence: mutable.Map[Long, Int] = lock synchronized {
    val result = mutable.Map[Long, Int]()
    producerStateManager.activeProducers.forEach { case (producerId, producerIdEntry) =>
      result.put(producerId.toLong, producerIdEntry.lastSeq)
    }
    result
  }

  private[log] def lastRecordsOfActiveProducers: mutable.Map[Long, LastRecord] = lock synchronized {
    val result = mutable.Map[Long, LastRecord]()
    producerStateManager.activeProducers.forEach { case (producerId, producerIdEntry) =>
      val lastDataOffset = if (producerIdEntry.lastDataOffset >= 0) Some(producerIdEntry.lastDataOffset) else None
      val lastRecord = new LastRecord(
        if (lastDataOffset.isEmpty) OptionalLong.empty() else OptionalLong.of(lastDataOffset.get),
        producerIdEntry.producerEpoch)
      result.put(producerId.toLong, lastRecord)
    }
    result
  }

  /**
   * Maybe create and return the VerificationGuard for the given producer ID if the transaction is not yet ongoing.
   * Creation starts the verification process. Otherwise return the sentinel VerificationGuard.
   */
  def maybeStartTransactionVerification(producerId: Long, sequence: Int, epoch: Short): VerificationGuard = lock synchronized {
    if (hasOngoingTransaction(producerId))
      VerificationGuard.SENTINEL
    else
      maybeCreateVerificationGuard(producerId, sequence, epoch)
  }

  /**
   * Maybe create the VerificationStateEntry for the given producer ID -- always return the VerificationGuard
   */
  private def maybeCreateVerificationGuard(producerId: Long,
                                           sequence: Int,
                                           epoch: Short): VerificationGuard = lock synchronized {
    producerStateManager.maybeCreateVerificationStateEntry(producerId, sequence, epoch).verificationGuard
  }

  /**
   * If an VerificationStateEntry is present for the given producer ID, return its VerificationGuard, otherwise, return the
   * sentinel VerificationGuard.
   */
  def verificationGuard(producerId: Long): VerificationGuard = lock synchronized {
    val entry = producerStateManager.verificationStateEntry(producerId)
    if (entry != null) entry.verificationGuard else VerificationGuard.SENTINEL
  }

  /**
   * Return true if the given producer ID has a transaction ongoing.
   */
  def hasOngoingTransaction(producerId: Long): Boolean = lock synchronized {
    val entry = producerStateManager.activeProducers.get(producerId)
    entry != null && entry.currentTxnFirstOffset.isPresent
  }

  /**
   * The number of segments in the log.
   * Take care! this is an O(n) operation.
   */
  def numberOfSegments: Int = localLog.segments.numberOfSegments

  /**
   * Close this log.
   * The memory mapped buffer for index files of this log will be left open until the log is deleted.
   */
  override def close(): Unit = {
    debug("Closing log")
    lock synchronized {
      logOffsetsListener = LogOffsetsListener.NO_OP_OFFSETS_LISTENER
      maybeFlushMetadataFile()
      localLog.checkIfMemoryMappedBufferClosed()
      producerExpireCheck.cancel(true)
      maybeHandleIOException(s"Error while renaming dir for $topicPartition in dir ${dir.getParent}") {
        // We take a snapshot at the last written offset to hopefully avoid the need to scan the log
        // after restarting and to ensure that we cannot inadvertently hit the upgrade optimization
        // (the clean shutdown file is written after the logs are all closed).
        producerStateManager.takeSnapshot()
      }
      localLog.close()
    }
  }

  /**
   * Rename the directory of the local log. If the log's directory is being renamed for async deletion due to a
   * StopReplica request, then the shouldReinitialize parameter should be set to false, otherwise it should be set to true.
   *
   * @param name The new name that this log's directory is being renamed to
   * @param shouldReinitialize Whether the log's metadata should be reinitialized after renaming
   * @throws KafkaStorageException if rename fails
   */
  def renameDir(name: String, shouldReinitialize: Boolean): Unit = {
    lock synchronized {
      maybeHandleIOException(s"Error while renaming dir for $topicPartition in log dir ${dir.getParent}") {
        // Flush partitionMetadata file before initializing again
        maybeFlushMetadataFile()
        if (localLog.renameDir(name)) {
          producerStateManager.updateParentDir(dir)
          if (shouldReinitialize) {
            // re-initialize leader epoch cache so that LeaderEpochCheckpointFile.checkpoint can correctly reference
            // the checkpoint file in renamed log directory
            initializeLeaderEpochCache()
            initializePartitionMetadata()
          } else {
            leaderEpochCache = None
            partitionMetadataFile = None
          }
        }
      }
    }
  }

  /**
   * Close file handlers used by this log but don't write to disk. This is called if the log directory is offline
   */
  def closeHandlers(): Unit = {
    debug("Closing handlers")
    lock synchronized {
      localLog.closeHandlers()
    }
  }

  /**
   * Append this message set to the active segment of the local log, assigning offsets and Partition Leader Epochs
   *
   * @param records The records to append
   * @param origin Declares the origin of the append which affects required validations
   * @param interBrokerProtocolVersion Inter-broker message protocol version
   * @param requestLocal request local instance
   * @throws KafkaStorageException If the append fails due to an I/O error.
   * @return Information about the appended messages including the first and last offset.
   */
  def appendAsLeader(records: MemoryRecords,
                     leaderEpoch: Int,
                     origin: AppendOrigin = AppendOrigin.CLIENT,
                     interBrokerProtocolVersion: MetadataVersion = MetadataVersion.latestProduction,
                     requestLocal: RequestLocal = RequestLocal.NoCaching,
                     verificationGuard: VerificationGuard = VerificationGuard.SENTINEL): LogAppendInfo = {
    val validateAndAssignOffsets = origin != AppendOrigin.RAFT_LEADER
    append(records, origin, interBrokerProtocolVersion, validateAndAssignOffsets, leaderEpoch, Some(requestLocal), verificationGuard, ignoreRecordSize = false)
  }

  /**
   * Append this message set to the active segment of the local log without assigning offsets or Partition Leader Epochs
   *
   * @param records The records to append
   * @throws KafkaStorageException If the append fails due to an I/O error.
   * @return Information about the appended messages including the first and last offset.
   */
  def appendAsFollower(records: MemoryRecords): LogAppendInfo = {
    append(records,
      origin = AppendOrigin.REPLICATION,
      interBrokerProtocolVersion = MetadataVersion.latestProduction,
      validateAndAssignOffsets = false,
      leaderEpoch = -1,
      requestLocal = None,
      verificationGuard = VerificationGuard.SENTINEL,
      // disable to check the validation of record size since the record is already accepted by leader.
      ignoreRecordSize = true)
  }

  /**
   * Append this message set to the active segment of the local log, rolling over to a fresh segment if necessary.
   *
   * This method will generally be responsible for assigning offsets to the messages,
   * however if the assignOffsets=false flag is passed we will only check that the existing offsets are valid.
   *
   * @param records The log records to append
   * @param origin Declares the origin of the append which affects required validations
   * @param interBrokerProtocolVersion Inter-broker message protocol version
   * @param validateAndAssignOffsets Should the log assign offsets to this message set or blindly apply what it is given
   * @param leaderEpoch The partition's leader epoch which will be applied to messages when offsets are assigned on the leader
   * @param requestLocal The request local instance if validateAndAssignOffsets is true
   * @param ignoreRecordSize true to skip validation of record size.
   * @throws KafkaStorageException If the append fails due to an I/O error.
   * @throws OffsetsOutOfOrderException If out of order offsets found in 'records'
   * @throws UnexpectedAppendOffsetException If the first or last offset in append is less than next offset
   * @return Information about the appended messages including the first and last offset.
   */
  private def append(records: MemoryRecords,
                     origin: AppendOrigin,
                     interBrokerProtocolVersion: MetadataVersion,
                     validateAndAssignOffsets: Boolean,
                     leaderEpoch: Int,
                     requestLocal: Option[RequestLocal],
                     verificationGuard: VerificationGuard,
                     ignoreRecordSize: Boolean): LogAppendInfo = {
    // We want to ensure the partition metadata file is written to the log dir before any log data is written to disk.
    // This will ensure that any log data can be recovered with the correct topic ID in the case of failure.
    maybeFlushMetadataFile()

    val appendInfo = analyzeAndValidateRecords(records, origin, ignoreRecordSize, !validateAndAssignOffsets, leaderEpoch)

    // return if we have no valid messages or if this is a duplicate of the last appended entry
    if (appendInfo.validBytes <= 0) appendInfo
    else {

      // trim any invalid bytes or partial messages before appending it to the on-disk log
      var validRecords = trimInvalidBytes(records, appendInfo)

      // they are valid, insert them in the log
      lock synchronized {
        maybeHandleIOException(s"Error while appending records to $topicPartition in dir ${dir.getParent}") {
          localLog.checkIfMemoryMappedBufferClosed()
          if (validateAndAssignOffsets) {
            // assign offsets to the message set
            val offset = PrimitiveRef.ofLong(localLog.logEndOffset)
            appendInfo.setFirstOffset(offset.value)
            val validateAndOffsetAssignResult = try {
              val targetCompression = BrokerCompressionType.targetCompression(config.compression, appendInfo.sourceCompression())
              val validator = new LogValidator(validRecords,
                topicPartition,
                time,
                appendInfo.sourceCompression,
                targetCompression,
                config.compact,
                config.recordVersion.value,
                config.messageTimestampType,
                config.messageTimestampBeforeMaxMs,
                config.messageTimestampAfterMaxMs,
                leaderEpoch,
                origin,
                interBrokerProtocolVersion
              )
              validator.validateMessagesAndAssignOffsets(offset,
                validatorMetricsRecorder,
                requestLocal.getOrElse(throw new IllegalArgumentException(
                  "requestLocal should be defined if assignOffsets is true")
                ).bufferSupplier
              )
            } catch {
              case e: IOException =>
                throw new KafkaException(s"Error validating messages while appending to log $name", e)
            }

            validRecords = validateAndOffsetAssignResult.validatedRecords
            appendInfo.setMaxTimestamp(validateAndOffsetAssignResult.maxTimestampMs)
<<<<<<< HEAD
            appendInfo.setOffsetOfMaxTimestamp(validateAndOffsetAssignResult.offsetOfMaxTimestampMs)
=======
            appendInfo.setShallowOffsetOfMaxTimestamp(validateAndOffsetAssignResult.shallowOffsetOfMaxTimestamp)
>>>>>>> 0971924e
            appendInfo.setLastOffset(offset.value - 1)
            appendInfo.setRecordValidationStats(validateAndOffsetAssignResult.recordValidationStats)
            if (config.messageTimestampType == TimestampType.LOG_APPEND_TIME)
              appendInfo.setLogAppendTime(validateAndOffsetAssignResult.logAppendTimeMs)

            // re-validate message sizes if there's a possibility that they have changed (due to re-compression or message
            // format conversion)
            if (!ignoreRecordSize && validateAndOffsetAssignResult.messageSizeMaybeChanged) {
              validRecords.batches.forEach { batch =>
                if (batch.sizeInBytes > config.maxMessageSize) {
                  // we record the original message set size instead of the trimmed size
                  // to be consistent with pre-compression bytesRejectedRate recording
                  brokerTopicStats.topicStats(topicPartition.topic).bytesRejectedRate.mark(records.sizeInBytes)
                  brokerTopicStats.allTopicsStats.bytesRejectedRate.mark(records.sizeInBytes)
                  throw new RecordTooLargeException(s"Message batch size is ${batch.sizeInBytes} bytes in append to" +
                    s"partition $topicPartition which exceeds the maximum configured size of ${config.maxMessageSize}.")
                }
              }
            }
          } else {
            // we are taking the offsets we are given
            if (appendInfo.firstOrLastOffsetOfFirstBatch < localLog.logEndOffset) {
              // we may still be able to recover if the log is empty
              // one example: fetching from log start offset on the leader which is not batch aligned,
              // which may happen as a result of AdminClient#deleteRecords()
              val hasFirstOffset = appendInfo.firstOffset != UnifiedLog.UnknownOffset
              val firstOffset = if (hasFirstOffset) appendInfo.firstOffset else records.batches.iterator().next().baseOffset()

              val firstOrLast = if (hasFirstOffset) "First offset" else "Last offset of the first batch"
              throw new UnexpectedAppendOffsetException(
                s"Unexpected offset in append to $topicPartition. $firstOrLast " +
                  s"${appendInfo.firstOrLastOffsetOfFirstBatch} is less than the next offset ${localLog.logEndOffset}. " +
                  s"First 10 offsets in append: ${records.records.asScala.take(10).map(_.offset)}, last offset in" +
                  s" append: ${appendInfo.lastOffset}. Log start offset = $logStartOffset",
                firstOffset, appendInfo.lastOffset)
            }
          }

          // update the epoch cache with the epoch stamped onto the message by the leader
          validRecords.batches.forEach { batch =>
            if (batch.magic >= RecordBatch.MAGIC_VALUE_V2) {
              maybeAssignEpochStartOffset(batch.partitionLeaderEpoch, batch.baseOffset)
            } else {
              // In partial upgrade scenarios, we may get a temporary regression to the message format. In
              // order to ensure the safety of leader election, we clear the epoch cache so that we revert
              // to truncation by high watermark after the next leader election.
              leaderEpochCache.filter(_.nonEmpty).foreach { cache =>
                warn(s"Clearing leader epoch cache after unexpected append with message format v${batch.magic}")
                cache.clearAndFlush()
              }
            }
          }

          // check messages set size may be exceed config.segmentSize
          if (validRecords.sizeInBytes > config.segmentSize) {
            throw new RecordBatchTooLargeException(s"Message batch size is ${validRecords.sizeInBytes} bytes in append " +
              s"to partition $topicPartition, which exceeds the maximum configured segment size of ${config.segmentSize}.")
          }

          // maybe roll the log if this segment is full
          val segment = maybeRoll(validRecords.sizeInBytes, appendInfo)

          val logOffsetMetadata = new LogOffsetMetadata(
            appendInfo.firstOrLastOffsetOfFirstBatch,
            segment.baseOffset,
            segment.size)

          // now that we have valid records, offsets assigned, and timestamps updated, we need to
          // validate the idempotent/transactional state of the producers and collect some metadata
          val (updatedProducers, completedTxns, maybeDuplicate) = analyzeAndValidateProducerState(
            logOffsetMetadata, validRecords, origin, verificationGuard)

          maybeDuplicate match {
            case Some(duplicate) =>
              appendInfo.setFirstOffset(duplicate.firstOffset)
              appendInfo.setLastOffset(duplicate.lastOffset)
              appendInfo.setLogAppendTime(duplicate.timestamp)
              appendInfo.setLogStartOffset(logStartOffset)
            case None =>
              // Append the records, and increment the local log end offset immediately after the append because a
              // write to the transaction index below may fail and we want to ensure that the offsets
              // of future appends still grow monotonically. The resulting transaction index inconsistency
              // will be cleaned up after the log directory is recovered. Note that the end offset of the
              // ProducerStateManager will not be updated and the last stable offset will not advance
              // if the append to the transaction index fails.
              localLog.append(appendInfo.lastOffset, appendInfo.maxTimestamp, appendInfo.shallowOffsetOfMaxTimestamp, validRecords)
              updateHighWatermarkWithLogEndOffset()

              // update the producer state
              updatedProducers.values.foreach(producerAppendInfo => producerStateManager.update(producerAppendInfo))

              // update the transaction index with the true last stable offset. The last offset visible
              // to consumers using READ_COMMITTED will be limited by this value and the high watermark.
              completedTxns.foreach { completedTxn =>
                val lastStableOffset = producerStateManager.lastStableOffset(completedTxn)
                segment.updateTxnIndex(completedTxn, lastStableOffset)
                producerStateManager.completeTxn(completedTxn)
              }

              // always update the last producer id map offset so that the snapshot reflects the current offset
              // even if there isn't any idempotent data being written
              producerStateManager.updateMapEndOffset(appendInfo.lastOffset + 1)

              // update the first unstable offset (which is used to compute LSO)
              maybeIncrementFirstUnstableOffset()

              trace(s"Appended message set with last offset: ${appendInfo.lastOffset}, " +
                s"first offset: ${appendInfo.firstOffset}, " +
                s"next offset: ${localLog.logEndOffset}, " +
                s"and messages: $validRecords")

              // AutoMQ inject start
              // AutoMQ will async callback after RecordBatch is flushed to disk
              if (!localLog.isInstanceOf[ElasticLog]) {
                if (localLog.unflushedMessages >= config.flushInterval) flush(false)
              }
            // AutoMQ inject end
          }
          appendInfo
        }
      }
    }
  }

  def maybeAssignEpochStartOffset(leaderEpoch: Int, startOffset: Long): Unit = {
    leaderEpochCache.foreach { cache =>
      cache.assign(leaderEpoch, startOffset)
    }
  }

  def latestEpoch: Option[Int] = leaderEpochCache.flatMap(_.latestEpoch.asScala)

  def endOffsetForEpoch(leaderEpoch: Int): Option[OffsetAndEpoch] = {
    leaderEpochCache.flatMap { cache =>
      val entry = cache.endOffsetFor(leaderEpoch, logEndOffset)
      val (foundEpoch, foundOffset) = (entry.getKey, entry.getValue)
      if (foundOffset == UNDEFINED_EPOCH_OFFSET)
        None
      else
        Some(new OffsetAndEpoch(foundOffset, foundEpoch))
    }
  }

  private def maybeIncrementFirstUnstableOffset(): Unit = lock synchronized {
    localLog.checkIfMemoryMappedBufferClosed()

    val updatedFirstUnstableOffset = producerStateManager.firstUnstableOffset.asScala match {
      case Some(logOffsetMetadata) if logOffsetMetadata.messageOffsetOnly || logOffsetMetadata.messageOffset < logStartOffset =>
        val offset = math.max(logOffsetMetadata.messageOffset, logStartOffset)
        Some(maybeConvertToOffsetMetadata(offset))
      case other => other
    }

    if (updatedFirstUnstableOffset != this.firstUnstableOffsetMetadata) {
      debug(s"First unstable offset updated to $updatedFirstUnstableOffset")
      this.firstUnstableOffsetMetadata = updatedFirstUnstableOffset
    }
  }

  def maybeIncrementLocalLogStartOffset(newLocalLogStartOffset: Long, reason: LogStartOffsetIncrementReason): Unit = {
    lock synchronized {
      if (newLocalLogStartOffset > localLogStartOffset()) {
        _localLogStartOffset = newLocalLogStartOffset
        info(s"Incremented local log start offset to ${localLogStartOffset()} due to reason $reason")
      }
    }
  }

  /**
   * Increment the log start offset if the provided offset is larger.
   *
   * If the log start offset changed, then this method also update a few key offset such that
   * `logStartOffset <= logStableOffset <= highWatermark`. The leader epoch cache is also updated
   * such that all of offsets referenced in that component point to valid offset in this log.
   *
   * @throws OffsetOutOfRangeException if the log start offset is greater than the high watermark
   * @return true if the log start offset was updated; otherwise false
   */
  def maybeIncrementLogStartOffset(newLogStartOffset: Long,
                                   reason: LogStartOffsetIncrementReason): Boolean = {
    // We don't have to write the log start offset to log-start-offset-checkpoint immediately.
    // The deleteRecordsOffset may be lost only if all in-sync replicas of this broker are shutdown
    // in an unclean manner within log.flush.start.offset.checkpoint.interval.ms. The chance of this happening is low.
    var updatedLogStartOffset = false
    maybeHandleIOException(s"Exception while increasing log start offset for $topicPartition to $newLogStartOffset in dir ${dir.getParent}") {
      lock synchronized {
        if (newLogStartOffset > highWatermark)
          throw new OffsetOutOfRangeException(s"Cannot increment the log start offset to $newLogStartOffset of partition $topicPartition " +
            s"since it is larger than the high watermark $highWatermark")

        if (remoteLogEnabled()) {
          // This should be set log-start-offset is set more than the current local-log-start-offset
          _localLogStartOffset = math.max(newLogStartOffset, localLogStartOffset())
        }

        localLog.checkIfMemoryMappedBufferClosed()
        if (newLogStartOffset > logStartOffset) {
          updatedLogStartOffset = true
          updateLogStartOffset(newLogStartOffset)
          info(s"Incremented log start offset to $newLogStartOffset due to $reason")
          leaderEpochCache.foreach(_.truncateFromStart(logStartOffset))
          producerStateManager.onLogStartOffsetIncremented(newLogStartOffset)
          maybeIncrementFirstUnstableOffset()
        }
      }
    }

    updatedLogStartOffset
  }

  private def analyzeAndValidateProducerState(appendOffsetMetadata: LogOffsetMetadata,
                                              records: MemoryRecords,
                                              origin: AppendOrigin,
                                              requestVerificationGuard: VerificationGuard):
  (mutable.Map[Long, ProducerAppendInfo], List[CompletedTxn], Option[BatchMetadata]) = {
    val updatedProducers = mutable.Map.empty[Long, ProducerAppendInfo]
    val completedTxns = ListBuffer.empty[CompletedTxn]
    var relativePositionInSegment = appendOffsetMetadata.relativePositionInSegment

    records.batches.forEach { batch =>
      if (batch.hasProducerId) {
        // if this is a client produce request, there will be up to 5 batches which could have been duplicated.
        // If we find a duplicate, we return the metadata of the appended batch to the client.
        if (origin == AppendOrigin.CLIENT) {
          val maybeLastEntry = producerStateManager.lastEntry(batch.producerId)

          val duplicateBatch = maybeLastEntry.flatMap(_.findDuplicateBatch(batch))
          if (duplicateBatch.isPresent) {
            return (updatedProducers, completedTxns.toList, Some(duplicateBatch.get()))
          }
        }

        if (origin == AppendOrigin.CLIENT || origin == AppendOrigin.COORDINATOR) {
          // Verify that if the record is transactional & the append origin is client/coordinator, that we either have an ongoing transaction or verified transaction state.
          // This guarantees that transactional records are never written to the log outside of the transaction coordinator's knowledge of an open transaction on
          // the partition. If we do not have an ongoing transaction or correct guard, return an error and do not append.
          // There are two phases -- the first append to the log and subsequent appends.
          //
          // 1. First append: Verification starts with creating a VerificationGuard, sending a verification request to the transaction coordinator, and
          // given a "verified" response, continuing the append path. (A non-verified response throws an error.) We create the unique VerificationGuard for the transaction
          // to ensure there is no race between the transaction coordinator response and an abort marker getting written to the log. We need a unique guard because we could
          // have a sequence of events where we start a transaction verification, have the transaction coordinator send a verified response, write an abort marker,
          // start a new transaction not aware of the partition, and receive the stale verification (ABA problem). With a unique VerificationGuard, this sequence would not
          // result in appending to the log and would return an error. The guard is removed after the first append to the transaction and from then, we can rely on phase 2.
          //
          // 2. Subsequent appends: Once we write to the transaction, the in-memory state currentTxnFirstOffset is populated. This field remains until the
          // transaction is completed or aborted. We can guarantee the transaction coordinator knows about the transaction given step 1 and that the transaction is still
          // ongoing. If the transaction is expected to be ongoing, we will not set a VerificationGuard. If the transaction is aborted, hasOngoingTransaction is false and
          // requestVerificationGuard is the sentinel, so we will throw an error. A subsequent produce request (retry) should create verification state and return to phase 1.
          if (batch.isTransactional && !hasOngoingTransaction(batch.producerId) && batchMissingRequiredVerification(batch, requestVerificationGuard))
            throw new InvalidTxnStateException("Record was not part of an ongoing transaction")
        }

        // We cache offset metadata for the start of each transaction. This allows us to
        // compute the last stable offset without relying on additional index lookups.
        val firstOffsetMetadata = if (batch.isTransactional)
          Some(new LogOffsetMetadata(batch.baseOffset, appendOffsetMetadata.segmentBaseOffset, relativePositionInSegment))
        else
          None

        val maybeCompletedTxn = updateProducers(producerStateManager, batch, updatedProducers, firstOffsetMetadata, origin)
        maybeCompletedTxn.foreach(completedTxns += _)
      }

      relativePositionInSegment += batch.sizeInBytes
    }
    (updatedProducers, completedTxns.toList, None)
  }

  private def batchMissingRequiredVerification(batch: MutableRecordBatch, requestVerificationGuard: VerificationGuard): Boolean = {
    producerStateManager.producerStateManagerConfig().transactionVerificationEnabled() && !batch.isControlBatch &&
      !verificationGuard(batch.producerId).verify(requestVerificationGuard)
  }

  /**
   * Validate the following:
   * <ol>
   * <li> each message matches its CRC
   * <li> each message size is valid (if ignoreRecordSize is false)
   * <li> that the sequence numbers of the incoming record batches are consistent with the existing state and with each other
   * <li> that the offsets are monotonically increasing (if requireOffsetsMonotonic is true)
   * </ol>
   *
   * Also compute the following quantities:
   * <ol>
   * <li> First offset in the message set
   * <li> Last offset in the message set
   * <li> Number of messages
   * <li> Number of valid bytes
   * <li> Whether the offsets are monotonically increasing
   * <li> Whether any compression codec is used (if many are used, then the last one is given)
   * </ol>
   */
  private def analyzeAndValidateRecords(records: MemoryRecords,
                                        origin: AppendOrigin,
                                        ignoreRecordSize: Boolean,
                                        requireOffsetsMonotonic: Boolean,
                                        leaderEpoch: Int): LogAppendInfo = {
    var validBytesCount = 0
    var firstOffset = UnifiedLog.UnknownOffset
    var lastOffset = -1L
    var lastLeaderEpoch = RecordBatch.NO_PARTITION_LEADER_EPOCH
    var sourceCompression = CompressionType.NONE
    var monotonic = true
    var maxTimestamp = RecordBatch.NO_TIMESTAMP
    var shallowOffsetOfMaxTimestamp = -1L
    var readFirstMessage = false
    var lastOffsetOfFirstBatch = -1L

    records.batches.forEach { batch =>
      if (origin == AppendOrigin.RAFT_LEADER && batch.partitionLeaderEpoch != leaderEpoch) {
        throw new InvalidRecordException("Append from Raft leader did not set the batch epoch correctly")
      }
      // we only validate V2 and higher to avoid potential compatibility issues with older clients
      if (batch.magic >= RecordBatch.MAGIC_VALUE_V2 && origin == AppendOrigin.CLIENT && batch.baseOffset != 0)
        throw new InvalidRecordException(s"The baseOffset of the record batch in the append to $topicPartition should " +
          s"be 0, but it is ${batch.baseOffset}")

      // update the first offset if on the first message. For magic versions older than 2, we use the last offset
      // to avoid the need to decompress the data (the last offset can be obtained directly from the wrapper message).
      // For magic version 2, we can get the first offset directly from the batch header.
      // When appending to the leader, we will update LogAppendInfo.baseOffset with the correct value. In the follower
      // case, validation will be more lenient.
      // Also indicate whether we have the accurate first offset or not
      if (!readFirstMessage) {
        if (batch.magic >= RecordBatch.MAGIC_VALUE_V2)
          firstOffset = batch.baseOffset
        lastOffsetOfFirstBatch = batch.lastOffset
        readFirstMessage = true
      }

      // check that offsets are monotonically increasing
      if (lastOffset >= batch.lastOffset)
        monotonic = false

      // update the last offset seen
      lastOffset = batch.lastOffset
      lastLeaderEpoch = batch.partitionLeaderEpoch

      // Check if the message sizes are valid.
      val batchSize = batch.sizeInBytes
      if (!ignoreRecordSize && batchSize > config.maxMessageSize) {
        brokerTopicStats.topicStats(topicPartition.topic).bytesRejectedRate.mark(records.sizeInBytes)
        brokerTopicStats.allTopicsStats.bytesRejectedRate.mark(records.sizeInBytes)
        throw new RecordTooLargeException(s"The record batch size in the append to $topicPartition is $batchSize bytes " +
          s"which exceeds the maximum configured value of ${config.maxMessageSize}.")
      }

      // check the validity of the message by checking CRC
      if (!batch.isValid) {
        brokerTopicStats.allTopicsStats.invalidMessageCrcRecordsPerSec.mark()
        throw new CorruptRecordException(s"Record is corrupt (stored crc = ${batch.checksum()}) in topic partition $topicPartition.")
      }

      if (batch.maxTimestamp > maxTimestamp) {
        maxTimestamp = batch.maxTimestamp
        shallowOffsetOfMaxTimestamp = lastOffset
      }

      validBytesCount += batchSize

      val batchCompression = CompressionType.forId(batch.compressionType.id)
      // sourceCompression is only used on the leader path, which only contains one batch if version is v2 or messages are compressed
      if (batchCompression != CompressionType.NONE)
        sourceCompression = batchCompression
    }

    if (requireOffsetsMonotonic && !monotonic)
        throw new OffsetsOutOfOrderException(s"Out of order offsets found in append to $topicPartition: " +
          records.records.asScala.map(_.offset))

    val lastLeaderEpochOpt: OptionalInt = if (lastLeaderEpoch != RecordBatch.NO_PARTITION_LEADER_EPOCH)
      OptionalInt.of(lastLeaderEpoch)
    else
      OptionalInt.empty()

    new LogAppendInfo(firstOffset, lastOffset, lastLeaderEpochOpt, maxTimestamp, shallowOffsetOfMaxTimestamp,
      RecordBatch.NO_TIMESTAMP, logStartOffset, RecordValidationStats.EMPTY, sourceCompression,
      validBytesCount, lastOffsetOfFirstBatch, Collections.emptyList[RecordError], LeaderHwChange.NONE)
  }

  /**
   * Trim any invalid bytes from the end of this message set (if there are any)
   *
   * @param records The records to trim
   * @param info The general information of the message set
   * @return A trimmed message set. This may be the same as what was passed in or it may not.
   */
  private def trimInvalidBytes(records: MemoryRecords, info: LogAppendInfo): MemoryRecords = {
    val validBytes = info.validBytes
    if (validBytes < 0)
      throw new CorruptRecordException(s"Cannot append record batch with illegal length $validBytes to " +
        s"log for $topicPartition. A possible cause is a corrupted produce request.")
    if (validBytes == records.sizeInBytes) {
      records
    } else {
      // trim invalid bytes
      val validByteBuffer = records.buffer.duplicate()
      validByteBuffer.limit(validBytes)
      MemoryRecords.readableRecords(validByteBuffer)
    }
  }

  protected def checkLogStartOffset(offset: Long): Unit = {
    if (offset < logStartOffset)
      throw new OffsetOutOfRangeException(s"Received request for offset $offset for partition $topicPartition, " +
        s"but we only have log segments starting from offset: $logStartOffset.")
  }

  /**
   * Read messages from the log.
   *
   * @param startOffset The offset to begin reading at
   * @param maxLength The maximum number of bytes to read
   * @param isolation The fetch isolation, which controls the maximum offset we are allowed to read
   * @param minOneMessage If this is true, the first message will be returned even if it exceeds `maxLength` (if one exists)
   * @throws OffsetOutOfRangeException If startOffset is beyond the log end offset or before the log start offset
   * @return The fetch data information including fetch starting offset metadata and messages read.
   */
  def read(startOffset: Long,
           maxLength: Int,
           isolation: FetchIsolation,
           minOneMessage: Boolean): FetchDataInfo = {
    checkLogStartOffset(startOffset)
    val maxOffsetMetadata = isolation match {
      case FetchIsolation.LOG_END => localLog.logEndOffsetMetadata
      case FetchIsolation.HIGH_WATERMARK => fetchHighWatermarkMetadata
      case FetchIsolation.TXN_COMMITTED => fetchLastStableOffsetMetadata
    }
    localLog.read(startOffset, maxLength, minOneMessage, maxOffsetMetadata, isolation == FetchIsolation.TXN_COMMITTED)
  }

  private[log] def collectAbortedTransactions(startOffset: Long, upperBoundOffset: Long): List[AbortedTxn] = {
    localLog.collectAbortedTransactions(logStartOffset, startOffset, upperBoundOffset)
  }

  /**
   * Get an offset based on the given timestamp
   * The offset returned is the offset of the first message whose timestamp is greater than or equals to the
   * given timestamp.
   *
   * If no such message is found, the log end offset is returned.
   *
   * `NOTE:` OffsetRequest V0 does not use this method, the behavior of OffsetRequest V0 remains the same as before
   * , i.e. it only gives back the timestamp based on the last modification time of the log segments.
   *
   * @param targetTimestamp The given timestamp for offset fetching.
   * @param remoteLogManager Optional RemoteLogManager instance if it exists.
   * @return The offset of the first message whose timestamp is greater than or equals to the given timestamp.
   *         None if no such message is found.
   */
  @nowarn("cat=deprecation")
  def fetchOffsetByTimestamp(targetTimestamp: Long, remoteLogManager: Option[RemoteLogManager] = None): Option[TimestampAndOffset] = {
    maybeHandleIOException(s"Error while fetching offset by timestamp for $topicPartition in dir ${dir.getParent}") {
      debug(s"Searching offset for timestamp $targetTimestamp")

      if (config.messageFormatVersion.isLessThan(IBP_0_10_0_IV0) &&
        targetTimestamp != ListOffsetsRequest.EARLIEST_TIMESTAMP &&
        targetTimestamp != ListOffsetsRequest.LATEST_TIMESTAMP)
        throw new UnsupportedForMessageFormatException(s"Cannot search offsets based on timestamp because message format version " +
          s"for partition $topicPartition is ${config.messageFormatVersion} which is earlier than the minimum " +
          s"required version $IBP_0_10_0_IV0")

      // For the earliest and latest, we do not need to return the timestamp.
      if (targetTimestamp == ListOffsetsRequest.EARLIEST_TIMESTAMP ||
        (!remoteLogEnabled() && targetTimestamp == ListOffsetsRequest.EARLIEST_LOCAL_TIMESTAMP)) {
        // The first cached epoch usually corresponds to the log start offset, but we have to verify this since
        // it may not be true following a message format version bump as the epoch will not be available for
        // log entries written in the older format.
        val earliestEpochEntry = leaderEpochCache.asJava.flatMap(_.earliestEntry())
        val epochOpt = if (earliestEpochEntry.isPresent && earliestEpochEntry.get().startOffset <= logStartOffset) {
          Optional.of[Integer](earliestEpochEntry.get().epoch)
        } else Optional.empty[Integer]()

        Some(new TimestampAndOffset(RecordBatch.NO_TIMESTAMP, logStartOffset, epochOpt))
      } else if (targetTimestamp == ListOffsetsRequest.EARLIEST_LOCAL_TIMESTAMP) {
        val curLocalLogStartOffset = localLogStartOffset()

        val epochResult: Optional[Integer] =
          if (leaderEpochCache.isDefined) {
            val epochOpt = leaderEpochCache.get.epochForOffset(curLocalLogStartOffset)
            if (epochOpt.isPresent) Optional.of(epochOpt.getAsInt) else Optional.empty()
          } else {
            Optional.empty()
          }

        Some(new TimestampAndOffset(RecordBatch.NO_TIMESTAMP, curLocalLogStartOffset, epochResult))
      } else if (targetTimestamp == ListOffsetsRequest.LATEST_TIMESTAMP) {
<<<<<<< HEAD
        Some(new TimestampAndOffset(RecordBatch.NO_TIMESTAMP, logEndOffset, latestEpochAsOptional(leaderEpochCache)))
=======
        val epoch = leaderEpochCache match {
          case Some(cache) =>
            val latestEpoch = cache.latestEpoch()
            if (latestEpoch.isPresent) Optional.of[Integer](latestEpoch.getAsInt) else Optional.empty[Integer]()
          case None => Optional.empty[Integer]()
        }
        Some(new TimestampAndOffset(RecordBatch.NO_TIMESTAMP, logEndOffset, epoch))
>>>>>>> 0971924e
      } else if (targetTimestamp == ListOffsetsRequest.LATEST_TIERED_TIMESTAMP) {
        if (remoteLogEnabled()) {
          val curHighestRemoteOffset = highestOffsetInRemoteStorage()

          val epochResult: Optional[Integer] =
            if (leaderEpochCache.isDefined) {
              val epochOpt = leaderEpochCache.get.epochForOffset(curHighestRemoteOffset)
              if (epochOpt.isPresent) {
                Optional.of(epochOpt.getAsInt)
              } else if (curHighestRemoteOffset == -1) {
                Optional.of(RecordBatch.NO_PARTITION_LEADER_EPOCH)
              } else {
                Optional.empty()
              }
            } else {
              Optional.empty()
            }

          Some(new TimestampAndOffset(RecordBatch.NO_TIMESTAMP, curHighestRemoteOffset, epochResult))
        } else {
          Some(new TimestampAndOffset(RecordBatch.NO_TIMESTAMP, -1L, Optional.of(-1)))
        }
      } else if (targetTimestamp == ListOffsetsRequest.MAX_TIMESTAMP) {
        // Cache to avoid race conditions. `toBuffer` is faster than most alternatives and provides
        // constant time access while being safe to use with concurrent collections unlike `toArray`.
        val latestTimestampSegment = logSegments.asScala.toBuffer.maxBy[Long](_.maxTimestampSoFar)
        // cache the timestamp and offset
        val maxTimestampSoFar = latestTimestampSegment.readMaxTimestampAndOffsetSoFar
        // lookup the position of batch to avoid extra I/O
        val position = latestTimestampSegment.offsetIndex.lookup(maxTimestampSoFar.offset)
        latestTimestampSegment.log.batchesFrom(position.position).asScala
          .find(_.maxTimestamp() == maxTimestampSoFar.timestamp)
          .flatMap(batch => batch.offsetOfMaxTimestamp().asScala.map(new TimestampAndOffset(batch.maxTimestamp(), _,
            Optional.of[Integer](batch.partitionLeaderEpoch()).filter(_ >= 0))))
      } else {
        // We need to search the first segment whose largest timestamp is >= the target timestamp if there is one.
        if (remoteLogEnabled()) {
          if (remoteLogManager.isEmpty) {
            throw new KafkaException("RemoteLogManager is empty even though the remote log storage is enabled.")
          }
          if (recordVersion.value < RecordVersion.V2.value) {
            throw new KafkaException("Tiered storage is supported only with versions supporting leader epochs, that means RecordVersion must be >= 2.")
          }

          val remoteOffset = remoteLogManager.get.findOffsetByTimestamp(topicPartition, targetTimestamp, logStartOffset, leaderEpochCache.get)
          if (remoteOffset.isPresent) {
            remoteOffset.asScala
          } else {
            // If it is not found in remote log storage, search in the local log storage from local log start offset.
            searchOffsetInLocalLog(targetTimestamp, localLogStartOffset())
          }
        } else {
          searchOffsetInLocalLog(targetTimestamp, logStartOffset)
        }
      }
    }
  }

  private def searchOffsetInLocalLog(targetTimestamp: Long, startOffset: Long): Option[TimestampAndOffset] = {
    // Cache to avoid race conditions. `toBuffer` is faster than most alternatives and provides
    // constant time access while being safe to use with concurrent collections unlike `toArray`.
    val segmentsCopy = logSegments.asScala.toBuffer
    val targetSeg = segmentsCopy.find(_.largestTimestamp >= targetTimestamp)
    targetSeg.flatMap(_.findOffsetByTimestamp(targetTimestamp, startOffset).asScala)
  }

  def legacyFetchOffsetsBefore(timestamp: Long, maxNumOffsets: Int): Seq[Long] = {
    // Cache to avoid race conditions. `toBuffer` is faster than most alternatives and provides
    // constant time access while being safe to use with concurrent collections unlike `toArray`.
    val allSegments = logSegments.asScala.toBuffer
    val lastSegmentHasSize = allSegments.last.size > 0

    val offsetTimeArray =
      if (lastSegmentHasSize)
        new Array[(Long, Long)](allSegments.length + 1)
      else
        new Array[(Long, Long)](allSegments.length)

    for (i <- allSegments.indices)
      offsetTimeArray(i) = (math.max(allSegments(i).baseOffset, logStartOffset), allSegments(i).lastModified)
    if (lastSegmentHasSize)
      offsetTimeArray(allSegments.length) = (logEndOffset, time.milliseconds)

    var startIndex = -1
    timestamp match {
      case ListOffsetsRequest.LATEST_TIMESTAMP =>
        startIndex = offsetTimeArray.length - 1
      case ListOffsetsRequest.EARLIEST_TIMESTAMP =>
        startIndex = 0
      case ListOffsetsRequest.EARLIEST_LOCAL_TIMESTAMP =>
        startIndex = 0
      case _ =>
        var isFound = false
        debug("Offset time array = " + offsetTimeArray.foreach(o => "%d, %d".format(o._1, o._2)))
        startIndex = offsetTimeArray.length - 1
        while (startIndex >= 0 && !isFound) {
          if (offsetTimeArray(startIndex)._2 <= timestamp)
            isFound = true
          else
            startIndex -= 1
        }
    }

    val retSize = maxNumOffsets.min(startIndex + 1)
    val ret = new Array[Long](retSize)
    for (j <- 0 until retSize) {
      ret(j) = offsetTimeArray(startIndex)._1
      startIndex -= 1
    }
    // ensure that the returned seq is in descending order of offsets
    ret.toSeq.sortBy(-_)
  }

  /**
    * Given a message offset, find its corresponding offset metadata in the log.
    * 1. If the message offset is less than the log-start-offset (or) local-log-start-offset, then it returns the
   *     message-only metadata.
    * 2. If the message offset is beyond the log-end-offset, then it returns the message-only metadata.
    * 3. For all other cases, it returns the offset metadata from the log.
    */
  private[log] def maybeConvertToOffsetMetadata(offset: Long): LogOffsetMetadata = {
    try {
      localLog.convertToOffsetMetadataOrThrow(offset)
    } catch {
      case _: OffsetOutOfRangeException =>
        new LogOffsetMetadata(offset)
    }
  }

  /**
   * Delete any local log segments starting with the oldest segment and moving forward until until
   * the user-supplied predicate is false or the segment containing the current high watermark is reached.
   * We do not delete segments with offsets at or beyond the high watermark to ensure that the log start
   * offset can never exceed it. If the high watermark has not yet been initialized, no segments are eligible
   * for deletion.
   *
   * @param predicate A function that takes in a candidate log segment and the next higher segment
   *                  (if there is one) and returns true iff it is deletable
   * @param reason The reason for the segment deletion
   * @return The number of segments deleted
   */
  private def deleteOldSegments(predicate: (LogSegment, Option[LogSegment]) => Boolean,
                                reason: SegmentDeletionReason): Int = {
    lock synchronized {
      val deletable = deletableSegments(predicate)
      if (deletable.nonEmpty)
        deleteSegments(deletable, reason)
      else
        0
    }
  }

  /**
   * Find segments starting from the oldest until the user-supplied predicate is false.
   * A final segment that is empty will never be returned.
   *
   * @param predicate A function that takes in a candidate log segment, the next higher segment
   *                  (if there is one). It returns true iff the segment is deletable.
   * @return the segments ready to be deleted
   */
  private[log] def deletableSegments(predicate: (LogSegment, Option[LogSegment]) => Boolean): Iterable[LogSegment] = {
    def isSegmentEligibleForDeletion(nextSegmentOpt: Option[LogSegment], upperBoundOffset: Long): Boolean = {
      val allowDeletionDueToLogStartOffsetIncremented = nextSegmentOpt.isDefined && logStartOffset >= nextSegmentOpt.get.baseOffset
      // Segments are eligible for deletion when:
      //    1. they are uploaded to the remote storage
      //    2. log-start-offset was incremented higher than the largest offset in the candidate segment
      if (remoteLogEnabled()) {
        (upperBoundOffset > 0 && upperBoundOffset - 1 <= highestOffsetInRemoteStorage()) ||
          allowDeletionDueToLogStartOffsetIncremented
      } else {
        true
      }
    }

    if (localLog.segments.isEmpty) {
      Seq.empty
    } else {
      val deletable = ArrayBuffer.empty[LogSegment]
      val segmentsIterator = localLog.segments.values.iterator
      var segmentOpt = nextOption(segmentsIterator)
      var shouldRoll = false
      while (segmentOpt.isDefined) {
        val segment = segmentOpt.get
        val nextSegmentOpt = nextOption(segmentsIterator)
        val isLastSegmentAndEmpty = nextSegmentOpt.isEmpty && segment.size == 0
        val upperBoundOffset = if (nextSegmentOpt.nonEmpty) nextSegmentOpt.get.baseOffset() else logEndOffset
        // We don't delete segments with offsets at or beyond the high watermark to ensure that the log start
        // offset can never exceed it.
        val predicateResult = highWatermark >= upperBoundOffset && predicate(segment, nextSegmentOpt)

        // Roll the active segment when it breaches the configured retention policy. The rolled segment will be
        // eligible for deletion and gets removed in the next iteration.
        if (predicateResult && remoteLogEnabled() && nextSegmentOpt.isEmpty && segment.size > 0) {
          shouldRoll = true
        }
        if (predicateResult && !isLastSegmentAndEmpty && isSegmentEligibleForDeletion(nextSegmentOpt, upperBoundOffset)) {
          deletable += segment
          segmentOpt = nextSegmentOpt
        } else {
          segmentOpt = Option.empty
        }
      }
      if (shouldRoll) {
        info("Rolling the active segment to make it eligible for deletion")
        roll()
      }
      deletable
    }
  }

  private def incrementStartOffset(startOffset: Long, reason: LogStartOffsetIncrementReason): Unit = {
    if (remoteLogEnabled()) maybeIncrementLocalLogStartOffset(startOffset, reason)
    else maybeIncrementLogStartOffset(startOffset, reason)
  }

  private def deleteSegments(deletable: Iterable[LogSegment], reason: SegmentDeletionReason): Int = {
    maybeHandleIOException(s"Error while deleting segments for $topicPartition in dir ${dir.getParent}") {
      val numToDelete = deletable.size
      if (numToDelete > 0) {
        // we must always have at least one segment, so if we are going to delete all the segments, create a new one first
        var segmentsToDelete = deletable
        if (localLog.segments.numberOfSegments == numToDelete) {
          val newSegment = roll()
          if (deletable.last.baseOffset == newSegment.baseOffset) {
            warn(s"Empty active segment at ${deletable.last.baseOffset} was deleted and recreated due to $reason")
            segmentsToDelete = deletable.dropRight(1)
          }
        }
        localLog.checkIfMemoryMappedBufferClosed()
        if (segmentsToDelete.nonEmpty) {
          // increment the local-log-start-offset or log-start-offset before removing the segment for lookups
          val newLocalLogStartOffset = localLog.segments.higherSegment(segmentsToDelete.last.baseOffset()).get.baseOffset()
          incrementStartOffset(newLocalLogStartOffset, LogStartOffsetIncrementReason.SegmentDeletion)
          // remove the segments for lookups
          localLog.removeAndDeleteSegments(segmentsToDelete, asyncDelete = true, reason)
        }
        deleteProducerSnapshots(deletable, asyncDelete = true)
      }
      numToDelete
    }
  }

  /**
   * If topic deletion is enabled, delete any local log segments that have either expired due to time based retention
   * or because the log size is > retentionSize.
   *
   * Whether or not deletion is enabled, delete any local log segments that are before the log start offset
   */
  def deleteOldSegments(): Int = {
    if (config.delete) {
      deleteLogStartOffsetBreachedSegments() +
        deleteRetentionSizeBreachedSegments() +
        deleteRetentionMsBreachedSegments()
    } else {
      deleteLogStartOffsetBreachedSegments()
    }
  }

  private def deleteRetentionMsBreachedSegments(): Int = {
    val retentionMs = localRetentionMs(config, remoteLogEnabled())
    if (retentionMs < 0) return 0
    val startMs = time.milliseconds

    def shouldDelete(segment: LogSegment, nextSegmentOpt: Option[LogSegment]): Boolean = {
      startMs - segment.largestTimestamp > retentionMs
    }

    deleteOldSegments(shouldDelete, RetentionMsBreach(this, remoteLogEnabled()))
  }

  private def deleteRetentionSizeBreachedSegments(): Int = {
    val retentionSize: Long = localRetentionSize(config, remoteLogEnabled())
    if (retentionSize < 0 || size < retentionSize) return 0
    var diff = size - retentionSize
    def shouldDelete(segment: LogSegment, nextSegmentOpt: Option[LogSegment]): Boolean = {
      if (diff - segment.size >= 0) {
        diff -= segment.size
        true
      } else {
        false
      }
    }

    deleteOldSegments(shouldDelete, RetentionSizeBreach(this, remoteLogEnabled()))
  }

  private def deleteLogStartOffsetBreachedSegments(): Int = {
    def shouldDelete(segment: LogSegment, nextSegmentOpt: Option[LogSegment]): Boolean = {
      nextSegmentOpt.exists(_.baseOffset <= (if (remoteLogEnabled()) localLogStartOffset() else logStartOffset))
    }

    deleteOldSegments(shouldDelete, StartOffsetBreach(this, remoteLogEnabled()))
  }

  def isFuture: Boolean = localLog.isFuture

  /**
   * The size of the log in bytes
   */
  def size: Long = localLog.segments.sizeInBytes

  /**
   * The log size in bytes for all segments that are only in local log but not yet in remote log.
   */
  def onlyLocalLogSegmentsSize: Long =
    UnifiedLog.sizeInBytes(logSegments.stream.filter(_.baseOffset >= highestOffsetInRemoteStorage()).collect(Collectors.toList[LogSegment]))

  /**
   * The number of segments that are only in local log but not yet in remote log.
   */
  def onlyLocalLogSegmentsCount: Long =
    logSegments.stream().filter(_.baseOffset >= highestOffsetInRemoteStorage()).count()

  /**
   * The offset of the next message that will be appended to the log
   */
  def logEndOffset: Long =  localLog.logEndOffset

  /**
   * The offset metadata of the next message that will be appended to the log
   */
  def logEndOffsetMetadata: LogOffsetMetadata = localLog.logEndOffsetMetadata

  /**
   * Roll the log over to a new empty log segment if necessary.
   * The segment will be rolled if one of the following conditions met:
   * 1. The logSegment is full
   * 2. The maxTime has elapsed since the timestamp of first message in the segment (or since the
   *    create time if the first message does not have a timestamp)
   * 3. The index is full
   *
   * @param messagesSize The messages set size in bytes.
   * @param appendInfo log append information
   *
   * @return  The currently active segment after (perhaps) rolling to a new segment
   */
  private def maybeRoll(messagesSize: Int, appendInfo: LogAppendInfo): LogSegment = lock synchronized {
    val segment = localLog.segments.activeSegment
    val now = time.milliseconds

    val maxTimestampInMessages = appendInfo.maxTimestamp
    val maxOffsetInMessages = appendInfo.lastOffset

    if (segment.shouldRoll(new RollParams(config.maxSegmentMs, config.segmentSize, appendInfo.maxTimestamp, appendInfo.lastOffset, messagesSize, now))) {
      debug(s"Rolling new log segment (log_size = ${segment.size}/${config.segmentSize}}, " +
//        s"offset_index_size = ${segment.offsetIndex.entries}/${segment.offsetIndex.maxEntries}, " +
        s"time_index_size = ${segment.timeIndex.entries}/${segment.timeIndex.maxEntries}, " +
        s"inactive_time_ms = ${segment.timeWaitedForRoll(now, maxTimestampInMessages)}/${config.segmentMs - segment.rollJitterMs}).")

      /*
        maxOffsetInMessages - Integer.MAX_VALUE is a heuristic value for the first offset in the set of messages.
        Since the offset in messages will not differ by more than Integer.MAX_VALUE, this is guaranteed <= the real
        first offset in the set. Determining the true first offset in the set requires decompression, which the follower
        is trying to avoid during log append. Prior behavior assigned new baseOffset = logEndOffset from old segment.
        This was problematic in the case that two consecutive messages differed in offset by
        Integer.MAX_VALUE.toLong + 2 or more.  In this case, the prior behavior would roll a new log segment whose
        base offset was too low to contain the next message.  This edge case is possible when a replica is recovering a
        highly compacted topic from scratch.
        Note that this is only required for pre-V2 message formats because these do not store the first message offset
        in the header.
      */
      val rollOffset = if (appendInfo.firstOffset == UnifiedLog.UnknownOffset)
        maxOffsetInMessages - Integer.MAX_VALUE
      else
        appendInfo.firstOffset

      roll(Some(rollOffset))
    } else {
      segment
    }
  }

  /**
   * Roll the local log over to a new active segment starting with the expectedNextOffset (when provided),
   * or localLog.logEndOffset otherwise. This will trim the index to the exact size of the number of entries
   * it currently contains.
   *
   * @return The newly rolled segment
   */
  def roll(expectedNextOffset: Option[Long] = None): LogSegment = lock synchronized {
    val newSegment = localLog.roll(expectedNextOffset)
    // Take a snapshot of the producer state to facilitate recovery. It is useful to have the snapshot
    // offset align with the new segment offset since this ensures we can recover the segment by beginning
    // with the corresponding snapshot file and scanning the segment data. Because the segment base offset
    // may actually be ahead of the current producer state end offset (which corresponds to the log end offset),
    // we manually override the state offset here prior to taking the snapshot.
    producerStateManager.updateMapEndOffset(newSegment.baseOffset)
    // We avoid potentially-costly fsync call, since we acquire UnifiedLog#lock here
    // which could block subsequent produces in the meantime.
    // flush is done in the scheduler thread along with segment flushing below
    val maybeSnapshot = producerStateManager.takeSnapshot(false)
    updateHighWatermarkWithLogEndOffset()
    // Schedule an asynchronous flush of the old segment
    scheduler.scheduleOnce("flush-log", () => {
      maybeSnapshot.ifPresent(f => flushProducerStateSnapshot(f.toPath))
      flushUptoOffsetExclusive(newSegment.baseOffset)
    })
    newSegment
  }

  /**
   * Flush all local log segments
   *
   * @param forceFlushActiveSegment should be true during a clean shutdown, and false otherwise. The reason is that
   * we have to pass logEndOffset + 1 to the `localLog.flush(offset: Long): Unit` function to flush empty
   * active segments, which is important to make sure we persist the active segment file during shutdown, particularly
   * when it's empty.
   */
  def flush(forceFlushActiveSegment: Boolean): Unit = flush(logEndOffset, forceFlushActiveSegment)

  /**
   * Flush local log segments for all offsets up to offset-1
   *
   * @param offset The offset to flush up to (non-inclusive); the new recovery point
   */
  def flushUptoOffsetExclusive(offset: Long): Unit = flush(offset, includingOffset = false)

  /**
   * Flush local log segments for all offsets up to offset-1 if includingOffset=false; up to offset
   * if includingOffset=true. The recovery point is set to offset.
   *
   * @param offset The offset to flush up to; the new recovery point
   * @param includingOffset Whether the flush includes the provided offset.
   */
  private def flush(offset: Long, includingOffset: Boolean): Unit = {
    val flushOffset = if (includingOffset) offset + 1  else offset
    val newRecoveryPoint = offset
    val includingOffsetStr =  if (includingOffset) "inclusive" else "exclusive"
    maybeHandleIOException(s"Error while flushing log for $topicPartition in dir ${dir.getParent} with offset $offset " +
      s"($includingOffsetStr) and recovery point $newRecoveryPoint") {
      if (flushOffset > localLog.recoveryPoint) {
        debug(s"Flushing log up to offset $offset ($includingOffsetStr)" +
          s"with recovery point $newRecoveryPoint, last flushed: $lastFlushTime,  current time: ${time.milliseconds()}," +
          s"unflushed: ${localLog.unflushedMessages}")
        localLog.flush(flushOffset)
        lock synchronized {
          localLog.markFlushed(newRecoveryPoint)
        }
      }
    }
  }

  /**
   * Completely delete the local log directory and all contents from the file system with no delay
   */
  private[log] def delete(): Unit = {
    maybeHandleIOException(s"Error while deleting log for $topicPartition in dir ${dir.getParent}") {
      lock synchronized {
        localLog.checkIfMemoryMappedBufferClosed()
        producerExpireCheck.cancel(true)
        leaderEpochCache.foreach(_.clear())
        val deletedSegments = localLog.deleteAllSegments()
        deleteProducerSnapshots(deletedSegments, asyncDelete = false)
        localLog.deleteEmptyDir()
      }
    }
  }

  // visible for testing
  private[log] def takeProducerSnapshot(): Unit = lock synchronized {
    localLog.checkIfMemoryMappedBufferClosed()
    producerStateManager.takeSnapshot()
  }

  // visible for testing
  private[log] def latestProducerSnapshotOffset: OptionalLong = lock synchronized {
    producerStateManager.latestSnapshotOffset
  }

  // visible for testing
  private[log] def oldestProducerSnapshotOffset: OptionalLong = lock synchronized {
    producerStateManager.oldestSnapshotOffset
  }

  // visible for testing
  private[log] def latestProducerStateEndOffset: Long = lock synchronized {
    producerStateManager.mapEndOffset
  }

  def flushProducerStateSnapshot(snapshot: Path): Unit = {
    maybeHandleIOException(s"Error while deleting producer state snapshot $snapshot for $topicPartition in dir ${dir.getParent}") {
      Utils.flushFileIfExists(snapshot)
    }
  }

  /**
   * Truncate this log so that it ends with the greatest offset < targetOffset.
   *
   * @param targetOffset The offset to truncate to, an upper bound on all offsets in the log after truncation is complete.
   * @return True iff targetOffset < logEndOffset
   */
  private[kafka] def truncateTo(targetOffset: Long): Boolean = {
    maybeHandleIOException(s"Error while truncating log to offset $targetOffset for $topicPartition in dir ${dir.getParent}") {
      if (targetOffset < 0)
        throw new IllegalArgumentException(s"Cannot truncate partition $topicPartition to a negative offset (%d).".format(targetOffset))
      if (targetOffset >= localLog.logEndOffset) {
        info(s"Truncating to $targetOffset has no effect as the largest offset in the log is ${localLog.logEndOffset - 1}")

        // Always truncate epoch cache since we may have a conflicting epoch entry at the
        // end of the log from the leader. This could happen if this broker was a leader
        // and inserted the first start offset entry, but then failed to append any entries
        // before another leader was elected.
        lock synchronized {
          leaderEpochCache.foreach(_.truncateFromEnd(logEndOffset))
        }

        false
      } else {
        info(s"Truncating to offset $targetOffset")
        lock synchronized {
          localLog.checkIfMemoryMappedBufferClosed()
          if (localLog.segments.firstSegmentBaseOffset.getAsLong > targetOffset) {
            truncateFullyAndStartAt(targetOffset)
          } else {
            val deletedSegments = localLog.truncateTo(targetOffset)
            deleteProducerSnapshots(deletedSegments, asyncDelete = true)
            leaderEpochCache.foreach(_.truncateFromEnd(targetOffset))
            logStartOffset = math.min(targetOffset, logStartOffset)
            rebuildProducerState(targetOffset, producerStateManager)
            if (highWatermark >= localLog.logEndOffset)
              updateHighWatermark(localLog.logEndOffsetMetadata)
          }
          true
        }
      }
    }
  }

  /**
   *  Delete all data in the log and start at the new offset
   *
   *  @param newOffset The new offset to start the log with
   *  @param logStartOffsetOpt The log start offset to set for the log. If None, the new offset will be used.
   */
  def truncateFullyAndStartAt(newOffset: Long,
                              logStartOffsetOpt: Option[Long] = None): Unit = {
    maybeHandleIOException(s"Error while truncating the entire log for $topicPartition in dir ${dir.getParent}") {
      debug(s"Truncate and start at offset $newOffset, logStartOffset: ${logStartOffsetOpt.getOrElse(newOffset)}")
      lock synchronized {
        localLog.truncateFullyAndStartAt(newOffset)
        leaderEpochCache.foreach(_.clearAndFlush())
        producerStateManager.truncateFullyAndStartAt(newOffset)
        logStartOffset = logStartOffsetOpt.getOrElse(newOffset)
        if (remoteLogEnabled()) _localLogStartOffset = newOffset
        rebuildProducerState(newOffset, producerStateManager)
        updateHighWatermark(localLog.logEndOffsetMetadata)
      }
    }
  }

  /**
   * The time this log is last known to have been fully flushed to disk
   */
  def lastFlushTime: Long = localLog.lastFlushTime

  /**
   * The active segment that is currently taking appends
   */
  def activeSegment: LogSegment = localLog.segments.activeSegment

  /**
   * All the log segments in this log ordered from oldest to newest
   */
  def logSegments: util.Collection[LogSegment] = localLog.segments.values

  /**
   * Get all segments beginning with the segment that includes "from" and ending with the segment
   * that includes up to "to-1" or the end of the log (if to > logEndOffset).
   */
  def logSegments(from: Long, to: Long): Iterable[LogSegment] = lock synchronized {
    localLog.segments.values(from, to).asScala
  }

  def nonActiveLogSegmentsFrom(from: Long): util.Collection[LogSegment] = lock synchronized {
    localLog.segments.nonActiveLogSegmentsFrom(from)
  }

  override def toString: String = {
    val logString = new StringBuilder
    logString.append(s"Log(dir=$dir")
    topicId.foreach(id => logString.append(s", topicId=$id"))
    logString.append(s", topic=${topicPartition.topic}")
    logString.append(s", partition=${topicPartition.partition}")
    logString.append(s", highWatermark=$highWatermark")
    logString.append(s", lastStableOffset=$lastStableOffset")
    logString.append(s", logStartOffset=$logStartOffset")
    logString.append(s", logEndOffset=$logEndOffset")
    logString.append(")")
    logString.toString
  }

  private[log] def replaceSegments(newSegments: Seq[LogSegment], oldSegments: Seq[LogSegment]): Unit = {
    lock synchronized {
      localLog.checkIfMemoryMappedBufferClosed()
      val deletedSegments = UnifiedLog.replaceSegments(localLog.segments, newSegments, oldSegments, dir, topicPartition,
        config, scheduler, logDirFailureChannel, logIdent)
      deleteProducerSnapshots(deletedSegments, asyncDelete = true)
    }
  }

  /**
   * This function does not acquire Log.lock. The caller has to make sure log segments don't get deleted during
   * this call, and also protects against calling this function on the same segment in parallel.
   *
   * Currently, it is used by LogCleaner threads on log compact non-active segments only with LogCleanerManager's lock
   * to ensure no other logcleaner threads and retention thread can work on the same segment.
   */
  private[log] def getFirstBatchTimestampForSegments(segments: util.Collection[LogSegment]): util.Collection[java.lang.Long] = {
    segments.stream().map[java.lang.Long](s => s.getFirstBatchTimestamp).collect(Collectors.toList())
  }

  /**
   * remove deleted log metrics
   */
  private[log] def removeLogMetrics(): Unit = {
    metricNames.foreach {
      case (name, tags) => metricsGroup.removeMetric(name, tags)
    }
    metricNames = Map.empty
  }

  /**
   * Add the given segment to the segments in this log. If this segment replaces an existing segment, delete it.
   * @param segment The segment to add
   */
  @threadsafe
  private[log] def addSegment(segment: LogSegment): LogSegment = localLog.segments.add(segment)

  protected def maybeHandleIOException[T](msg: => String)(fun: => T): T = {
    LocalLog.maybeHandleIOException(logDirFailureChannel, parentDir, msg) {
      fun
    }
  }

  private[log] def splitOverflowedSegment(segment: LogSegment): List[LogSegment] = lock synchronized {
    val result = UnifiedLog.splitOverflowedSegment(segment, localLog.segments, dir, topicPartition, config, scheduler, logDirFailureChannel, logIdent)
    deleteProducerSnapshots(result.deletedSegments, asyncDelete = true)
    result.newSegments.toList
  }

  private[log] def deleteProducerSnapshots(segments: Iterable[LogSegment], asyncDelete: Boolean): Unit = {
    UnifiedLog.deleteProducerSnapshots(segments, producerStateManager, asyncDelete, scheduler, config, logDirFailureChannel, parentDir, topicPartition)
  }

  // AutoMQ inject start
  def createNewCleanedSegment(dir: File, logConfig: LogConfig, baseOffset: Long): LogSegment = {
    UnifiedLog.createNewCleanedSegment(dir, logConfig, baseOffset)
  }

  /**
   * Asynchronously read messages from the log.
   *
   * @param startOffset   The offset to begin reading at
   * @param maxLength     The maximum number of bytes to read
   * @param isolation     The fetch isolation, which controls the maximum offset we are allowed to read
   * @param minOneMessage If this is true, the first message will be returned even if it exceeds `maxLength` (if one exists)
   * @return The fetch data information including fetch starting offset metadata and messages read.
   */
  def readAsync(startOffset: Long,
      maxLength: Int,
      isolation: FetchIsolation,
      minOneMessage: Boolean): CompletableFuture[FetchDataInfo] = {
    CompletableFuture.completedFuture(read(startOffset, maxLength, isolation, minOneMessage))
  }


  // AutoMQ inject end

}

object UnifiedLog extends Logging {
  val LogFileSuffix: String = LogFileUtils.LOG_FILE_SUFFIX

  val IndexFileSuffix: String = LogFileUtils.INDEX_FILE_SUFFIX

  val TimeIndexFileSuffix: String = LogFileUtils.TIME_INDEX_FILE_SUFFIX

  val TxnIndexFileSuffix: String = LogFileUtils.TXN_INDEX_FILE_SUFFIX

  val CleanedFileSuffix: String = LocalLog.CleanedFileSuffix

  val SwapFileSuffix: String = LocalLog.SwapFileSuffix

  val DeleteDirSuffix: String = LocalLog.DeleteDirSuffix

  val StrayDirSuffix: String = LocalLog.StrayDirSuffix

  val FutureDirSuffix: String = LocalLog.FutureDirSuffix

  private[log] val DeleteDirPattern = LocalLog.DeleteDirPattern
  private[log] val FutureDirPattern = LocalLog.FutureDirPattern

  val UnknownOffset: Long = LocalLog.UnknownOffset

  def isRemoteLogEnabled(remoteStorageSystemEnable: Boolean,
                         config: LogConfig,
                         topic: String): Boolean = {
    // Remote log is enabled only for non-compact and non-internal topics
    remoteStorageSystemEnable &&
      !(config.compact || Topic.isInternal(topic)
        || TopicBasedRemoteLogMetadataManagerConfig.REMOTE_LOG_METADATA_TOPIC_NAME.equals(topic)
        || Topic.CLUSTER_METADATA_TOPIC_NAME.equals(topic)) &&
      config.remoteStorageEnable()
  }

  def apply(dir: File,
            config: LogConfig,
            logStartOffset: Long,
            recoveryPoint: Long,
            scheduler: Scheduler,
            brokerTopicStats: BrokerTopicStats,
            time: Time,
            maxTransactionTimeoutMs: Int,
            producerStateManagerConfig: ProducerStateManagerConfig,
            producerIdExpirationCheckIntervalMs: Int,
            logDirFailureChannel: LogDirFailureChannel,
            lastShutdownClean: Boolean = true,
            topicId: Option[Uuid],
            keepPartitionMetadataFile: Boolean,
            numRemainingSegments: ConcurrentMap[String, Int] = new ConcurrentHashMap[String, Int],
            remoteStorageSystemEnable: Boolean = false,
            logOffsetsListener: LogOffsetsListener = LogOffsetsListener.NO_OP_OFFSETS_LISTENER): UnifiedLog = {
    // create the log directory if it doesn't exist
    Files.createDirectories(dir.toPath)
    val topicPartition = UnifiedLog.parseTopicPartitionName(dir)
    val segments = new LogSegments(topicPartition)
    val leaderEpochCache = UnifiedLog.maybeCreateLeaderEpochCache(
      dir,
      topicPartition,
      logDirFailureChannel,
      config.recordVersion,
      s"[UnifiedLog partition=$topicPartition, dir=${dir.getParent}] ")
    val producerStateManager = new ProducerStateManager(topicPartition, dir,
      maxTransactionTimeoutMs, producerStateManagerConfig, time)
    val isRemoteLogEnabled = UnifiedLog.isRemoteLogEnabled(remoteStorageSystemEnable, config, topicPartition.topic)
    val offsets = new LogLoader(
      dir,
      topicPartition,
      config,
      scheduler,
      time,
      logDirFailureChannel,
      lastShutdownClean,
      segments,
      logStartOffset,
      recoveryPoint,
      leaderEpochCache.asJava,
      producerStateManager,
      numRemainingSegments,
      isRemoteLogEnabled,
    ).load()
    val localLog = new LocalLog(dir, config, segments, offsets.recoveryPoint,
      offsets.nextOffsetMetadata, scheduler, time, topicPartition, logDirFailureChannel)
    new UnifiedLog(offsets.logStartOffset,
      localLog,
      brokerTopicStats,
      producerIdExpirationCheckIntervalMs,
      leaderEpochCache,
      producerStateManager,
      topicId,
      keepPartitionMetadataFile,
      remoteStorageSystemEnable,
      logOffsetsListener)
  }

  def logDeleteDirName(topicPartition: TopicPartition): String = LocalLog.logDeleteDirName(topicPartition)

  def logFutureDirName(topicPartition: TopicPartition): String = LocalLog.logFutureDirName(topicPartition)

  def logStrayDirName(topicPartition: TopicPartition): String = LocalLog.logStrayDirName(topicPartition)

  def logDirName(topicPartition: TopicPartition): String = LocalLog.logDirName(topicPartition)

  def transactionIndexFile(dir: File, offset: Long, suffix: String = ""): File = LogFileUtils.transactionIndexFile(dir, offset, suffix)

  def offsetFromFile(file: File): Long = LogFileUtils.offsetFromFile(file)

  def sizeInBytes(segments: util.Collection[LogSegment]): Long = LogSegments.sizeInBytes(segments)

  def parseTopicPartitionName(dir: File): TopicPartition = LocalLog.parseTopicPartitionName(dir)

  private[log] def isIndexFile(file: File): Boolean = LocalLog.isIndexFile(file)

  private[log] def isLogFile(file: File): Boolean = LocalLog.isLogFile(file)

  private def loadProducersFromRecords(producerStateManager: ProducerStateManager, records: Records): Unit = {
    val loadedProducers = mutable.Map.empty[Long, ProducerAppendInfo]
    val completedTxns = ListBuffer.empty[CompletedTxn]
    records.batches.forEach { batch =>
      if (batch.hasProducerId) {
        val maybeCompletedTxn = updateProducers(
          producerStateManager,
          batch,
          loadedProducers,
          firstOffsetMetadata = None,
          origin = AppendOrigin.REPLICATION)
        maybeCompletedTxn.foreach(completedTxns += _)
      }
    }
    loadedProducers.values.foreach(producerStateManager.update)
    completedTxns.foreach(producerStateManager.completeTxn)
  }

  private def updateProducers(producerStateManager: ProducerStateManager,
                              batch: RecordBatch,
                              producers: mutable.Map[Long, ProducerAppendInfo],
                              firstOffsetMetadata: Option[LogOffsetMetadata],
                              origin: AppendOrigin): Option[CompletedTxn] = {
    val producerId = batch.producerId
    val appendInfo = producers.getOrElseUpdate(producerId, producerStateManager.prepareUpdate(producerId, origin))
    val completedTxn = appendInfo.append(batch, firstOffsetMetadata.asJava).asScala
    // Whether we wrote a control marker or a data batch, we can remove VerificationGuard since either the transaction is complete or we have a first offset.
    if (batch.isTransactional)
      producerStateManager.clearVerificationStateEntry(producerId)
    completedTxn
  }

  /**
   * If the recordVersion is >= RecordVersion.V2, then create and return a LeaderEpochFileCache.
   * Otherwise, the message format is considered incompatible and the existing LeaderEpoch file
   * is deleted.
   *
   * @param dir                  The directory in which the log will reside
   * @param topicPartition       The topic partition
   * @param logDirFailureChannel The LogDirFailureChannel to asynchronously handle log dir failure
   * @param recordVersion        The record version
   * @param logPrefix            The logging prefix
   * @return The new LeaderEpochFileCache instance (if created), none otherwise
   */
  def maybeCreateLeaderEpochCache(dir: File,
                                  topicPartition: TopicPartition,
                                  logDirFailureChannel: LogDirFailureChannel,
                                  recordVersion: RecordVersion,
                                  logPrefix: String): Option[LeaderEpochFileCache] = {
    val leaderEpochFile = LeaderEpochCheckpointFile.newFile(dir)

    def newLeaderEpochFileCache(): LeaderEpochFileCache = {
      val checkpointFile = new LeaderEpochCheckpointFile(leaderEpochFile, logDirFailureChannel)
      new LeaderEpochFileCache(topicPartition, checkpointFile)
    }

    if (recordVersion.precedes(RecordVersion.V2)) {
      val currentCache = if (leaderEpochFile.exists())
        Some(newLeaderEpochFileCache())
      else
        None

      if (currentCache.exists(_.nonEmpty))
        warn(s"${logPrefix}Deleting non-empty leader epoch cache due to incompatible message format $recordVersion")

      Files.deleteIfExists(leaderEpochFile.toPath)
      None
    } else {
      Some(newLeaderEpochFileCache())
    }
  }

  private[log] def replaceSegments(existingSegments: LogSegments,
                                   newSegments: Seq[LogSegment],
                                   oldSegments: Seq[LogSegment],
                                   dir: File,
                                   topicPartition: TopicPartition,
                                   config: LogConfig,
                                   scheduler: Scheduler,
                                   logDirFailureChannel: LogDirFailureChannel,
                                   logPrefix: String,
                                   isRecoveredSwapFile: Boolean = false): Iterable[LogSegment] = {
    LocalLog.replaceSegments(existingSegments,
      newSegments,
      oldSegments,
      dir,
      topicPartition,
      config,
      scheduler,
      logDirFailureChannel,
      logPrefix,
      isRecoveredSwapFile)
  }

  private[log] def deleteSegmentFiles(segmentsToDelete: immutable.Iterable[LogSegment],
                                      asyncDelete: Boolean,
                                      dir: File,
                                      topicPartition: TopicPartition,
                                      config: LogConfig,
                                      scheduler: Scheduler,
                                      logDirFailureChannel: LogDirFailureChannel,
                                      logPrefix: String): Unit = {
    LocalLog.deleteSegmentFiles(segmentsToDelete, asyncDelete, dir, topicPartition, config, scheduler, logDirFailureChannel, logPrefix)
  }

  /**
   * Rebuilds producer state until the provided lastOffset. This function may be called from the
   * recovery code path, and thus must be free of all side-effects, i.e. it must not update any
   * log-specific state.
   *
   * @param producerStateManager    The ProducerStateManager instance to be rebuilt.
   * @param segments                The segments of the log whose producer state is being rebuilt
   * @param logStartOffset          The log start offset
   * @param lastOffset              The last offset upto which the producer state needs to be rebuilt
   * @param recordVersion           The record version
   * @param time                    The time instance used for checking the clock
   * @param reloadFromCleanShutdown True if the producer state is being built after a clean shutdown,
   *                                false otherwise.
   * @param logPrefix               The logging prefix
   */
  private[log] def rebuildProducerState(producerStateManager: ProducerStateManager,
                                        segments: LogSegments,
                                        logStartOffset: Long,
                                        lastOffset: Long,
                                        recordVersion: RecordVersion,
                                        time: Time,
                                        reloadFromCleanShutdown: Boolean,
                                        logPrefix: String): Unit = {
    val offsetsToSnapshot =
      if (segments.nonEmpty) {
        val lastSegmentBaseOffset = segments.lastSegment.get.baseOffset
        val nextLatestSegmentBaseOffset = segments.lowerSegment(lastSegmentBaseOffset).asScala.map(_.baseOffset)
        Seq(nextLatestSegmentBaseOffset, Some(lastSegmentBaseOffset), Some(lastOffset))
      } else {
        Seq(Some(lastOffset))
      }
    info(s"${logPrefix}Loading producer state till offset $lastOffset with message format version ${recordVersion.value}")

    // We want to avoid unnecessary scanning of the log to build the producer state when the broker is being
    // upgraded. The basic idea is to use the absence of producer snapshot files to detect the upgrade case,
    // but we have to be careful not to assume too much in the presence of broker failures. The two most common
    // upgrade cases in which we expect to find no snapshots are the following:
    //
    // 1. The broker has been upgraded, but the topic is still on the old message format.
    // 2. The broker has been upgraded, the topic is on the new message format, and we had a clean shutdown.
    //
    // If we hit either of these cases, we skip producer state loading and write a new snapshot at the log end
    // offset (see below). The next time the log is reloaded, we will load producer state using this snapshot
    // (or later snapshots). Otherwise, if there is no snapshot file, then we have to rebuild producer state
    // from the first segment.
    if (recordVersion.value < RecordBatch.MAGIC_VALUE_V2 ||
      (!producerStateManager.latestSnapshotOffset.isPresent && reloadFromCleanShutdown)) {
      // To avoid an expensive scan through all of the segments, we take empty snapshots from the start of the
      // last two segments and the last offset. This should avoid the full scan in the case that the log needs
      // truncation.
      offsetsToSnapshot.flatten.foreach { offset =>
        producerStateManager.updateMapEndOffset(offset)
        producerStateManager.takeSnapshot()
      }
    } else {
      info(s"${logPrefix}Reloading from producer snapshot and rebuilding producer state from offset $lastOffset")
      val isEmptyBeforeTruncation = producerStateManager.isEmpty && producerStateManager.mapEndOffset >= lastOffset
      val producerStateLoadStart = time.milliseconds()
      producerStateManager.truncateAndReload(logStartOffset, lastOffset, time.milliseconds())
      val segmentRecoveryStart = time.milliseconds()

      // Only do the potentially expensive reloading if the last snapshot offset is lower than the log end
      // offset (which would be the case on first startup) and there were active producers prior to truncation
      // (which could be the case if truncating after initial loading). If there weren't, then truncating
      // shouldn't change that fact (although it could cause a producerId to expire earlier than expected),
      // and we can skip the loading. This is an optimization for users which are not yet using
      // idempotent/transactional features yet.
      if (lastOffset > producerStateManager.mapEndOffset && !isEmptyBeforeTruncation) {
        val segmentOfLastOffset = segments.floorSegment(lastOffset)

        segments.values(producerStateManager.mapEndOffset, lastOffset).forEach { segment =>
          val startOffset = Utils.max(segment.baseOffset, producerStateManager.mapEndOffset, logStartOffset)
          producerStateManager.updateMapEndOffset(startOffset)

          if (offsetsToSnapshot.contains(Some(segment.baseOffset)))
            producerStateManager.takeSnapshot()

          val maxPosition = if (segmentOfLastOffset.isPresent && segmentOfLastOffset.get == segment) {
            Option(segment.translateOffset(lastOffset))
              .map(_.position)
              .getOrElse(segment.size)
          } else {
            segment.size
          }

          val fetchDataInfo = segment.read(startOffset, Int.MaxValue, maxPosition)
          if (fetchDataInfo != null)
            loadProducersFromRecords(producerStateManager, fetchDataInfo.records)
        }
      }
      producerStateManager.updateMapEndOffset(lastOffset)
      producerStateManager.takeSnapshot()
      info(s"${logPrefix}Producer state recovery took ${segmentRecoveryStart - producerStateLoadStart}ms for snapshot load " +
        s"and ${time.milliseconds() - segmentRecoveryStart}ms for segment recovery from offset $lastOffset")
    }
  }

  private[log] def splitOverflowedSegment(segment: LogSegment,
                                          existingSegments: LogSegments,
                                          dir: File,
                                          topicPartition: TopicPartition,
                                          config: LogConfig,
                                          scheduler: Scheduler,
                                          logDirFailureChannel: LogDirFailureChannel,
                                          logPrefix: String): SplitSegmentResult = {
    LocalLog.splitOverflowedSegment(segment, existingSegments, dir, topicPartition, config, scheduler, logDirFailureChannel, logPrefix)
  }

  private[log] def deleteProducerSnapshots(segments: Iterable[LogSegment],
                                           producerStateManager: ProducerStateManager,
                                           asyncDelete: Boolean,
                                           scheduler: Scheduler,
                                           config: LogConfig,
                                           logDirFailureChannel: LogDirFailureChannel,
                                           parentDir: String,
                                           topicPartition: TopicPartition): Unit = {
    val snapshotsToDelete = segments.flatMap { segment =>
      producerStateManager.removeAndMarkSnapshotForDeletion(segment.baseOffset).asScala
    }

    def deleteProducerSnapshots(): Unit = {
      LocalLog.maybeHandleIOException(logDirFailureChannel,
        parentDir,
        s"Error while deleting producer state snapshots for $topicPartition in dir $parentDir") {
        snapshotsToDelete.foreach { snapshot =>
          snapshot.deleteIfExists()
        }
      }
    }

    if (asyncDelete)
      scheduler.scheduleOnce("delete-producer-snapshot", () => deleteProducerSnapshots(), config.fileDeleteDelayMs)
    else
      deleteProducerSnapshots()
  }

  private[log] def createNewCleanedSegment(dir: File, logConfig: LogConfig, baseOffset: Long): LogSegment = {
    LocalLog.createNewCleanedSegment(dir, logConfig, baseOffset)
  }

  // Visible for benchmarking
  def newValidatorMetricsRecorder(allTopicsStats: BrokerTopicMetrics): LogValidator.MetricsRecorder = {
    new LogValidator.MetricsRecorder {
      def recordInvalidMagic(): Unit =
        allTopicsStats.invalidMagicNumberRecordsPerSec.mark()

      def recordInvalidOffset(): Unit =
        allTopicsStats.invalidOffsetOrSequenceRecordsPerSec.mark()

      def recordInvalidSequence(): Unit =
        allTopicsStats.invalidOffsetOrSequenceRecordsPerSec.mark()

      def recordInvalidChecksums(): Unit =
        allTopicsStats.invalidMessageCrcRecordsPerSec.mark()

      def recordNoKeyCompactedTopic(): Unit =
        allTopicsStats.noKeyCompactedTopicRecordsPerSec.mark()
    }
  }

  private[log] def localRetentionMs(config: LogConfig, remoteLogEnabled: Boolean): Long = {
    if (remoteLogEnabled) config.remoteLogConfig.localRetentionMs else config.retentionMs
  }

  private[log] def localRetentionSize(config: LogConfig, remoteLogEnabled: Boolean): Long = {
    if (remoteLogEnabled) config.remoteLogConfig.localRetentionBytes else config.retentionSize
  }

}

object LogMetricNames {
  val NumLogSegments: String = "NumLogSegments"
  val LogStartOffset: String = "LogStartOffset"
  val LogEndOffset: String = "LogEndOffset"
  val Size: String = "Size"

  def allMetricNames: List[String] = {
    List(NumLogSegments, LogStartOffset, LogEndOffset, Size)
  }
}

case class RetentionMsBreach(log: UnifiedLog, remoteLogEnabled: Boolean) extends SegmentDeletionReason {
  override def logReason(toDelete: List[LogSegment]): Unit = {
    val retentionMs = UnifiedLog.localRetentionMs(log.config, remoteLogEnabled)
    toDelete.foreach { segment =>
      if (segment.largestRecordTimestamp.isPresent)
        if (remoteLogEnabled)
          log.info(s"Deleting segment $segment due to local log retention time ${retentionMs}ms breach based on the largest " +
            s"record timestamp in the segment")
        else
          log.info(s"Deleting segment $segment due to log retention time ${retentionMs}ms breach based on the largest " +
            s"record timestamp in the segment")
      else {
        if (remoteLogEnabled)
          log.info(s"Deleting segment $segment due to local log retention time ${retentionMs}ms breach based on the " +
            s"last modified time of the segment")
        else
          log.info(s"Deleting segment $segment due to log retention time ${retentionMs}ms breach based on the " +
            s"last modified time of the segment")
      }
    }
  }
}

case class RetentionSizeBreach(log: UnifiedLog, remoteLogEnabled: Boolean) extends SegmentDeletionReason {
  override def logReason(toDelete: List[LogSegment]): Unit = {
    var size = log.size
    toDelete.foreach { segment =>
      size -= segment.size
      if (remoteLogEnabled) log.info(s"Deleting segment $segment due to local log retention size ${UnifiedLog.localRetentionSize(log.config, remoteLogEnabled)} breach. " +
        s"Local log size after deletion will be $size.")
      else log.info(s"Deleting segment $segment due to log retention size ${log.config.retentionSize} breach. Log size " +
        s"after deletion will be $size.")
    }
  }
}

case class StartOffsetBreach(log: UnifiedLog, remoteLogEnabled: Boolean) extends SegmentDeletionReason {
  override def logReason(toDelete: List[LogSegment]): Unit = {
    if (remoteLogEnabled)
      log.info(s"Deleting segments due to local log start offset ${log.localLogStartOffset()} breach: ${toDelete.mkString(",")}")
    else
      log.info(s"Deleting segments due to log start offset ${log.logStartOffset} breach: ${toDelete.mkString(",")}")
  }
}<|MERGE_RESOLUTION|>--- conflicted
+++ resolved
@@ -42,6 +42,7 @@
 import org.apache.kafka.server.util.Scheduler
 import org.apache.kafka.storage.internals.checkpoint.{LeaderEpochCheckpointFile, PartitionMetadataFile}
 import org.apache.kafka.storage.internals.epoch.LeaderEpochFileCache
+import org.apache.kafka.storage.internals.log.{AbortedTxn, AppendOrigin, BatchMetadata, CompletedTxn, FetchDataInfo, FetchIsolation, LastRecord, LeaderHwChange, LogAppendInfo, LogConfig, LogDirFailureChannel, LogFileUtils, LogOffsetMetadata, LogOffsetSnapshot, LogOffsetsListener, LogSegment, LogSegments, LogStartOffsetIncrementReason, LogValidator, ProducerAppendInfo, ProducerStateManager, ProducerStateManagerConfig, RollParams, VerificationGuard}
 import org.apache.kafka.storage.internals.log.{AbortedTxn, AppendOrigin, BatchMetadata, CompletedTxn, FetchDataInfo, FetchIsolation, LastRecord, LeaderHwChange, LogAppendInfo, LogConfig, LogDirFailureChannel, LogFileUtils, LogOffsetMetadata, LogOffsetSnapshot, LogOffsetsListener, LogSegment, LogSegments, LogStartOffsetIncrementReason, LogValidator, ProducerAppendInfo, ProducerStateManager, ProducerStateManagerConfig, RollParams, VerificationGuard}
 
 import java.io.{File, IOException}
@@ -820,11 +821,7 @@
 
             validRecords = validateAndOffsetAssignResult.validatedRecords
             appendInfo.setMaxTimestamp(validateAndOffsetAssignResult.maxTimestampMs)
-<<<<<<< HEAD
-            appendInfo.setOffsetOfMaxTimestamp(validateAndOffsetAssignResult.offsetOfMaxTimestampMs)
-=======
             appendInfo.setShallowOffsetOfMaxTimestamp(validateAndOffsetAssignResult.shallowOffsetOfMaxTimestamp)
->>>>>>> 0971924e
             appendInfo.setLastOffset(offset.value - 1)
             appendInfo.setRecordValidationStats(validateAndOffsetAssignResult.recordValidationStats)
             if (config.messageTimestampType == TimestampType.LOG_APPEND_TIME)
@@ -1310,12 +1307,17 @@
           } else {
             Optional.empty()
           }
-
+        val epochResult: Optional[Integer] =
+          if (leaderEpochCache.isDefined) {
+            val epochOpt = leaderEpochCache.get.epochForOffset(curLocalLogStartOffset)
+            if (epochOpt.isPresent) Optional.of(epochOpt.getAsInt) else Optional.empty()
+          } else {
+            Optional.empty()
+          }
+
+        Some(new TimestampAndOffset(RecordBatch.NO_TIMESTAMP, curLocalLogStartOffset, epochResult))
         Some(new TimestampAndOffset(RecordBatch.NO_TIMESTAMP, curLocalLogStartOffset, epochResult))
       } else if (targetTimestamp == ListOffsetsRequest.LATEST_TIMESTAMP) {
-<<<<<<< HEAD
-        Some(new TimestampAndOffset(RecordBatch.NO_TIMESTAMP, logEndOffset, latestEpochAsOptional(leaderEpochCache)))
-=======
         val epoch = leaderEpochCache match {
           case Some(cache) =>
             val latestEpoch = cache.latestEpoch()
@@ -1323,7 +1325,6 @@
           case None => Optional.empty[Integer]()
         }
         Some(new TimestampAndOffset(RecordBatch.NO_TIMESTAMP, logEndOffset, epoch))
->>>>>>> 0971924e
       } else if (targetTimestamp == ListOffsetsRequest.LATEST_TIERED_TIMESTAMP) {
         if (remoteLogEnabled()) {
           val curHighestRemoteOffset = highestOffsetInRemoteStorage()
