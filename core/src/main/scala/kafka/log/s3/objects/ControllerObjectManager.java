/*
 * Licensed to the Apache Software Foundation (ASF) under one or more
 * contributor license agreements. See the NOTICE file distributed with
 * this work for additional information regarding copyright ownership.
 * The ASF licenses this file to You under the Apache License, Version 2.0
 * (the "License"); you may not use this file except in compliance with
 * the License. You may obtain a copy of the License at
 *
 *    http://www.apache.org/licenses/LICENSE-2.0
 *
 * Unless required by applicable law or agreed to in writing, software
 * distributed under the License is distributed on an "AS IS" BASIS,
 * WITHOUT WARRANTIES OR CONDITIONS OF ANY KIND, either express or implied.
 * See the License for the specific language governing permissions and
 * limitations under the License.
 */

package kafka.log.s3.objects;


import kafka.log.s3.metadata.StreamMetadataManager;
import kafka.log.s3.network.ControllerRequestSender;
import kafka.log.s3.network.ControllerRequestSender.RequestTask;
import kafka.log.s3.network.ControllerRequestSender.ResponseHandleResult;
import kafka.server.KafkaConfig;
import org.apache.kafka.common.message.CommitStreamObjectResponseData;
import org.apache.kafka.common.message.CommitWALObjectRequestData;
import org.apache.kafka.common.message.CommitWALObjectResponseData;
import org.apache.kafka.common.message.PrepareS3ObjectRequestData;
import org.apache.kafka.common.message.PrepareS3ObjectResponseData;
import org.apache.kafka.common.protocol.Errors;
import org.apache.kafka.common.requests.s3.PrepareS3ObjectRequest;
import org.apache.kafka.common.requests.s3.PrepareS3ObjectRequest.Builder;
import org.apache.kafka.metadata.stream.InRangeObjects;
import org.apache.kafka.metadata.stream.S3ObjectMetadata;
import org.slf4j.Logger;
import org.slf4j.LoggerFactory;

import java.util.Collections;
import java.util.List;
import java.util.concurrent.CompletableFuture;
import java.util.stream.Collectors;

public class ControllerObjectManager implements ObjectManager {

    private final static Logger LOGGER = LoggerFactory.getLogger(ControllerObjectManager.class);

    private final ControllerRequestSender requestSender;
    private final StreamMetadataManager metadataManager;
    private final KafkaConfig config;

    public ControllerObjectManager(ControllerRequestSender requestSender, StreamMetadataManager metadataManager, KafkaConfig config) {
        this.requestSender = requestSender;
        this.metadataManager = metadataManager;
        this.config = config;
    }

    @Override
    public CompletableFuture<Long> prepareObject(int count, long ttl) {
        PrepareS3ObjectRequest.Builder request = new Builder(
                new PrepareS3ObjectRequestData()
                        .setBrokerId(config.brokerId())
                        .setPreparedCount(count)
                        .setTimeToLiveInMs(ttl)
        );
        CompletableFuture<Long> future = new CompletableFuture<>();
        RequestTask<PrepareS3ObjectResponseData, Long> task = new RequestTask<>(future, request, PrepareS3ObjectResponseData.class, resp -> {
            switch (Errors.forCode(resp.errorCode())) {
                case NONE:
                    return ResponseHandleResult.withSuccess(resp.firstS3ObjectId());
                default:
                    LOGGER.error("Error while preparing {} object, code: {}, retry later", count, Errors.forCode(resp.errorCode()));
                    return ResponseHandleResult.withRetry();
            }
        });
        this.requestSender.send(task);
        return future;
    }

    @Override
    public CompletableFuture<CommitWALObjectResponse> commitWALObject(CommitWALObjectRequest request) {
        org.apache.kafka.common.requests.s3.CommitWALObjectRequest.Builder wrapRequestBuilder = new org.apache.kafka.common.requests.s3.CommitWALObjectRequest.Builder(
                new CommitWALObjectRequestData()
                        .setBrokerId(config.brokerId())
                        .setOrderId(request.getOrderId())
                        .setObjectId(request.getObjectId())
                        .setObjectSize(request.getObjectSize())
                        .setObjectStreamRanges(request.getStreamRanges()
                                .stream()
                                .map(ObjectStreamRange::toObjectStreamRangeInRequest).collect(Collectors.toList()))
                        .setStreamObjects(request.getStreamObjects()
                                .stream()
                                .map(StreamObject::toStreamObjectInRequest).collect(Collectors.toList()))
                        .setCompactedObjectIds(request.getCompactedObjectIds()));
        CompletableFuture<CommitWALObjectResponse> future = new CompletableFuture<>();
        RequestTask<CommitWALObjectResponseData, CommitWALObjectResponse> task = new RequestTask<>(future, wrapRequestBuilder, CommitWALObjectResponseData.class, resp -> {
            Errors code = Errors.forCode(resp.errorCode());
            switch (code) {
                case NONE:
                    return ResponseHandleResult.withSuccess(new CommitWALObjectResponse());
                case OBJECT_NOT_EXIST:
                case COMPACTED_OBJECTS_NOT_FOUND:
                    throw code.exception();
                default:
                    LOGGER.error("Error while committing WAL object: {}, code: {}, retry later", request, code);
                    return ResponseHandleResult.withRetry();
            }
        });
        this.requestSender.send(task);
        return future;
    }

    @Override
    public CompletableFuture<Void> commitStreamObject(CommitStreamObjectRequest request) {
        org.apache.kafka.common.requests.s3.CommitStreamObjectRequest.Builder wrapRequestBuilder = new org.apache.kafka.common.requests.s3.CommitStreamObjectRequest.Builder(
                new org.apache.kafka.common.message.CommitStreamObjectRequestData()
                        .setObjectId(request.getObjectId())
                        .setObjectSize(request.getObjectSize())
                        .setStreamId(request.getStreamId())
                        .setStartOffset(request.getStartOffset())
                        .setEndOffset(request.getEndOffset())
                        .setSourceObjectIds(request.getSourceObjectIds()));
        CompletableFuture<Void> future = new CompletableFuture<>();
        RequestTask<CommitStreamObjectResponseData, Void> task = new RequestTask<>(future, wrapRequestBuilder, CommitStreamObjectResponseData.class, resp -> {
            Errors code = Errors.forCode(resp.errorCode());
            switch (code) {
                case NONE:
                    return ResponseHandleResult.withSuccess(null);
                case OBJECT_NOT_EXIST:
                case COMPACTED_OBJECTS_NOT_FOUND:
                    throw code.exception();
                default:
                    LOGGER.error("Error while committing stream object: {}, code: {}, retry later", request, code);
                    return ResponseHandleResult.withRetry();
            }
        });
        this.requestSender.send(task);
        return future;
    }

    @Override
    public CompletableFuture<List<S3ObjectMetadata>> getObjects(long streamId, long startOffset, long endOffset, int limit) {
        return this.metadataManager.fetch(streamId, startOffset, endOffset, limit).thenApply(inRangeObjects -> {
            if (inRangeObjects == null || inRangeObjects == InRangeObjects.INVALID) {
                return Collections.emptyList();
            }
            return inRangeObjects.objects();
        });
    }

    @Override
<<<<<<< HEAD
    public List<S3ObjectMetadata> getServerObjects() {
        try {
            return this.metadataManager.getWALObjects();
        } catch (Exception e) {
            LOGGER.error("Error while get server objects", e);
            return Collections.emptyList();
        }
=======
    public CompletableFuture<List<S3ObjectMetadata>> getServerObjects() {
        return null;
>>>>>>> a1f45389
    }

    @Override
    public CompletableFuture<List<S3ObjectMetadata>> getStreamObjects(long streamId, long startOffset, long endOffset, int limit) {
        return this.metadataManager.getStreamObjects(streamId, startOffset, endOffset, limit);
    }
}<|MERGE_RESOLUTION|>--- conflicted
+++ resolved
@@ -149,18 +149,13 @@
     }
 
     @Override
-<<<<<<< HEAD
-    public List<S3ObjectMetadata> getServerObjects() {
+    public CompletableFuture<List<S3ObjectMetadata>> getServerObjects() {
         try {
             return this.metadataManager.getWALObjects();
         } catch (Exception e) {
             LOGGER.error("Error while get server objects", e);
-            return Collections.emptyList();
+            return CompletableFuture.completedFuture(Collections.emptyList());
         }
-=======
-    public CompletableFuture<List<S3ObjectMetadata>> getServerObjects() {
-        return null;
->>>>>>> a1f45389
     }
 
     @Override
