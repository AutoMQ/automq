/*
 * Licensed to the Apache Software Foundation (ASF) under one or more
 * contributor license agreements. See the NOTICE file distributed with
 * this work for additional information regarding copyright ownership.
 * The ASF licenses this file to You under the Apache License, Version 2.0
 * (the "License"); you may not use this file except in compliance with
 * the License. You may obtain a copy of the License at
 *
 *    http://www.apache.org/licenses/LICENSE-2.0
 *
 * Unless required by applicable law or agreed to in writing, software
 * distributed under the License is distributed on an "AS IS" BASIS,
 * WITHOUT WARRANTIES OR CONDITIONS OF ANY KIND, either express or implied.
 * See the License for the specific language governing permissions and
 * limitations under the License.
 */

package kafka.log.s3;

import java.util.ArrayList;
import java.util.LinkedList;
import java.util.List;
import java.util.Objects;
import java.util.Queue;
import java.util.Stack;
import java.util.concurrent.CompletableFuture;
import java.util.concurrent.TimeUnit;
import java.util.stream.Collectors;
import kafka.log.s3.objects.CommitStreamObjectRequest;
import kafka.log.s3.objects.ObjectManager;
import kafka.log.s3.operator.S3Operator;
import org.apache.kafka.common.utils.Utils;
import org.apache.kafka.metadata.stream.S3ObjectMetadata;
import org.slf4j.Logger;
import org.slf4j.LoggerFactory;

import static kafka.log.s3.operator.Writer.MAX_PART_COUNT;
import static kafka.log.s3.operator.Writer.MAX_OBJECT_SIZE;
import static kafka.log.s3.operator.Writer.MAX_PART_SIZE;

/**
 * Stream objects compaction task.
 * It intends to compact some stream objects with the same stream ID into one new stream object.
 */
public class StreamObjectsCompactionTask {
    private static final Logger LOGGER = LoggerFactory.getLogger(StreamObjectsCompactionTask.class);
<<<<<<< HEAD
    /**
     * The max number of compact groups. It comes from the limit of S3 multipart upload.
     */
    private static final int MAX_COMPACT_GROUPS = MAX_PART_COUNT - 1;
    private Queue<List<S3StreamObjectMetadataSplitWrapper>> compactGroups;
=======
    private Queue<List<S3ObjectMetadata>> compactGroups;
>>>>>>> 492be5bf
    private final long compactedStreamObjectMaxSize;
    private final long eligibleStreamObjectLivingTimeInMs;
    private long nextStartSearchingOffset;
    private final S3Stream stream;
    private final ObjectManager objectManager;
    private final S3Operator s3Operator;

    /**
     * Constructor of StreamObjectsCompactionTask.
     * @param objectManager object manager.
     * @param s3Operator s3 operator.
     * @param stream stream.
     * @param compactedStreamObjectMaxSize compacted stream object max size.
     * If it is bigger than {@link kafka.log.s3.operator.Writer#MAX_OBJECT_SIZE},
     * it will be set to {@link kafka.log.s3.operator.Writer#MAX_OBJECT_SIZE}.
     * @param eligibleStreamObjectLivingTimeInMs eligible stream object living time in ms.
     */
    public StreamObjectsCompactionTask(ObjectManager objectManager, S3Operator s3Operator, S3Stream stream,
        long compactedStreamObjectMaxSize, long eligibleStreamObjectLivingTimeInMs) {
        this.objectManager = objectManager;
        this.s3Operator = s3Operator;
        this.stream = stream;
        this.compactedStreamObjectMaxSize = Utils.min(compactedStreamObjectMaxSize, MAX_OBJECT_SIZE);
        this.eligibleStreamObjectLivingTimeInMs = eligibleStreamObjectLivingTimeInMs;
        this.nextStartSearchingOffset = stream.startOffset();
    }

<<<<<<< HEAD
    private CompletableFuture<Void> doCompaction(List<S3StreamObjectMetadataSplitWrapper> streamObjectMetadataList) {
        long startOffset = streamObjectMetadataList.get(0).s3StreamObjectMetadata().startOffset();
        long endOffset = streamObjectMetadataList.get(streamObjectMetadataList.size() - 1).s3StreamObjectMetadata().endOffset();
        List<Long> sourceObjectIds = streamObjectMetadataList
            .stream()
            .map(metadataWrapper -> metadataWrapper.s3StreamObjectMetadata().objectId())
=======
    private CompletableFuture<Void> doCompaction(List<S3ObjectMetadata> streamObjectMetadataList) {
        List<S3ObjectMetadata> objectMetadatas = streamObjectMetadataList;

        long startOffset = streamObjectMetadataList.get(0).startOffset();
        long endOffset = streamObjectMetadataList.get(streamObjectMetadataList.size() - 1).endOffset();
        List<Long> sourceObjectIds = streamObjectMetadataList
            .stream()
            .map(S3ObjectMetadata::objectId)
>>>>>>> 492be5bf
            .collect(Collectors.toList());

        if (stream.isClosed()) {
            return CompletableFuture.failedFuture(new HaltException("halt compaction task with stream "
                + stream.streamId()
                + " with offset range from "
                + startOffset
                + " to "
                + endOffset));
        }

        return objectManager.prepareObject(1, TimeUnit.MINUTES.toMillis(30))
            .thenCompose(objId -> {
                StreamObjectCopier objectCopier = new StreamObjectCopier(objId, s3Operator);
                streamObjectMetadataList.forEach(metadataWrapper -> {
                    S3ObjectMetadata s3ObjectMetadata = new S3ObjectMetadata(metadataWrapper.s3StreamObjectMetadata().objectId(),
                        metadataWrapper.s3StreamObjectMetadata().objectSize(),
                        S3ObjectType.STREAM);
                    objectCopier.splitAndCopy(s3ObjectMetadata, metadataWrapper.splitCopyCount());
                });
                return objectCopier
                    .close()
                    .thenApply(v -> new CommitStreamObjectRequest(objId, objectCopier.size(), stream.streamId(), startOffset, endOffset, sourceObjectIds));
            })
            .thenCompose(request -> objectManager
                .commitStreamObject(request)
                .thenApply(resp -> {
                    LOGGER.info("stream objects compaction task for stream {} from {} to {} is done", stream.streamId(), startOffset, endOffset);
                    return null;
                })
            );
    }

    public CompletableFuture<Void> doCompactions() {
        CompletableFuture<Void> lastCompactionFuture = CompletableFuture.completedFuture(null);
        while (!compactGroups.isEmpty()) {
<<<<<<< HEAD
            List<S3StreamObjectMetadataSplitWrapper> streamObjectMetadataList = compactGroups.poll();
=======
            List<S3ObjectMetadata> streamObjectMetadataList = compactGroups.poll();
>>>>>>> 492be5bf
            CompletableFuture<Void> future = new CompletableFuture<>();
            lastCompactionFuture.whenComplete((v, ex) -> {
                if (ex != null) {
                    future.completeExceptionally(ex);
                } else {
                    // only start when last compaction is done.
                    doCompaction(streamObjectMetadataList).whenComplete((v1, ex1) -> {
                        if (ex1 != null) {
                            LOGGER.error("get exception when do compactions: {}", ex1.getMessage());
                            future.completeExceptionally(ex1);
                        } else {
                            future.complete(v1);
                        }
                    });
                }
            });
            lastCompactionFuture = future;
        }
        return lastCompactionFuture;
    }

    public void prepare() {
        this.compactGroups = prepareCompactGroups(this.nextStartSearchingOffset);
    }

    /**
     * Prepare compact groups. Each group will be compacted into one new stream object.
     * nextStartSearchingOffset will also be calculated for next compaction task.
     *
     * @param startSearchingOffset start searching offset.
     * @return compact groups.
     */
<<<<<<< HEAD
    public Queue<List<S3StreamObjectMetadataSplitWrapper>> prepareCompactGroups(long startSearchingOffset) {
=======
    public Queue<List<S3ObjectMetadata>> prepareCompactGroups(long startSearchingOffset) {
>>>>>>> 492be5bf
        long startOffset = Utils.max(startSearchingOffset, stream.startOffset());
        List<S3ObjectMetadata> rawFetchedStreamObjects = objectManager
            .getStreamObjects(stream.streamId(), startOffset, stream.nextOffset(), Integer.MAX_VALUE)
            .stream()
            .collect(Collectors.toList());

        this.nextStartSearchingOffset = calculateNextStartSearchingOffset(rawFetchedStreamObjects, startOffset);

        List<S3ObjectMetadata> streamObjects = rawFetchedStreamObjects
            .stream()
            .filter(streamObject -> streamObject.objectSize() < compactedStreamObjectMaxSize)
            .collect(Collectors.toList());

        return groupContinuousObjects(streamObjects)
            .stream()
            .map(this::groupEligibleObjects)
            .reduce(new LinkedList<>(), (acc, item) -> {
                acc.addAll(item);
                return acc;
            });
    }

    public long getNextStartSearchingOffset() {
        return nextStartSearchingOffset;
    }

    // no operation for now.
    public void close() {}

    /**
     * Calculate next start searching offset. It will be used for next compaction task.
     *
     * @param streamObjects           stream objects.
     * @param rawStartSearchingOffset raw start searching offset.
     * @return next start searching offset.
     */
    private long calculateNextStartSearchingOffset(List<S3ObjectMetadata> streamObjects,
        long rawStartSearchingOffset) {
        long lastEndOffset = rawStartSearchingOffset;
        if (streamObjects == null || streamObjects.isEmpty()) {
            return lastEndOffset;
        }

        int index = 0;
        while (index < streamObjects.size()
            && streamObjects.get(index).startOffset() == lastEndOffset
            && streamObjects.get(index).objectSize() >= compactedStreamObjectMaxSize) {
            lastEndOffset = streamObjects.get(index).endOffset();
            index += 1;
        }
        return lastEndOffset;
    }

    /**
     * Group stream objects with continuous offsets. Each group should have more than one stream object.
     *
     * @param streamObjects stream objects.
     * @return object groups.
     */
    private List<List<S3ObjectMetadata>> groupContinuousObjects(List<S3ObjectMetadata> streamObjects) {
        if (streamObjects == null || streamObjects.size() <= 1) {
            return new LinkedList<>();
        }

        List<Stack<S3ObjectMetadata>> stackList = new LinkedList<>();
        Stack<S3ObjectMetadata> stack = new Stack<>();
        stackList.add(stack);

        for (S3ObjectMetadata object : streamObjects) {
            if (stack.isEmpty()) {
                stack.push(object);
            } else {
                if (object.startOffset() < stack.peek().endOffset()) {
                    throw new RuntimeException("get overlapped stream objects");
                }
                if (object.startOffset() == stack.peek().endOffset()) {
                    stack.push(object);
                } else {
                    stack = new Stack<>();
                    stack.push(object);
                    stackList.add(stack);
                }
            }
        }

        return stackList
            .stream()
            .filter(s -> s.size() > 1)
            .map(ArrayList::new)
            .collect(Collectors.toList());
    }

    /**
     * Further split the stream object group.
     * It tries to filter some subgroups which just have a size less than {@link #compactedStreamObjectMaxSize} and have
     * a living time more than {@link #eligibleStreamObjectLivingTimeInMs}.
     *
     * @param streamObjects stream objects.
     * @return stream object subgroups.
     */
<<<<<<< HEAD
    private Queue<List<S3StreamObjectMetadataSplitWrapper>> groupEligibleObjects(List<S3StreamObjectMetadata> streamObjects) {
=======
    private Queue<List<S3ObjectMetadata>> groupEligibleObjects(List<S3ObjectMetadata> streamObjects) {
>>>>>>> 492be5bf
        if (streamObjects == null || streamObjects.size() <= 1) {
            return new LinkedList<>();
        }

<<<<<<< HEAD
        Queue<List<S3StreamObjectMetadataSplitWrapper>> groups = new LinkedList<>();
=======
        Queue<List<S3ObjectMetadata>> groups = new LinkedList<>();
>>>>>>> 492be5bf

        int startIndex = 0;
        int endIndex;
        while (startIndex < streamObjects.size() - 1) {
            endIndex = startIndex + 1;
            while (endIndex <= streamObjects.size()) {
                List<S3ObjectMetadata> subGroup = streamObjects.subList(startIndex, endIndex);
                // The subgroup is too new or too big, then break;
                if (calculateTimePassedInMs(subGroup) < eligibleStreamObjectLivingTimeInMs ||
                    S3StreamObjectMetadataSplitWrapper.calculateSplitCopyCount(subGroup) > MAX_COMPACT_GROUPS ||
                    calculateTotalSize(subGroup) > compactedStreamObjectMaxSize) {
                    break;
                }
                endIndex += 1;
            }
            if (endIndex - 2 > startIndex) {
                List<S3StreamObjectMetadataSplitWrapper> finalGroup = streamObjects.subList(startIndex, endIndex - 1)
                    .stream()
                    .map(S3StreamObjectMetadataSplitWrapper::parse)
                    .collect(Collectors.toList());
                groups.add(finalGroup);
                startIndex = endIndex - 1;
            } else {
                startIndex += 1;
            }
        }
        return groups;
    }

<<<<<<< HEAD
    /**
     * Wrapper for {@link S3StreamObjectMetadata} with split copy count.
     */
    public static class S3StreamObjectMetadataSplitWrapper {
        private final S3StreamObjectMetadata s3StreamObjectMetadata;
        private final int splitCopyCount;
        public S3StreamObjectMetadataSplitWrapper(S3StreamObjectMetadata s3StreamObjectMetadata, int splitCopyCount) {
            this.s3StreamObjectMetadata = s3StreamObjectMetadata;
            this.splitCopyCount = splitCopyCount;
        }
        public S3StreamObjectMetadata s3StreamObjectMetadata() {
            return s3StreamObjectMetadata;
        }
        public int splitCopyCount() {
            return splitCopyCount;
        }

        @Override
        public boolean equals(Object o) {
            if (this == o) {
                return true;
            }
            if (!(o instanceof S3StreamObjectMetadataSplitWrapper)) {
                return false;
            }
            S3StreamObjectMetadataSplitWrapper that = (S3StreamObjectMetadataSplitWrapper) o;
            return splitCopyCount == that.splitCopyCount && s3StreamObjectMetadata.equals(that.s3StreamObjectMetadata);
        }

        @Override
        public int hashCode() {
            return Objects.hash(s3StreamObjectMetadata, splitCopyCount);
        }

        public static S3StreamObjectMetadataSplitWrapper parse(S3StreamObjectMetadata s3StreamObjectMetadata) {
            long count = s3StreamObjectMetadata.objectSize() / MAX_PART_SIZE;
            if (s3StreamObjectMetadata.objectSize() % MAX_PART_SIZE != 0) {
                count += 1;
            }
            return new S3StreamObjectMetadataSplitWrapper(s3StreamObjectMetadata, (int) count);
        }

        /**
         * Calculate split copy count for a list of stream objects.
         *
         * @param streamObjects stream objects.
         * @return split copy count.
         */
        public static long calculateSplitCopyCount(List<S3StreamObjectMetadata> streamObjects) {
            if (streamObjects == null || streamObjects.isEmpty()) {
                return 0;
            }
            return streamObjects
                .stream()
                .mapToLong(metadata -> {
                    long count = metadata.objectSize() / MAX_OBJECT_SIZE;
                    if (metadata.objectSize() % MAX_OBJECT_SIZE != 0) {
                        count += 1;
                    }
                    return count;
                })
                .sum();
        }

    }

    private long calculateTimePassedInMs(List<S3StreamObjectMetadata> streamObjects) {
        return System.currentTimeMillis() - streamObjects.stream().mapToLong(S3StreamObjectMetadata::timestamp).max().orElse(0L);
=======
    private long calculateTimePassedInMs(List<S3ObjectMetadata> streamObjects) {
        return System.currentTimeMillis() - streamObjects.stream().mapToLong(S3ObjectMetadata::committedTimestamp).max().orElse(0L);
>>>>>>> 492be5bf
    }

    private long calculateTotalSize(List<S3ObjectMetadata> streamObjects) {
        return streamObjects.stream().mapToLong(S3ObjectMetadata::objectSize).sum();
    }

    public static class HaltException extends RuntimeException {
        public HaltException(String message) {
            super(message);
        }
    }

    public static class Builder {
        private final ObjectManager objectManager;
        private final S3Operator s3Operator;
        private S3Stream stream;
        private long compactedStreamObjectMaxSize;
        private long eligibleStreamObjectLivingTimeInMs;

        public Builder(ObjectManager objectManager, S3Operator s3Operator) {
            this.objectManager = objectManager;
            this.s3Operator = s3Operator;
        }
        public Builder withStream(S3Stream stream) {
            this.stream = stream;
            return this;
        }

        /**
         * Set compacted stream object max size.
         * @param compactedStreamObjectMaxSize compacted stream object max size.
         * If it is bigger than {@link kafka.log.s3.operator.Writer#MAX_OBJECT_SIZE},
         * it will be set to {@link kafka.log.s3.operator.Writer#MAX_OBJECT_SIZE}.
         * @return
         */
        public Builder withCompactedStreamObjectMaxSize(long compactedStreamObjectMaxSize) {
            this.compactedStreamObjectMaxSize = compactedStreamObjectMaxSize;
            return this;
        }
        public Builder withEligibleStreamObjectLivingTimeInMs(long eligibleStreamObjectLivingTimeInMs) {
            this.eligibleStreamObjectLivingTimeInMs = eligibleStreamObjectLivingTimeInMs;
            return this;
        }
        public StreamObjectsCompactionTask build() {
            return new StreamObjectsCompactionTask(objectManager, s3Operator, stream, compactedStreamObjectMaxSize, eligibleStreamObjectLivingTimeInMs);
        }
    }
}<|MERGE_RESOLUTION|>--- conflicted
+++ resolved
@@ -31,6 +31,7 @@
 import kafka.log.s3.operator.S3Operator;
 import org.apache.kafka.common.utils.Utils;
 import org.apache.kafka.metadata.stream.S3ObjectMetadata;
+import org.apache.kafka.metadata.stream.S3ObjectType;
 import org.slf4j.Logger;
 import org.slf4j.LoggerFactory;
 
@@ -44,15 +45,11 @@
  */
 public class StreamObjectsCompactionTask {
     private static final Logger LOGGER = LoggerFactory.getLogger(StreamObjectsCompactionTask.class);
-<<<<<<< HEAD
     /**
      * The max number of compact groups. It comes from the limit of S3 multipart upload.
      */
     private static final int MAX_COMPACT_GROUPS = MAX_PART_COUNT - 1;
     private Queue<List<S3StreamObjectMetadataSplitWrapper>> compactGroups;
-=======
-    private Queue<List<S3ObjectMetadata>> compactGroups;
->>>>>>> 492be5bf
     private final long compactedStreamObjectMaxSize;
     private final long eligibleStreamObjectLivingTimeInMs;
     private long nextStartSearchingOffset;
@@ -80,23 +77,12 @@
         this.nextStartSearchingOffset = stream.startOffset();
     }
 
-<<<<<<< HEAD
     private CompletableFuture<Void> doCompaction(List<S3StreamObjectMetadataSplitWrapper> streamObjectMetadataList) {
         long startOffset = streamObjectMetadataList.get(0).s3StreamObjectMetadata().startOffset();
         long endOffset = streamObjectMetadataList.get(streamObjectMetadataList.size() - 1).s3StreamObjectMetadata().endOffset();
         List<Long> sourceObjectIds = streamObjectMetadataList
             .stream()
             .map(metadataWrapper -> metadataWrapper.s3StreamObjectMetadata().objectId())
-=======
-    private CompletableFuture<Void> doCompaction(List<S3ObjectMetadata> streamObjectMetadataList) {
-        List<S3ObjectMetadata> objectMetadatas = streamObjectMetadataList;
-
-        long startOffset = streamObjectMetadataList.get(0).startOffset();
-        long endOffset = streamObjectMetadataList.get(streamObjectMetadataList.size() - 1).endOffset();
-        List<Long> sourceObjectIds = streamObjectMetadataList
-            .stream()
-            .map(S3ObjectMetadata::objectId)
->>>>>>> 492be5bf
             .collect(Collectors.toList());
 
         if (stream.isClosed()) {
@@ -133,11 +119,7 @@
     public CompletableFuture<Void> doCompactions() {
         CompletableFuture<Void> lastCompactionFuture = CompletableFuture.completedFuture(null);
         while (!compactGroups.isEmpty()) {
-<<<<<<< HEAD
             List<S3StreamObjectMetadataSplitWrapper> streamObjectMetadataList = compactGroups.poll();
-=======
-            List<S3ObjectMetadata> streamObjectMetadataList = compactGroups.poll();
->>>>>>> 492be5bf
             CompletableFuture<Void> future = new CompletableFuture<>();
             lastCompactionFuture.whenComplete((v, ex) -> {
                 if (ex != null) {
@@ -170,16 +152,10 @@
      * @param startSearchingOffset start searching offset.
      * @return compact groups.
      */
-<<<<<<< HEAD
     public Queue<List<S3StreamObjectMetadataSplitWrapper>> prepareCompactGroups(long startSearchingOffset) {
-=======
-    public Queue<List<S3ObjectMetadata>> prepareCompactGroups(long startSearchingOffset) {
->>>>>>> 492be5bf
         long startOffset = Utils.max(startSearchingOffset, stream.startOffset());
         List<S3ObjectMetadata> rawFetchedStreamObjects = objectManager
-            .getStreamObjects(stream.streamId(), startOffset, stream.nextOffset(), Integer.MAX_VALUE)
-            .stream()
-            .collect(Collectors.toList());
+            .getStreamObjects(stream.streamId(), startOffset, stream.nextOffset(), Integer.MAX_VALUE);
 
         this.nextStartSearchingOffset = calculateNextStartSearchingOffset(rawFetchedStreamObjects, startOffset);
 
@@ -275,20 +251,12 @@
      * @param streamObjects stream objects.
      * @return stream object subgroups.
      */
-<<<<<<< HEAD
-    private Queue<List<S3StreamObjectMetadataSplitWrapper>> groupEligibleObjects(List<S3StreamObjectMetadata> streamObjects) {
-=======
-    private Queue<List<S3ObjectMetadata>> groupEligibleObjects(List<S3ObjectMetadata> streamObjects) {
->>>>>>> 492be5bf
+    private Queue<List<S3StreamObjectMetadataSplitWrapper>> groupEligibleObjects(List<S3ObjectMetadata> streamObjects) {
         if (streamObjects == null || streamObjects.size() <= 1) {
             return new LinkedList<>();
         }
 
-<<<<<<< HEAD
         Queue<List<S3StreamObjectMetadataSplitWrapper>> groups = new LinkedList<>();
-=======
-        Queue<List<S3ObjectMetadata>> groups = new LinkedList<>();
->>>>>>> 492be5bf
 
         int startIndex = 0;
         int endIndex;
@@ -318,18 +286,17 @@
         return groups;
     }
 
-<<<<<<< HEAD
-    /**
-     * Wrapper for {@link S3StreamObjectMetadata} with split copy count.
+    /**
+     * Wrapper for {@link S3ObjectMetadata} with split copy count.
      */
     public static class S3StreamObjectMetadataSplitWrapper {
-        private final S3StreamObjectMetadata s3StreamObjectMetadata;
+        private final S3ObjectMetadata s3StreamObjectMetadata;
         private final int splitCopyCount;
-        public S3StreamObjectMetadataSplitWrapper(S3StreamObjectMetadata s3StreamObjectMetadata, int splitCopyCount) {
+        public S3StreamObjectMetadataSplitWrapper(S3ObjectMetadata s3StreamObjectMetadata, int splitCopyCount) {
             this.s3StreamObjectMetadata = s3StreamObjectMetadata;
             this.splitCopyCount = splitCopyCount;
         }
-        public S3StreamObjectMetadata s3StreamObjectMetadata() {
+        public S3ObjectMetadata s3StreamObjectMetadata() {
             return s3StreamObjectMetadata;
         }
         public int splitCopyCount() {
@@ -353,7 +320,13 @@
             return Objects.hash(s3StreamObjectMetadata, splitCopyCount);
         }
 
-        public static S3StreamObjectMetadataSplitWrapper parse(S3StreamObjectMetadata s3StreamObjectMetadata) {
+        public static S3StreamObjectMetadataSplitWrapper parse(S3ObjectMetadata s3StreamObjectMetadata) {
+            if (s3StreamObjectMetadata.getOffsetRanges() == null || s3StreamObjectMetadata.getOffsetRanges().size() != 1) {
+                throw new IllegalArgumentException("s3StreamObjectMetadata should have one and only one range");
+            }
+            if (s3StreamObjectMetadata.getType() != S3ObjectType.STREAM) {
+                throw new IllegalArgumentException("s3StreamObjectMetadata should be stream metadata, but got " + s3StreamObjectMetadata.getType());
+            }
             long count = s3StreamObjectMetadata.objectSize() / MAX_PART_SIZE;
             if (s3StreamObjectMetadata.objectSize() % MAX_PART_SIZE != 0) {
                 count += 1;
@@ -367,7 +340,7 @@
          * @param streamObjects stream objects.
          * @return split copy count.
          */
-        public static long calculateSplitCopyCount(List<S3StreamObjectMetadata> streamObjects) {
+        public static long calculateSplitCopyCount(List<S3ObjectMetadata> streamObjects) {
             if (streamObjects == null || streamObjects.isEmpty()) {
                 return 0;
             }
@@ -385,12 +358,8 @@
 
     }
 
-    private long calculateTimePassedInMs(List<S3StreamObjectMetadata> streamObjects) {
-        return System.currentTimeMillis() - streamObjects.stream().mapToLong(S3StreamObjectMetadata::timestamp).max().orElse(0L);
-=======
     private long calculateTimePassedInMs(List<S3ObjectMetadata> streamObjects) {
         return System.currentTimeMillis() - streamObjects.stream().mapToLong(S3ObjectMetadata::committedTimestamp).max().orElse(0L);
->>>>>>> 492be5bf
     }
 
     private long calculateTotalSize(List<S3ObjectMetadata> streamObjects) {
@@ -424,7 +393,7 @@
          * @param compactedStreamObjectMaxSize compacted stream object max size.
          * If it is bigger than {@link kafka.log.s3.operator.Writer#MAX_OBJECT_SIZE},
          * it will be set to {@link kafka.log.s3.operator.Writer#MAX_OBJECT_SIZE}.
-         * @return
+         * @return builder.
          */
         public Builder withCompactedStreamObjectMaxSize(long compactedStreamObjectMaxSize) {
             this.compactedStreamObjectMaxSize = compactedStreamObjectMaxSize;
