--- conflicted
+++ resolved
@@ -18,7 +18,6 @@
 package kafka.log.s3.operator;
 
 import io.netty.buffer.ByteBuf;
-import software.amazon.awssdk.services.s3.model.CompletedPart;
 
 import java.util.concurrent.CompletableFuture;
 
@@ -52,11 +51,7 @@
      *
      * @param part object part.
      */
-<<<<<<< HEAD
-    CompletableFuture<CompletedPart> write(ByteBuf part);
-=======
     CompletableFuture<Void> write(ByteBuf part);
->>>>>>> e898badb
 
     /**
      * Copy a part of the object.
