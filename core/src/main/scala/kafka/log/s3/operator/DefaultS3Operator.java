/*
 * Licensed to the Apache Software Foundation (ASF) under one or more
 * contributor license agreements. See the NOTICE file distributed with
 * this work for additional information regarding copyright ownership.
 * The ASF licenses this file to You under the Apache License, Version 2.0
 * (the "License"); you may not use this file except in compliance with
 * the License. You may obtain a copy of the License at
 *
 *    http://www.apache.org/licenses/LICENSE-2.0
 *
 * Unless required by applicable law or agreed to in writing, software
 * distributed under the License is distributed on an "AS IS" BASIS,
 * WITHOUT WARRANTIES OR CONDITIONS OF ANY KIND, either express or implied.
 * See the License for the specific language governing permissions and
 * limitations under the License.
 */

package kafka.log.s3.operator;

import io.netty.buffer.ByteBuf;
import io.netty.buffer.ByteBufAllocator;
import io.netty.buffer.CompositeByteBuf;
import kafka.log.es.metrics.Counter;
import kafka.log.es.metrics.Timer;
import org.apache.commons.lang3.StringUtils;
import org.apache.kafka.common.utils.ThreadUtils;
import org.slf4j.Logger;
import org.slf4j.LoggerFactory;
import software.amazon.awssdk.auth.credentials.AwsBasicCredentials;
import software.amazon.awssdk.core.async.AsyncRequestBody;
import software.amazon.awssdk.core.async.AsyncResponseTransformer;
import software.amazon.awssdk.regions.Region;
import software.amazon.awssdk.services.s3.S3AsyncClient;
import software.amazon.awssdk.services.s3.S3AsyncClientBuilder;
import software.amazon.awssdk.services.s3.model.CompleteMultipartUploadRequest;
import software.amazon.awssdk.services.s3.model.CompletedMultipartUpload;
import software.amazon.awssdk.services.s3.model.CompletedPart;
import software.amazon.awssdk.services.s3.model.CreateMultipartUploadRequest;
import software.amazon.awssdk.services.s3.model.DeleteObjectRequest;
import software.amazon.awssdk.services.s3.model.GetObjectRequest;
import software.amazon.awssdk.services.s3.model.NoSuchBucketException;
import software.amazon.awssdk.services.s3.model.NoSuchKeyException;
import software.amazon.awssdk.services.s3.model.PutObjectRequest;
import software.amazon.awssdk.services.s3.model.UploadPartCopyRequest;
import software.amazon.awssdk.services.s3.model.UploadPartRequest;
import software.amazon.awssdk.services.s3.model.UploadPartResponse;

import java.net.URI;
import java.util.LinkedList;
import java.util.List;
import java.util.concurrent.CompletableFuture;
import java.util.concurrent.Executors;
import java.util.concurrent.ScheduledExecutorService;
import java.util.concurrent.TimeUnit;
import java.util.concurrent.atomic.AtomicInteger;
import java.util.concurrent.atomic.AtomicLong;
import java.util.stream.Collectors;

public class DefaultS3Operator implements S3Operator {
    private static final Logger LOGGER = LoggerFactory.getLogger(DefaultS3Operator.class);
    public static final String ACCESS_KEY_NAME = "KAFKA_S3_ACCESS_KEY";
    public static final String SECRET_KEY_NAME = "KAFKA_S3_SECRET_KEY";
    private final String bucket;
    private final S3AsyncClient s3;
    private static final Timer PART_UPLOAD_COST = new Timer();
    private static final Timer OBJECT_INTO_CLOSE_COST = new Timer();
    private static final Timer OBJECT_UPLOAD_COST = new Timer();
    private static final Counter OBJECT_UPLOAD_SIZE = new Counter();
    private static final AtomicLong LAST_LOG_TIMESTAMP = new AtomicLong(System.currentTimeMillis());
    private final ScheduledExecutorService scheduler = Executors.newSingleThreadScheduledExecutor(
            ThreadUtils.createThreadFactory("s3operator", true));

    public DefaultS3Operator(String endpoint, String region, String bucket) {
        S3AsyncClientBuilder builder = S3AsyncClient.builder().region(Region.of(region));
        if (StringUtils.isNotBlank(endpoint)) {
            builder.endpointOverride(URI.create(endpoint));
        }
        String accessKey = System.getenv(ACCESS_KEY_NAME);
        String secretKey = System.getenv(SECRET_KEY_NAME);
        if (StringUtils.isNotBlank(accessKey) && StringUtils.isNotBlank(secretKey)) {
            builder.credentialsProvider(() -> AwsBasicCredentials.create(accessKey, secretKey));
        } else {
            builder.credentialsProvider(() -> AwsBasicCredentials.create("noop", "noop"));
            LOGGER.info("Cannot find s3 credential {} {} from environment", ACCESS_KEY_NAME, SECRET_KEY_NAME);
        }
        this.s3 = builder.build();
        this.bucket = bucket;
        LOGGER.info("S3Operator init with endpoint={} region={} bucket={}", endpoint, region, bucket);
    }

    // used for test only.
    DefaultS3Operator(S3AsyncClient s3, String bucket) {
        this.s3 = s3;
        this.bucket = bucket;
    }

    @Override
    public void close() {
        // TODO: complete inflight CompletableFuture with ClosedException.
        s3.close();
        scheduler.shutdown();
    }

    @Override
    public CompletableFuture<ByteBuf> rangeRead(String path, long start, long end, ByteBufAllocator alloc) {
        end = end - 1;
        CompletableFuture<ByteBuf> cf = new CompletableFuture<>();
        ByteBuf buf = alloc.heapBuffer((int) (end - start));
        rangeRead0(path, start, end, buf, cf);
        return cf;
    }

    private void rangeRead0(String path, long start, long end, ByteBuf buf, CompletableFuture<ByteBuf> cf) {
        GetObjectRequest request = GetObjectRequest.builder().bucket(bucket).key(path).range(range(start, end)).build();
        // TODO: self defined transformer to avoid bytes copy.
        s3.getObject(request, AsyncResponseTransformer.toBytes()).thenAccept(responseBytes -> {
            buf.writeBytes(responseBytes.asByteArrayUnsafe());
            cf.complete(buf);
        }).exceptionally(ex -> {
            if (isUnrecoverable(ex)) {
                LOGGER.error("GetObject for object {} [{}, {})fail", path, start, end, ex);
                cf.completeExceptionally(ex);
            } else {
                LOGGER.warn("GetObject for object {} [{}, {})fail, retry later", path, start, end, ex);
                scheduler.schedule(() -> rangeRead0(path, start, end, buf, cf), 100, TimeUnit.MILLISECONDS);
            }
            return null;
        });
    }

    @Override
    public CompletableFuture<Void> write(String path, ByteBuf data) {
        CompletableFuture<Void> cf = new CompletableFuture<>();
        write0(path, data, cf);
        return cf;
    }

    private void write0(String path, ByteBuf data, CompletableFuture<Void> cf) {
        long now = System.currentTimeMillis();
        int objectSize = data.readableBytes();
        PutObjectRequest request = PutObjectRequest.builder().bucket(bucket).key(path).build();
        AsyncRequestBody body = AsyncRequestBody.fromByteBuffer(data.nioBuffer());
        s3.putObject(request, body).thenAccept(putObjectResponse -> {
            LOGGER.debug("put object {} with size {}, cost {}ms", path, objectSize, System.currentTimeMillis() - now);
            cf.complete(null);
        }).exceptionally(ex -> {
            if (isUnrecoverable(ex)) {
                LOGGER.error("PutObject for object {} fail", path, ex);
                cf.completeExceptionally(ex);
            } else {
                LOGGER.warn("PutObject for object {} fail, retry later", path, ex);
                scheduler.schedule(() -> write0(path, data, cf), 100, TimeUnit.MILLISECONDS);
            }
            return null;
        });
    }

    @Override
    public Writer writer(String path) {
        return new DefaultWriter(path);
    }

    // used for test only.
    Writer writer(String path, long minPartSize) {
        return new DefaultWriter(path, minPartSize);
    }

    @Override
    public CompletableFuture<Void> delete(String path) {
        long now = System.currentTimeMillis();
        DeleteObjectRequest request = DeleteObjectRequest.builder().bucket(bucket).key(path).build();
        return s3.deleteObject(request).thenApply(deleteObjectResponse -> {
            LOGGER.debug("delete object {}, cost {}ms", path, System.currentTimeMillis() - now);
            return null;
        });
    }

    private String range(long start, long end) {
        if (end == -1L) {
            return "bytes=" + start + "-";
        }
        return "bytes=" + start + "-" + end;
    }

    private static boolean isUnrecoverable(Throwable ex) {
        return ex instanceof NoSuchKeyException || ex instanceof NoSuchBucketException;
    }


    class DefaultWriter implements Writer {
        private final String path;
        private final CompletableFuture<String> uploadIdCf = new CompletableFuture<>();
        private volatile String uploadId;
        private final List<CompletableFuture<CompletedPart>> parts = new LinkedList<>();
        private final AtomicInteger nextPartNumber = new AtomicInteger(1);
        private CompletableFuture<Void> closeCf;
        private long minPartSize;
        private CompositeByteBuf cachedBuf;
        private long cachedBufSize;
        private CompletableFuture<Void> cachedBufLastAddCf;
        private final long start = System.nanoTime();

        public DefaultWriter(String path) {
            this(path, MIN_PART_SIZE);
        }

        public DefaultWriter(String path, long minPartSize) {
            this.path = path;
            this.minPartSize = minPartSize;
            init();
        }

        private void init() {
            CreateMultipartUploadRequest request = CreateMultipartUploadRequest.builder().bucket(bucket).key(path).build();
            s3.createMultipartUpload(request).thenAccept(createMultipartUploadResponse -> {
                uploadId = createMultipartUploadResponse.uploadId();
                uploadIdCf.complete(createMultipartUploadResponse.uploadId());
            }).exceptionally(ex -> {
                if (isUnrecoverable(ex)) {
                    LOGGER.error("CreateMultipartUpload for object {} fail", path, ex);
                    uploadIdCf.completeExceptionally(ex);
                } else {
                    LOGGER.warn("CreateMultipartUpload for object {} fail, retry later", path, ex);
                    scheduler.schedule(this::init, 100, TimeUnit.MILLISECONDS);
                }
                return null;
            });
        }

        @Override
<<<<<<< HEAD
        public void write(ByteBuf part) {
            OBJECT_UPLOAD_SIZE.inc(part.readableBytes());

            long targetSize = part.readableBytes();
            if (cachedBuf == null) {
                // Case 1: create cache and add as the first item.
                if (targetSize < minPartSize) {
                    cachedBuf = ByteBufAllocator.DEFAULT.compositeBuffer();
                    cachedBufSize = targetSize;
                    cachedBufLastAddCf = CompletableFuture.completedFuture(part).thenAccept(buf -> cachedBuf.addComponent(true, buf));
                } else { // Case 2: just upload.
                    handleWriteFuturePart(CompletableFuture.completedFuture(null), part, System.nanoTime());
                }
                return;
            }

            // cachedBuf not null
            long combinedSize = cachedBufSize + targetSize;

            if (combinedSize <= 2 * minPartSize) {
                cachedBufSize = combinedSize;
                cachedBufLastAddCf = cachedBufLastAddCf
                    .thenRun(() -> cachedBuf.addComponent(true, part));
                // Case 3: just add to cache.
                if (combinedSize < minPartSize) {
                    return;
                }
                // Case 4: add to the cache and upload the combined result.
                // combine successfully, then upload.
                handleWriteFuturePart(cachedBufLastAddCf, cachedBuf, System.nanoTime());
                cachedBuf = null;
                cachedBufLastAddCf = null;
                cachedBufSize = 0;
                return;
            }

            // Case 5: fill cachedBuf with source until it reaches minPartSize. Upload the cache and the rest of the source.
            cachedBufLastAddCf = cachedBufLastAddCf
                .thenRun(() -> cachedBuf.addComponent(true, part.slice(part.readerIndex(), (int) (minPartSize - cachedBufSize)).retain()));
            handleWriteFuturePart(cachedBufLastAddCf, cachedBuf, System.nanoTime());
            handleWriteFuturePart(CompletableFuture.completedFuture(null),
                part.slice(part.readerIndex() + (int) (minPartSize - cachedBufSize), part.readableBytes() - (int) (minPartSize - cachedBufSize)),
                System.nanoTime());
            cachedBuf = null;
            cachedBufLastAddCf = null;
            cachedBufSize = 0;
=======
        public CompletableFuture<CompletedPart> write(ByteBuf part) {
            long start = System.nanoTime();
            OBJECT_UPLOAD_SIZE.inc(part.readableBytes());
            int partNumber = nextPartNumber.getAndIncrement();
            CompletableFuture<CompletedPart> partCf = new CompletableFuture<>();
            parts.add(partCf);
            uploadIdCf.thenAccept(uploadId -> write0(uploadId, partNumber, part, partCf));
            partCf.whenComplete((nil, ex) -> {
                PART_UPLOAD_COST.update(System.nanoTime() - start);
                part.release();
            });
            return partCf;
>>>>>>> 492be5bf
        }

        private void write0(String uploadId, int partNumber, ByteBuf part, CompletableFuture<CompletedPart> partCf) {
            AsyncRequestBody body = AsyncRequestBody.fromByteBuffer(part.nioBuffer());
            UploadPartRequest request = UploadPartRequest.builder().bucket(bucket).key(path).uploadId(uploadId)
                    .partNumber(partNumber).build();
            CompletableFuture<UploadPartResponse> uploadPartCf = s3.uploadPart(request, body);
            uploadPartCf.thenAccept(uploadPartResponse -> {
                CompletedPart completedPart = CompletedPart.builder().partNumber(partNumber).eTag(uploadPartResponse.eTag()).build();
                partCf.complete(completedPart);
            }).exceptionally(ex -> {
                if (isUnrecoverable(ex)) {
                    LOGGER.error("UploadPart for object {}-{} fail", path, partNumber, ex);
                    partCf.completeExceptionally(ex);
                } else {
                    LOGGER.warn("UploadPart for object {}-{} fail, retry later", path, partNumber, ex);
                    scheduler.schedule(() -> write0(uploadId, partNumber, part, partCf), 100, TimeUnit.MILLISECONDS);
                }
                return null;
            });
        }

        @Override
        public void copyWrite(String sourcePath, long start, long end) {
            long targetSize = end - start;
            if (cachedBuf == null) {
                // Case 1: create cache and add as the first item.
                if (targetSize < minPartSize) {
                    cachedBuf = ByteBufAllocator.DEFAULT.compositeBuffer();
                    cachedBufSize = targetSize;
                    cachedBufLastAddCf = rangeRead(sourcePath, start, end, ByteBufAllocator.DEFAULT).thenAccept(buf -> cachedBuf.addComponent(true, buf));
                } else { // Case 2: just copy.
                    handleCopyPart(sourcePath, start, end);
                }
                return;
            }

            // cachedBuf not null
            long combinedSize = cachedBufSize + targetSize;

            if (combinedSize <= 2 * minPartSize) {
                cachedBufSize = combinedSize;
                cachedBufLastAddCf = cachedBufLastAddCf
                    .thenCompose(v -> rangeRead(sourcePath, start, end, ByteBufAllocator.DEFAULT))
                    .thenAccept(buf -> cachedBuf.addComponent(true, buf));
                // Case 3: just add to cache.
                if (combinedSize < minPartSize) {
                    return;
                }
                // Case 4: add to the cache and upload the combined result.
                // combine successfully, then upload.
                handleWriteFuturePart(cachedBufLastAddCf, cachedBuf, System.nanoTime());
                cachedBuf = null;
                cachedBufLastAddCf = null;
                cachedBufSize = 0;
                return;
            }

            // Case 5: fill cachedBuf with source until it reaches minPartSize. Upload the cache and the rest of the source.
            cachedBufLastAddCf = cachedBufLastAddCf
                .thenCompose(v -> rangeRead(sourcePath, start, start + minPartSize - cachedBufSize, ByteBufAllocator.DEFAULT))
                .thenAccept(buf -> cachedBuf.addComponent(true, buf));
            handleWriteFuturePart(cachedBufLastAddCf, cachedBuf, System.nanoTime());
            handleCopyPart(sourcePath, start + minPartSize - cachedBufSize, end);
            cachedBuf = null;
            cachedBufLastAddCf = null;
            cachedBufSize = 0;
        }

        private void handleWriteFuturePart(CompletableFuture<Void> waitingFuture, ByteBuf part, long startNanoTime) {
            int partNumber = nextPartNumber.getAndIncrement();
            CompletableFuture<CompletedPart> partCf = new CompletableFuture<>();
            parts.add(partCf);
            waitingFuture.thenCompose(nil -> uploadIdCf)
                .thenAccept(uploadId -> write0(uploadId, partNumber, part, partCf));
            partCf.whenComplete((nil, ex) -> {
                PART_UPLOAD_COST.update(System.nanoTime() - startNanoTime);
                part.release();
            });
        }

        private void handleCopyPart(String sourcePath, long start, long end) {
            long inclusiveEnd = end - 1;
            int partNumber = nextPartNumber.getAndIncrement();
            CompletableFuture<CompletedPart> partCf = new CompletableFuture<>();
            parts.add(partCf);
            uploadIdCf.thenAccept(uploadId -> {
                UploadPartCopyRequest request = UploadPartCopyRequest.builder().sourceBucket(bucket).sourceKey(sourcePath)
                    .destinationBucket(bucket).destinationKey(path).copySourceRange(range(start, inclusiveEnd)).uploadId(uploadId).partNumber(partNumber).build();
                copyWrite0(partNumber, request, partCf);
            });
        }

        private void copyWrite0(int partNumber, UploadPartCopyRequest request, CompletableFuture<CompletedPart> partCf) {
            s3.uploadPartCopy(request).thenAccept(uploadPartCopyResponse -> {
                CompletedPart completedPart = CompletedPart.builder().partNumber(partNumber)
                        .eTag(uploadPartCopyResponse.copyPartResult().eTag()).build();
                partCf.complete(completedPart);
            }).exceptionally(ex -> {
                LOGGER.warn("UploadPartCopy for object {}-{} fail, retry later", path, partNumber, ex);
                scheduler.schedule(() -> copyWrite0(partNumber, request, partCf), 100, TimeUnit.MILLISECONDS);
                return null;
            });
        }

        @Override
        public CompletableFuture<Void> close() {
            if (closeCf != null) {
                return closeCf;
            }

            // upload the cached buf anyway. Note that the last part can be smaller than minPartSize.
            if (cachedBuf != null) {
                handleWriteFuturePart(cachedBufLastAddCf, cachedBuf, System.nanoTime());
                cachedBuf = null;
            }

            OBJECT_INTO_CLOSE_COST.update(System.nanoTime() - start);
            closeCf = new CompletableFuture<>();
            CompletableFuture<Void> uploadDoneCf = uploadIdCf.thenCompose(uploadId -> CompletableFuture.allOf(parts.toArray(new CompletableFuture[0])));
            uploadDoneCf.thenAccept(nil -> {
                CompletedMultipartUpload multipartUpload = CompletedMultipartUpload.builder().parts(genCompleteParts()).build();
                CompleteMultipartUploadRequest request = CompleteMultipartUploadRequest.builder().bucket(bucket).key(path).uploadId(uploadId).multipartUpload(multipartUpload).build();
                close0(request);
            });
            closeCf.whenComplete((nil, ex) -> {
                OBJECT_UPLOAD_COST.update(System.nanoTime() - start);
                long now = System.currentTimeMillis();
                if (now - LAST_LOG_TIMESTAMP.get() > 10000) {
                    LAST_LOG_TIMESTAMP.set(now);
                    LOGGER.info("upload s3 metrics, object_part_upload_timer {}, object_into_close_timer {}, object_upload_timer {}, object_upload_size {}",
                            PART_UPLOAD_COST.getAndReset(),
                            OBJECT_INTO_CLOSE_COST.getAndReset(),
                            OBJECT_UPLOAD_COST.getAndReset(),
                            OBJECT_UPLOAD_SIZE.getAndReset());
                }
            });
            return closeCf;
        }

        private void close0(CompleteMultipartUploadRequest request) {
            s3.completeMultipartUpload(request).thenAccept(completeMultipartUploadResponse -> closeCf.complete(null)).exceptionally(ex -> {
                if (isUnrecoverable(ex)) {
                    LOGGER.error("CompleteMultipartUpload for object {} fail", path, ex);
                    closeCf.completeExceptionally(ex);
                } else {
                    LOGGER.warn("CompleteMultipartUpload for object {} fail, retry later", path, ex);
                    scheduler.schedule(() -> close0(request), 100, TimeUnit.MILLISECONDS);
                }
                return null;
            });
        }

        private List<CompletedPart> genCompleteParts() {
            return this.parts.stream().map(cf -> {
                try {
                    return cf.get();
                } catch (Throwable e) {
                    // won't happen.
                    throw new RuntimeException(e);
                }
            }).collect(Collectors.toList());
        }
    }
}<|MERGE_RESOLUTION|>--- conflicted
+++ resolved
@@ -22,6 +22,7 @@
 import io.netty.buffer.CompositeByteBuf;
 import kafka.log.es.metrics.Counter;
 import kafka.log.es.metrics.Timer;
+import kafka.log.s3.ByteBufAlloc;
 import org.apache.commons.lang3.StringUtils;
 import org.apache.kafka.common.utils.ThreadUtils;
 import org.slf4j.Logger;
@@ -96,7 +97,7 @@
 
     @Override
     public void close() {
-        // TODO: complete inflight CompletableFuture with ClosedException.
+        // TODO: complete in-flight CompletableFuture with ClosedException.
         s3.close();
         scheduler.shutdown();
     }
@@ -194,9 +195,21 @@
         private final List<CompletableFuture<CompletedPart>> parts = new LinkedList<>();
         private final AtomicInteger nextPartNumber = new AtomicInteger(1);
         private CompletableFuture<Void> closeCf;
-        private long minPartSize;
+        /**
+         * The minPartSize represents the minimum size of a part for a multipart object.
+         */
+        private final long minPartSize;
+        /**
+         * The cachedBuf is used to combine small parts into a bigger one.
+         */
         private CompositeByteBuf cachedBuf;
+        /**
+         * The size of the cachedBuf.
+         */
         private long cachedBufSize;
+        /**
+         * The last adding component operation to the cachedBuf.
+         */
         private CompletableFuture<Void> cachedBufLastAddCf;
         private final long start = System.nanoTime();
 
@@ -227,68 +240,50 @@
             });
         }
 
+        // To unite the write and copyWrite, we still use cachedBufLastAddCf to add the last part of the source.
         @Override
-<<<<<<< HEAD
-        public void write(ByteBuf part) {
+        public CompletableFuture<Void> write(ByteBuf part) {
             OBJECT_UPLOAD_SIZE.inc(part.readableBytes());
 
             long targetSize = part.readableBytes();
             if (cachedBuf == null) {
                 // Case 1: create cache and add as the first item.
                 if (targetSize < minPartSize) {
-                    cachedBuf = ByteBufAllocator.DEFAULT.compositeBuffer();
-                    cachedBufSize = targetSize;
-                    cachedBufLastAddCf = CompletableFuture.completedFuture(part).thenAccept(buf -> cachedBuf.addComponent(true, buf));
-                } else { // Case 2: just upload.
-                    handleWriteFuturePart(CompletableFuture.completedFuture(null), part, System.nanoTime());
-                }
-                return;
-            }
-
-            // cachedBuf not null
-            long combinedSize = cachedBufSize + targetSize;
-
-            if (combinedSize <= 2 * minPartSize) {
-                cachedBufSize = combinedSize;
-                cachedBufLastAddCf = cachedBufLastAddCf
-                    .thenRun(() -> cachedBuf.addComponent(true, part));
-                // Case 3: just add to cache.
-                if (combinedSize < minPartSize) {
-                    return;
-                }
-                // Case 4: add to the cache and upload the combined result.
-                // combine successfully, then upload.
-                handleWriteFuturePart(cachedBufLastAddCf, cachedBuf, System.nanoTime());
-                cachedBuf = null;
-                cachedBufLastAddCf = null;
-                cachedBufSize = 0;
-                return;
-            }
-
-            // Case 5: fill cachedBuf with source until it reaches minPartSize. Upload the cache and the rest of the source.
+                    return initCacheWithFirstItem(targetSize, CompletableFuture.completedFuture(part));
+                }
+                // Case 2: just upload.
+                return handleWriteFuturePart(CompletableFuture.completedFuture(null), part, System.nanoTime())
+                    .thenApply(nil -> null);
+            }
+
+            // cachedBuf not null, add to the cache.
+            cachedBufSize += targetSize;
             cachedBufLastAddCf = cachedBufLastAddCf
-                .thenRun(() -> cachedBuf.addComponent(true, part.slice(part.readerIndex(), (int) (minPartSize - cachedBufSize)).retain()));
-            handleWriteFuturePart(cachedBufLastAddCf, cachedBuf, System.nanoTime());
-            handleWriteFuturePart(CompletableFuture.completedFuture(null),
-                part.slice(part.readerIndex() + (int) (minPartSize - cachedBufSize), part.readableBytes() - (int) (minPartSize - cachedBufSize)),
-                System.nanoTime());
+                .thenRun(() -> cachedBuf.addComponent(true, part));
+
+            // Case 3: cache size is smaller than minPartSize, just add to the cache.
+            if (cachedBufSize < minPartSize) {
+                return cachedBufLastAddCf;
+            }
+
+            // Case 4: upload the combined result.
+            CompletableFuture<CompletedPart> future = handleWriteFuturePart(cachedBufLastAddCf, cachedBuf, System.nanoTime());
+            clearCache();
+            return future.thenApply(nil -> null);
+        }
+
+        private CompletableFuture<Void> initCacheWithFirstItem(long targetSize, CompletableFuture<ByteBuf> firstItemFuture) {
+            cachedBuf = ByteBufAlloc.ALLOC.compositeBuffer();
+            cachedBufSize = targetSize;
+            cachedBufLastAddCf = firstItemFuture
+                .thenAccept(buf -> cachedBuf.addComponent(true, buf));
+            return cachedBufLastAddCf;
+        }
+
+        private void clearCache() {
             cachedBuf = null;
             cachedBufLastAddCf = null;
             cachedBufSize = 0;
-=======
-        public CompletableFuture<CompletedPart> write(ByteBuf part) {
-            long start = System.nanoTime();
-            OBJECT_UPLOAD_SIZE.inc(part.readableBytes());
-            int partNumber = nextPartNumber.getAndIncrement();
-            CompletableFuture<CompletedPart> partCf = new CompletableFuture<>();
-            parts.add(partCf);
-            uploadIdCf.thenAccept(uploadId -> write0(uploadId, partNumber, part, partCf));
-            partCf.whenComplete((nil, ex) -> {
-                PART_UPLOAD_COST.update(System.nanoTime() - start);
-                part.release();
-            });
-            return partCf;
->>>>>>> 492be5bf
         }
 
         private void write0(String uploadId, int partNumber, ByteBuf part, CompletableFuture<CompletedPart> partCf) {
@@ -317,9 +312,7 @@
             if (cachedBuf == null) {
                 // Case 1: create cache and add as the first item.
                 if (targetSize < minPartSize) {
-                    cachedBuf = ByteBufAllocator.DEFAULT.compositeBuffer();
-                    cachedBufSize = targetSize;
-                    cachedBufLastAddCf = rangeRead(sourcePath, start, end, ByteBufAllocator.DEFAULT).thenAccept(buf -> cachedBuf.addComponent(true, buf));
+                    initCacheWithFirstItem(targetSize, rangeRead(sourcePath, start, end, ByteBufAlloc.ALLOC));
                 } else { // Case 2: just copy.
                     handleCopyPart(sourcePath, start, end);
                 }
@@ -329,10 +322,11 @@
             // cachedBuf not null
             long combinedSize = cachedBufSize + targetSize;
 
+            // The size of the new part is at most minPartSize, it is ok to read the full range [start, end).
             if (combinedSize <= 2 * minPartSize) {
                 cachedBufSize = combinedSize;
                 cachedBufLastAddCf = cachedBufLastAddCf
-                    .thenCompose(v -> rangeRead(sourcePath, start, end, ByteBufAllocator.DEFAULT))
+                    .thenCompose(v -> rangeRead(sourcePath, start, end, ByteBufAlloc.ALLOC))
                     .thenAccept(buf -> cachedBuf.addComponent(true, buf));
                 // Case 3: just add to cache.
                 if (combinedSize < minPartSize) {
@@ -341,24 +335,21 @@
                 // Case 4: add to the cache and upload the combined result.
                 // combine successfully, then upload.
                 handleWriteFuturePart(cachedBufLastAddCf, cachedBuf, System.nanoTime());
-                cachedBuf = null;
-                cachedBufLastAddCf = null;
-                cachedBufSize = 0;
+                clearCache();
                 return;
             }
 
-            // Case 5: fill cachedBuf with source until it reaches minPartSize. Upload the cache and the rest of the source.
+            // Case 5: It is better to only read a piece of range [start, end).
+            // Just fill cachedBuf with source until it reaches minPartSize. Upload the cache and the rest of the source.
             cachedBufLastAddCf = cachedBufLastAddCf
-                .thenCompose(v -> rangeRead(sourcePath, start, start + minPartSize - cachedBufSize, ByteBufAllocator.DEFAULT))
+                .thenCompose(v -> rangeRead(sourcePath, start, start + minPartSize - cachedBufSize, ByteBufAlloc.ALLOC))
                 .thenAccept(buf -> cachedBuf.addComponent(true, buf));
             handleWriteFuturePart(cachedBufLastAddCf, cachedBuf, System.nanoTime());
             handleCopyPart(sourcePath, start + minPartSize - cachedBufSize, end);
-            cachedBuf = null;
-            cachedBufLastAddCf = null;
-            cachedBufSize = 0;
-        }
-
-        private void handleWriteFuturePart(CompletableFuture<Void> waitingFuture, ByteBuf part, long startNanoTime) {
+            clearCache();
+        }
+
+        private CompletableFuture<CompletedPart> handleWriteFuturePart(CompletableFuture<Void> waitingFuture, ByteBuf part, long startNanoTime) {
             int partNumber = nextPartNumber.getAndIncrement();
             CompletableFuture<CompletedPart> partCf = new CompletableFuture<>();
             parts.add(partCf);
@@ -368,9 +359,10 @@
                 PART_UPLOAD_COST.update(System.nanoTime() - startNanoTime);
                 part.release();
             });
-        }
-
-        private void handleCopyPart(String sourcePath, long start, long end) {
+            return partCf;
+        }
+
+        private CompletableFuture<CompletedPart> handleCopyPart(String sourcePath, long start, long end) {
             long inclusiveEnd = end - 1;
             int partNumber = nextPartNumber.getAndIncrement();
             CompletableFuture<CompletedPart> partCf = new CompletableFuture<>();
@@ -380,6 +372,7 @@
                     .destinationBucket(bucket).destinationKey(path).copySourceRange(range(start, inclusiveEnd)).uploadId(uploadId).partNumber(partNumber).build();
                 copyWrite0(partNumber, request, partCf);
             });
+            return partCf;
         }
 
         private void copyWrite0(int partNumber, UploadPartCopyRequest request, CompletableFuture<CompletedPart> partCf) {
