/*
 * Licensed to the Apache Software Foundation (ASF) under one or more
 * contributor license agreements. See the NOTICE file distributed with
 * this work for additional information regarding copyright ownership.
 * The ASF licenses this file to You under the Apache License, Version 2.0
 * (the "License"); you may not use this file except in compliance with
 * the License. You may obtain a copy of the License at
 *
 *    http://www.apache.org/licenses/LICENSE-2.0
 *
 * Unless required by applicable law or agreed to in writing, software
 * distributed under the License is distributed on an "AS IS" BASIS,
 * WITHOUT WARRANTIES OR CONDITIONS OF ANY KIND, either express or implied.
 * See the License for the specific language governing permissions and
 * limitations under the License.
 */
package kafka.log.s3.operator;

import io.netty.buffer.ByteBuf;
import io.netty.buffer.ByteBufAllocator;
import io.netty.buffer.Unpooled;
import kafka.log.es.FutureUtil;
import software.amazon.awssdk.services.s3.model.CompletedPart;

import java.util.Map;
import java.util.concurrent.CompletableFuture;
import java.util.concurrent.ConcurrentHashMap;

public class MemoryS3Operator implements S3Operator {
    private final Map<String, ByteBuf> storage = new ConcurrentHashMap<>();

    @Override
    public void close() {
    }

    @Override
    public CompletableFuture<ByteBuf> rangeRead(String path, long start, long end, ByteBufAllocator alloc) {
        ByteBuf value = storage.get(path);
        if (value == null) {
            return FutureUtil.failedFuture(new IllegalArgumentException("object not exist"));
        }
        int length = (int) (end - start);
        return CompletableFuture.completedFuture(value.retainedSlice(value.readerIndex() + (int) start, length));
    }

    @Override
    public CompletableFuture<Void> write(String path, ByteBuf data) {
        storage.put(path, data.duplicate());
        return CompletableFuture.completedFuture(null);
    }

    @Override
    public Writer writer(String path) {
        ByteBuf buf = Unpooled.buffer();
        storage.put(path, buf);
        return new Writer() {
            @Override
<<<<<<< HEAD
            public CompletableFuture<CompletedPart> write(ByteBuf part) {
=======
            public CompletableFuture<Void> write(ByteBuf part) {
>>>>>>> e898badb
                buf.writeBytes(part);
                return CompletableFuture.completedFuture(null);
            }

            @Override
            public void copyWrite(String sourcePath, long start, long end) {
                ByteBuf source = storage.get(sourcePath);
                if (source == null) {
                    throw new IllegalArgumentException("object not exist");
                }
                buf.writeBytes(source.slice(source.readerIndex() + (int) start, source.readerIndex() + (int) end));
            }

            @Override
            public CompletableFuture<Void> close() {
                return CompletableFuture.completedFuture(null);
            }
        };
    }

    @Override
    public CompletableFuture<Void> delete(String path) {
        storage.remove(path);
        return CompletableFuture.completedFuture(null);
    }
}<|MERGE_RESOLUTION|>--- conflicted
+++ resolved
@@ -20,7 +20,6 @@
 import io.netty.buffer.ByteBufAllocator;
 import io.netty.buffer.Unpooled;
 import kafka.log.es.FutureUtil;
-import software.amazon.awssdk.services.s3.model.CompletedPart;
 
 import java.util.Map;
 import java.util.concurrent.CompletableFuture;
@@ -55,11 +54,7 @@
         storage.put(path, buf);
         return new Writer() {
             @Override
-<<<<<<< HEAD
-            public CompletableFuture<CompletedPart> write(ByteBuf part) {
-=======
             public CompletableFuture<Void> write(ByteBuf part) {
->>>>>>> e898badb
                 buf.writeBytes(part);
                 return CompletableFuture.completedFuture(null);
             }
