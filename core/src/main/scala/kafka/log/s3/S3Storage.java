/*
 * Licensed to the Apache Software Foundation (ASF) under one or more
 * contributor license agreements. See the NOTICE file distributed with
 * this work for additional information regarding copyright ownership.
 * The ASF licenses this file to You under the Apache License, Version 2.0
 * (the "License"); you may not use this file except in compliance with
 * the License. You may obtain a copy of the License at
 *
 *    http://www.apache.org/licenses/LICENSE-2.0
 *
 * Unless required by applicable law or agreed to in writing, software
 * distributed under the License is distributed on an "AS IS" BASIS,
 * WITHOUT WARRANTIES OR CONDITIONS OF ANY KIND, either express or implied.
 * See the License for the specific language governing permissions and
 * limitations under the License.
 */

package kafka.log.s3;

<<<<<<< HEAD
import java.util.function.Supplier;
import kafka.log.es.api.Stream;
import java.util.concurrent.ConcurrentHashMap;
import java.util.concurrent.ExecutionException;
import java.util.concurrent.TimeUnit;
import java.util.function.Predicate;
import kafka.log.es.FutureUtil;
=======
import kafka.log.es.utils.Threads;
>>>>>>> 92b91711
import kafka.log.s3.cache.LogCache;
import kafka.log.s3.cache.ReadDataBlock;
import kafka.log.s3.cache.S3BlockCache;
import kafka.log.s3.model.StreamRecordBatch;
import kafka.log.s3.objects.ObjectManager;
import kafka.log.s3.operator.S3Operator;
import kafka.log.s3.wal.WriteAheadLog;
import kafka.server.KafkaConfig;
import org.apache.kafka.common.utils.ThreadUtils;
import org.slf4j.Logger;
import org.slf4j.LoggerFactory;

import java.util.ArrayList;
import java.util.Collections;
import java.util.HashMap;
import java.util.LinkedList;
import java.util.List;
import java.util.Map;
import java.util.Objects;
import java.util.Optional;
import java.util.Queue;
import java.util.concurrent.ArrayBlockingQueue;
import java.util.concurrent.BlockingQueue;
import java.util.concurrent.CompletableFuture;
import java.util.concurrent.LinkedBlockingQueue;
import java.util.concurrent.ScheduledExecutorService;

import static kafka.log.es.FutureUtil.exec;
import static kafka.log.es.FutureUtil.propagate;

public class S3Storage implements Storage {
    private static final Logger LOGGER = LoggerFactory.getLogger(S3Storage.class);
    private final long maxWALCacheSize;
    private final KafkaConfig config;
    private final WriteAheadLog log;
    private final LogCache logCache;
    private final WALCallbackSequencer callbackSequencer = new WALCallbackSequencer();
    private final Queue<WALObjectUploadTaskContext> walObjectPrepareQueue = new LinkedList<>();
    private final Queue<WALObjectUploadTaskContext> walObjectCommitQueue = new LinkedList<>();
<<<<<<< HEAD
    private final ScheduledExecutorService mainExecutor = Executors.newSingleThreadScheduledExecutor(
            ThreadUtils.createThreadFactory("s3-storage-main", false));
    private final ScheduledExecutorService backgroundExecutor = Executors.newSingleThreadScheduledExecutor(
            ThreadUtils.createThreadFactory("s3-storage-background", true));

    private final ScheduledExecutorService streamObjectCompactionExecutor = Executors.newSingleThreadScheduledExecutor(
        ThreadUtils.createThreadFactory("stream-object-compaction-background", true));
    private final Map<Long, Long> streamObjectCompactionStartSearchingOffsets = new ConcurrentHashMap<>();

=======
    private final ScheduledExecutorService mainExecutor = Threads.newSingleThreadScheduledExecutor(
            ThreadUtils.createThreadFactory("s3-storage-main", false), LOGGER);
    private final ScheduledExecutorService backgroundExecutor = Threads.newSingleThreadScheduledExecutor(
            ThreadUtils.createThreadFactory("s3-storage-background", true), LOGGER);
>>>>>>> 92b91711
    private final ObjectManager objectManager;
    private final S3Operator s3Operator;
    private final S3BlockCache blockCache;

    public S3Storage(KafkaConfig config, WriteAheadLog log, ObjectManager objectManager, S3BlockCache blockCache, S3Operator s3Operator) {
        this.config = config;
        this.maxWALCacheSize = config.s3WALCacheSize();
        this.log = log;
        this.logCache = new LogCache(config.s3WALObjectSize());
        this.objectManager = objectManager;
        this.blockCache = blockCache;
        this.s3Operator = s3Operator;
    }

    @Override
    public void close() {
        mainExecutor.shutdown();
        backgroundExecutor.shutdown();
        streamObjectCompactionExecutor.shutdown();
    }

    @Override
    public CompletableFuture<Void> append(StreamRecordBatch streamRecord) {
        CompletableFuture<Void> cf = new CompletableFuture<>();
        acquirePermit();
        // TODO: catch log over capacity exception and retry.
        WriteAheadLog.AppendResult appendResult = log.append(streamRecord.encoded());
        WalWriteRequest writeRequest = new WalWriteRequest(streamRecord, appendResult.offset, cf);
        handleAppendRequest(writeRequest);
        appendResult.future.thenAccept(nil -> handleAppendCallback(writeRequest));
        return cf;
    }

    private void acquirePermit() {
        for (; ; ) {
            if (logCache.size() < maxWALCacheSize) {
                break;
            } else {
                // TODO: log limit
                LOGGER.warn("log cache size {} is larger than {}, wait 100ms", maxWALCacheSize, logCache.size());
                try {
                    //noinspection BusyWait
                    Thread.sleep(100);
                } catch (InterruptedException e) {
                    break;
                }
            }
        }
    }

    @Override
    public CompletableFuture<ReadDataBlock> read(long streamId, long startOffset, long endOffset, int maxBytes) {
        CompletableFuture<ReadDataBlock> cf = new CompletableFuture<>();
        mainExecutor.execute(() -> propagate(read0(streamId, startOffset, endOffset, maxBytes), cf));
        return cf;
    }

    private CompletableFuture<ReadDataBlock> read0(long streamId, long startOffset, long endOffset, int maxBytes) {
        List<StreamRecordBatch> records = logCache.get(streamId, startOffset, endOffset, maxBytes);
        if (!records.isEmpty()) {
            return CompletableFuture.completedFuture(new ReadDataBlock(records));
        }
        return blockCache.read(streamId, startOffset, endOffset, maxBytes).thenApply(readDataBlock -> {
            long nextStartOffset = readDataBlock.endOffset().orElse(startOffset);
            int nextMaxBytes = maxBytes - Math.min(maxBytes, readDataBlock.sizeInBytes());
            if (nextStartOffset >= endOffset || nextMaxBytes == 0) {
                return readDataBlock;
            }
            List<StreamRecordBatch> finalRecords = new LinkedList<>(readDataBlock.getRecords());
            finalRecords.addAll(logCache.get(streamId, nextStartOffset, endOffset, maxBytes));
            return new ReadDataBlock(finalRecords);
        });
    }

    @Override
    public CompletableFuture<Void> forceUpload(long streamId) {
        CompletableFuture<Void> cf = new CompletableFuture<>();
        mainExecutor.execute(() -> {
            Optional<LogCache.LogCacheBlock> blockOpt = logCache.archiveCurrentBlockIfContains(streamId);
            if (blockOpt.isPresent()) {
                blockOpt.ifPresent(logCacheBlock -> propagate(uploadWALObject(logCacheBlock), cf));
            } else {
                cf.complete(null);
            }
            callbackSequencer.tryFree(streamId);
        });
        return cf;
    }

    @Override
    public void startStreamObjectsCompactions(Supplier<List<Stream>> openedStreamIdsSupplier, Predicate<Long> predicate) {
        streamObjectCompactionExecutor.scheduleWithFixedDelay(() -> {
            List<Stream> openedStreams = openedStreamIdsSupplier.get();
            openedStreams.forEach(stream -> {
                try {
                    long startSearchingOffset = streamObjectCompactionStartSearchingOffsets.computeIfAbsent(stream.streamId(), s -> stream.startOffset());
                    StreamObjectsCompactionTask task = new StreamObjectsCompactionTask(objectManager, s3Operator, stream,
                        config.s3StreamObjectCompactionMaxSize(), config.s3StreamObjectCompactionLivingTimeThreshold(),
                        predicate
                    );
                    task.prepare(startSearchingOffset);
                    streamObjectCompactionStartSearchingOffsets.put(stream.streamId(), task.getNextStartSearchingOffset());
                    task.doCompactions().get();
                } catch (InterruptedException | ExecutionException e) {
                    LOGGER.error("get exception when do stream objects compaction: {}", e.getMessage());
                    if (e.getCause() instanceof StreamObjectsCompactionTask.HaltException) {
                        LOGGER.error("halt stream objects compaction for stream {}", stream.streamId());
                        streamObjectCompactionStartSearchingOffsets.remove(stream.streamId());
                    }
                }
            });
        }, 60, config.s3StreamObjectCompactionTaskInterval(), TimeUnit.MINUTES);
    }

    private void handleAppendRequest(WalWriteRequest request) {
        mainExecutor.execute(() -> callbackSequencer.before(request));
    }

    private void handleAppendCallback(WalWriteRequest request) {
        mainExecutor.execute(() -> handleAppendCallback0(request));
    }

    private void handleAppendCallback0(WalWriteRequest request) {
        List<WalWriteRequest> waitingAckRequests = callbackSequencer.after(request);
        for (WalWriteRequest waitingAckRequest : waitingAckRequests) {
            if (logCache.put(waitingAckRequest.record)) {
                // cache block is full, trigger WAL object upload.
                logCache.setConfirmOffset(callbackSequencer.getWALConfirmOffset());
                LogCache.LogCacheBlock logCacheBlock = logCache.archiveCurrentBlock();
                uploadWALObject(logCacheBlock);
            }
            waitingAckRequest.cf.complete(null);
        }
    }

    /**
     * Upload cache block to S3. The earlier cache block will have smaller objectId and commit first.
     */
    CompletableFuture<Void> uploadWALObject(LogCache.LogCacheBlock logCacheBlock) {
        CompletableFuture<Void> cf = new CompletableFuture<>();
        backgroundExecutor.execute(() -> exec(() -> uploadWALObject0(logCacheBlock, cf), cf, LOGGER, "uploadWALObject"));
        return cf;
    }

    private void uploadWALObject0(LogCache.LogCacheBlock logCacheBlock, CompletableFuture<Void> cf) {
        WALObjectUploadTask walObjectUploadTask = new WALObjectUploadTask(logCacheBlock.records(), objectManager, s3Operator,
                config.s3ObjectBlockSize(), config.s3ObjectPartSize(), config.s3StreamSplitSize());
        WALObjectUploadTaskContext context = new WALObjectUploadTaskContext();
        context.task = walObjectUploadTask;
        context.cache = logCacheBlock;
        context.cf = cf;

        boolean walObjectPrepareQueueEmpty = walObjectPrepareQueue.isEmpty();
        walObjectPrepareQueue.add(context);
        if (!walObjectPrepareQueueEmpty) {
            // there is another WAL object upload task is preparing, just return.
            return;
        }
        prepareWALObject(context);
    }

    private void prepareWALObject(WALObjectUploadTaskContext context) {
        context.task.prepare().thenAcceptAsync(nil -> {
            // 1. poll out current task and trigger upload.
            WALObjectUploadTaskContext peek = walObjectPrepareQueue.poll();
            Objects.requireNonNull(peek).task.upload();
            // 2. add task to commit queue.
            boolean walObjectCommitQueueEmpty = walObjectCommitQueue.isEmpty();
            walObjectCommitQueue.add(peek);
            if (walObjectCommitQueueEmpty) {
                commitWALObject(peek);
            }
            // 3. trigger next task to prepare.
            WALObjectUploadTaskContext next = walObjectPrepareQueue.peek();
            if (next != null) {
                prepareWALObject(next);
            }
        }, backgroundExecutor);
    }

    private void commitWALObject(WALObjectUploadTaskContext context) {
        context.task.commit().thenAcceptAsync(nil -> {
            // 1. poll out current task
            walObjectCommitQueue.poll();
            log.trim(context.cache.confirmOffset());
            // transfer records ownership to block cache.
            freeCache(context.cache);
            context.cf.complete(null);

            // 2. trigger next task to commit.
            WALObjectUploadTaskContext next = walObjectCommitQueue.peek();
            if (next != null) {
                commitWALObject(next);
            }
        }, backgroundExecutor);
    }

    private void freeCache(LogCache.LogCacheBlock cacheBlock) {
        mainExecutor.execute(() -> {
            blockCache.put(cacheBlock.records());
            logCache.free(cacheBlock.blockId());
        });
    }

    /**
     * WALCallbackSequencer is modified in single thread mainExecutor.
     */
    static class WALCallbackSequencer {
        public static final long NOOP_OFFSET = -1L;
        private final Map<Long, Queue<WalWriteRequest>> stream2requests = new HashMap<>();
        private final BlockingQueue<WalWriteRequest> walRequests = new ArrayBlockingQueue<>(4096);
        private long walConfirmOffset = NOOP_OFFSET;

        /**
         * Add request to stream sequence queue.
         */
        public void before(WalWriteRequest request) {
            try {
                walRequests.put(request);
                Queue<WalWriteRequest> streamRequests = stream2requests.computeIfAbsent(request.record.getStreamId(), s -> new LinkedBlockingQueue<>());
                streamRequests.add(request);
            } catch (Throwable ex) {
                request.cf.completeExceptionally(ex);
            }
        }

        /**
         * Try pop sequence persisted request from stream queue and move forward wal inclusive confirm offset.
         *
         * @return popped sequence persisted request.
         */
        public List<WalWriteRequest> after(WalWriteRequest request) {
            request.persisted = true;
            // move the WAL inclusive confirm offset.
            for (; ; ) {
                WalWriteRequest peek = walRequests.peek();
                if (peek == null || !peek.persisted) {
                    break;
                }
                walRequests.poll();
                walConfirmOffset = peek.offset;
            }

            // pop sequence success stream request.
            long streamId = request.record.getStreamId();
            Queue<WalWriteRequest> streamRequests = stream2requests.get(streamId);
            WalWriteRequest peek = streamRequests.peek();
            if (peek == null || peek.offset != request.offset) {
                return Collections.emptyList();
            }
            List<WalWriteRequest> rst = new ArrayList<>();
            rst.add(streamRequests.poll());
            for (; ; ) {
                peek = streamRequests.peek();
                if (peek == null || !peek.persisted) {
                    break;
                }
                rst.add(streamRequests.poll());
            }
            return rst;
        }

        /**
         * Get WAL inclusive confirm offset.
         *
         * @return inclusive confirm offset.
         */
        public long getWALConfirmOffset() {
            return walConfirmOffset;
        }

        /**
         * Try free stream related resources.
         */
        public void tryFree(long streamId) {
            Queue<?> queue = stream2requests.get(streamId);
            if (queue != null && queue.isEmpty()) {
                stream2requests.remove(streamId, queue);
            }
        }
    }

    static class WALObjectUploadTaskContext {
        WALObjectUploadTask task;
        LogCache.LogCacheBlock cache;
        CompletableFuture<Void> cf;
    }
}<|MERGE_RESOLUTION|>--- conflicted
+++ resolved
@@ -17,17 +17,13 @@
 
 package kafka.log.s3;
 
-<<<<<<< HEAD
 import java.util.function.Supplier;
 import kafka.log.es.api.Stream;
 import java.util.concurrent.ConcurrentHashMap;
 import java.util.concurrent.ExecutionException;
 import java.util.concurrent.TimeUnit;
 import java.util.function.Predicate;
-import kafka.log.es.FutureUtil;
-=======
 import kafka.log.es.utils.Threads;
->>>>>>> 92b91711
 import kafka.log.s3.cache.LogCache;
 import kafka.log.s3.cache.ReadDataBlock;
 import kafka.log.s3.cache.S3BlockCache;
@@ -67,22 +63,15 @@
     private final WALCallbackSequencer callbackSequencer = new WALCallbackSequencer();
     private final Queue<WALObjectUploadTaskContext> walObjectPrepareQueue = new LinkedList<>();
     private final Queue<WALObjectUploadTaskContext> walObjectCommitQueue = new LinkedList<>();
-<<<<<<< HEAD
-    private final ScheduledExecutorService mainExecutor = Executors.newSingleThreadScheduledExecutor(
-            ThreadUtils.createThreadFactory("s3-storage-main", false));
-    private final ScheduledExecutorService backgroundExecutor = Executors.newSingleThreadScheduledExecutor(
-            ThreadUtils.createThreadFactory("s3-storage-background", true));
-
-    private final ScheduledExecutorService streamObjectCompactionExecutor = Executors.newSingleThreadScheduledExecutor(
-        ThreadUtils.createThreadFactory("stream-object-compaction-background", true));
+    private final ScheduledExecutorService mainExecutor = Threads.newSingleThreadScheduledExecutor(
+        ThreadUtils.createThreadFactory("s3-storage-main", false), LOGGER);
+    private final ScheduledExecutorService backgroundExecutor = Threads.newSingleThreadScheduledExecutor(
+        ThreadUtils.createThreadFactory("s3-storage-background", true), LOGGER);
+
+    private final ScheduledExecutorService streamObjectCompactionExecutor = Threads.newSingleThreadScheduledExecutor(
+        ThreadUtils.createThreadFactory("stream-object-compaction-background", true), LOGGER);
     private final Map<Long, Long> streamObjectCompactionStartSearchingOffsets = new ConcurrentHashMap<>();
 
-=======
-    private final ScheduledExecutorService mainExecutor = Threads.newSingleThreadScheduledExecutor(
-            ThreadUtils.createThreadFactory("s3-storage-main", false), LOGGER);
-    private final ScheduledExecutorService backgroundExecutor = Threads.newSingleThreadScheduledExecutor(
-            ThreadUtils.createThreadFactory("s3-storage-background", true), LOGGER);
->>>>>>> 92b91711
     private final ObjectManager objectManager;
     private final S3Operator s3Operator;
     private final S3BlockCache blockCache;
