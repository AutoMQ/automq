/*
 * Licensed to the Apache Software Foundation (ASF) under one or more
 * contributor license agreements. See the NOTICE file distributed with
 * this work for additional information regarding copyright ownership.
 * The ASF licenses this file to You under the Apache License, Version 2.0
 * (the "License"); you may not use this file except in compliance with
 * the License. You may obtain a copy of the License at
 *
 *    http://www.apache.org/licenses/LICENSE-2.0
 *
 * Unless required by applicable law or agreed to in writing, software
 * distributed under the License is distributed on an "AS IS" BASIS,
 * WITHOUT WARRANTIES OR CONDITIONS OF ANY KIND, either express or implied.
 * See the License for the specific language governing permissions and
 * limitations under the License.
 */

package kafka.log.s3;

import kafka.log.es.api.Client;
import kafka.log.es.api.KVClient;
import kafka.log.es.api.StreamClient;
import kafka.log.s3.cache.DefaultS3BlockCache;
import kafka.log.s3.cache.S3BlockCache;
import kafka.log.s3.compact.CompactionManager;
import kafka.log.s3.metadata.StreamMetadataManager;
import kafka.log.s3.network.ControllerRequestSender;
import kafka.log.s3.network.ControllerRequestSender.RetryPolicyContext;
import kafka.log.s3.objects.ControllerObjectManager;
import kafka.log.s3.objects.ObjectManager;
import kafka.log.s3.operator.S3Operator;
import kafka.log.s3.streams.ControllerStreamManager;
import kafka.log.s3.streams.StreamManager;
import kafka.log.s3.wal.MemoryWriteAheadLog;
import kafka.server.BrokerServer;
import kafka.server.KafkaConfig;

public class DefaultS3Client implements Client {

    private final KafkaConfig config;
    private final StreamMetadataManager metadataManager;

    private final ControllerRequestSender requestSender;

    private final S3Operator operator;

    private final Storage storage;

    private final S3BlockCache blockCache;

    private final ObjectManager objectManager;

    private final StreamManager streamManager;

<<<<<<< HEAD
    private final CompactionManager compactionManager;

    private final StreamClient streamClient;
=======
    private final S3StreamClient streamClient;
>>>>>>> 1c011645

    private final KVClient kvClient;

    public DefaultS3Client(BrokerServer brokerServer, KafkaConfig config, S3Operator operator) {
        this.config = config;
        this.metadataManager = new StreamMetadataManager(brokerServer, config);
        this.operator = operator;
        RetryPolicyContext retryPolicyContext = new RetryPolicyContext(config.s3ControllerRequestRetryMaxCount(),
            config.s3ControllerRequestRetryBaseDelayMs());
        this.requestSender = new ControllerRequestSender(brokerServer, retryPolicyContext);
        this.streamManager = new ControllerStreamManager(this.requestSender, config);
        this.objectManager = new ControllerObjectManager(this.requestSender, this.metadataManager, this.config);
        this.blockCache = new DefaultS3BlockCache(config.s3CacheSize(), objectManager, operator);
        this.compactionManager = new CompactionManager(this.config, this.objectManager, this.metadataManager, this.operator);
        this.compactionManager.start();
        this.storage = new S3Storage(config, new MemoryWriteAheadLog(), objectManager, blockCache, operator);
        this.streamClient = new S3StreamClient(this.streamManager, this.storage, this.objectManager, this.operator, this.config);
        this.kvClient = new ControllerKVClient(this.requestSender);
    }

    @Override
    public StreamClient streamClient() {
        return this.streamClient;
    }

    @Override
    public KVClient kvClient() {
        return this.kvClient;
    }

    public void shutdown() {
        this.streamClient.shutdown();
    }
}<|MERGE_RESOLUTION|>--- conflicted
+++ resolved
@@ -52,13 +52,9 @@
 
     private final StreamManager streamManager;
 
-<<<<<<< HEAD
     private final CompactionManager compactionManager;
 
-    private final StreamClient streamClient;
-=======
     private final S3StreamClient streamClient;
->>>>>>> 1c011645
 
     private final KVClient kvClient;
 
@@ -90,6 +86,7 @@
     }
 
     public void shutdown() {
+        this.compactionManager.shutdown();
         this.streamClient.shutdown();
     }
 }