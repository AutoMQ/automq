--- conflicted
+++ resolved
@@ -74,9 +74,6 @@
         this.blockCache = new DefaultS3BlockCache(config.s3CacheSize(), objectManager, operator);
         this.compactionManager = new CompactionManager(this.config, this.objectManager, this.metadataManager, this.operator);
         this.compactionManager.start();
-<<<<<<< HEAD
-        this.storage = new S3Storage(config, new MemoryWriteAheadLog(), objectManager, blockCache, operator);
-=======
         this.writeAheadLog = BlockWALService.builder().blockDevicePath(config.s3WALPath()).capacity(config.s3WALCapacity())
                 .createBlockWALService();
         try {
@@ -85,7 +82,6 @@
             throw new RuntimeException(e);
         }
         this.storage = new S3Storage(config, writeAheadLog, objectManager, blockCache, operator);
->>>>>>> e898badb
         this.streamClient = new S3StreamClient(this.streamManager, this.storage, this.objectManager, this.operator, this.config);
         this.kvClient = new ControllerKVClient(this.requestSender);
     }
