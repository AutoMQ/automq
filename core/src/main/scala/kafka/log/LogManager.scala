/**
 * Licensed to the Apache Software Foundation (ASF) under one or more
 * contributor license agreements.  See the NOTICE file distributed with
 * this work for additional information regarding copyright ownership.
 * The ASF licenses this file to You under the Apache License, Version 2.0
 * (the "License"); you may not use this file except in compliance with
 * the License.  You may obtain a copy of the License at
 *
 *    http://www.apache.org/licenses/LICENSE-2.0
 *
 * Unless required by applicable law or agreed to in writing, software
 * distributed under the License is distributed on an "AS IS" BASIS,
 * WITHOUT WARRANTIES OR CONDITIONS OF ANY KIND, either express or implied.
 * See the License for the specific language governing permissions and
 * limitations under the License.
 */

package kafka.log

import kafka.log.LogConfig.MessageFormatVersion
import kafka.log.streamaspect.{ElasticLogManager, ElasticUnifiedLog}

import java.io._
import java.nio.file.Files
import java.util.concurrent._
import java.util.concurrent.atomic.AtomicInteger
import kafka.metrics.KafkaMetricsGroup
import kafka.server.checkpoints.OffsetCheckpointFile
import kafka.server.metadata.ConfigRepository
import kafka.server._
import kafka.utils._
import org.apache.kafka.common.{KafkaException, TopicPartition, Uuid}
import org.apache.kafka.common.utils.{KafkaThread, Time, Utils}
import org.apache.kafka.common.errors.{InconsistentTopicIdException, KafkaStorageException, LogDirNotFoundException}

import scala.jdk.CollectionConverters._
import scala.collection._
import scala.collection.mutable.ArrayBuffer
import scala.util.{Failure, Success, Try}
import kafka.utils.Implicits._

import java.util.Properties
import org.apache.kafka.server.common.MetadataVersion

import scala.annotation.nowarn

/**
 * The entry point to the kafka log management subsystem. The log manager is responsible for log creation, retrieval, and cleaning.
 * All read and write operations are delegated to the individual log instances.
 *
 * The log manager maintains logs in one or more directories. New logs are created in the data directory
 * with the fewest logs. No attempt is made to move partitions after the fact or balance based on
 * size or I/O rate.
 *
 * A background thread handles log retention by periodically truncating excess log segments.
 */
@threadsafe
class LogManager(logDirs: Seq[File],
                 initialOfflineDirs: Seq[File],
                 configRepository: ConfigRepository,
                 val initialDefaultConfig: LogConfig,
                 val cleanerConfig: CleanerConfig,
                 recoveryThreadsPerDataDir: Int,
                 val flushCheckMs: Long,
                 val flushRecoveryOffsetCheckpointMs: Long,
                 val flushStartOffsetCheckpointMs: Long,
                 val retentionCheckMs: Long,
                 val maxTransactionTimeoutMs: Int,
                 val producerStateManagerConfig: ProducerStateManagerConfig,
                 val producerIdExpirationCheckIntervalMs: Int,
                 interBrokerProtocolVersion: MetadataVersion,
                 scheduler: Scheduler,
                 brokerTopicStats: BrokerTopicStats,
                 logDirFailureChannel: LogDirFailureChannel,
                 time: Time,
                 val keepPartitionMetadataFile: Boolean) extends Logging with KafkaMetricsGroup {

  import LogManager._

  val InitialTaskDelayMs = 30 * 1000

  private val logCreationOrDeletionLock = new Object
  private val currentLogs = new Pool[TopicPartition, UnifiedLog]()
  // Future logs are put in the directory with "-future" suffix. Future log is created when user wants to move replica
  // from one log directory to another log directory on the same broker. The directory of the future log will be renamed
  // to replace the current log of the partition after the future log catches up with the current log
  private val futureLogs = new Pool[TopicPartition, UnifiedLog]()
  // Each element in the queue contains the log object to be deleted and the time it is scheduled for deletion.
  private val logsToBeDeleted = new LinkedBlockingQueue[(UnifiedLog, Long)]()

  private val _liveLogDirs: ConcurrentLinkedQueue[File] = createAndValidateLogDirs(logDirs, initialOfflineDirs)
  @volatile private var _currentDefaultConfig = initialDefaultConfig
  @volatile private var numRecoveryThreadsPerDataDir = recoveryThreadsPerDataDir

  // This map contains all partitions whose logs are getting loaded and initialized. If log configuration
  // of these partitions get updated at the same time, the corresponding entry in this map is set to "true",
  // which triggers a config reload after initialization is finished (to get the latest config value).
  // See KAFKA-8813 for more detail on the race condition
  // Visible for testing
  private[log] val partitionsInitializing = new ConcurrentHashMap[TopicPartition, Boolean]().asScala

  def reconfigureDefaultLogConfig(logConfig: LogConfig): Unit = {
    this._currentDefaultConfig = logConfig
  }

  def currentDefaultConfig: LogConfig = _currentDefaultConfig

  def liveLogDirs: Seq[File] = {
    if (_liveLogDirs.size == logDirs.size)
      logDirs
    else
      _liveLogDirs.asScala.toBuffer
  }

  private val dirLocks = lockLogDirs(liveLogDirs)
  @volatile private var recoveryPointCheckpoints = liveLogDirs.map(dir =>
    (dir, new OffsetCheckpointFile(new File(dir, RecoveryPointCheckpointFile), logDirFailureChannel))).toMap
  @volatile private var logStartOffsetCheckpoints = liveLogDirs.map(dir =>
    (dir, new OffsetCheckpointFile(new File(dir, LogStartOffsetCheckpointFile), logDirFailureChannel))).toMap

  private val preferredLogDirs = new ConcurrentHashMap[TopicPartition, String]()

  private def offlineLogDirs: Iterable[File] = {
    val logDirsSet = mutable.Set[File]() ++= logDirs
    _liveLogDirs.forEach(dir => logDirsSet -= dir)
    logDirsSet
  }

  // A map that stores hadCleanShutdown flag for each log dir.
  private val hadCleanShutdownFlags = new ConcurrentHashMap[String, Boolean]()

  // A map that tells whether all logs in a log dir had been loaded or not at startup time.
  private val loadLogsCompletedFlags = new ConcurrentHashMap[String, Boolean]()

  @volatile private var _cleaner: LogCleaner = _
  private[kafka] def cleaner: LogCleaner = _cleaner

  newGauge("OfflineLogDirectoryCount", () => offlineLogDirs.size)

  for (dir <- logDirs) {
    newGauge("LogDirectoryOffline",
      () => if (_liveLogDirs.contains(dir)) 0 else 1,
      Map("logDirectory" -> dir.getAbsolutePath))
  }

  /**
   * Create and check validity of the given directories that are not in the given offline directories, specifically:
   * <ol>
   * <li> Ensure that there are no duplicates in the directory list
   * <li> Create each directory if it doesn't exist
   * <li> Check that each path is a readable directory
   * </ol>
   */
  private def createAndValidateLogDirs(dirs: Seq[File], initialOfflineDirs: Seq[File]): ConcurrentLinkedQueue[File] = {
    val liveLogDirs = new ConcurrentLinkedQueue[File]()
    val canonicalPaths = mutable.HashSet.empty[String]

    for (dir <- dirs) {
      try {
        if (initialOfflineDirs.contains(dir))
          throw new IOException(s"Failed to load ${dir.getAbsolutePath} during broker startup")

        if (!dir.exists) {
          info(s"Log directory ${dir.getAbsolutePath} not found, creating it.")
          val created = dir.mkdirs()
          if (!created)
            throw new IOException(s"Failed to create data directory ${dir.getAbsolutePath}")
          Utils.flushDir(dir.toPath.toAbsolutePath.normalize.getParent)
        }
        if (!dir.isDirectory || !dir.canRead)
          throw new IOException(s"${dir.getAbsolutePath} is not a readable log directory.")

        // getCanonicalPath() throws IOException if a file system query fails or if the path is invalid (e.g. contains
        // the Nul character). Since there's no easy way to distinguish between the two cases, we treat them the same
        // and mark the log directory as offline.
        if (!canonicalPaths.add(dir.getCanonicalPath))
          throw new KafkaException(s"Duplicate log directory found: ${dirs.mkString(", ")}")


        liveLogDirs.add(dir)
      } catch {
        case e: IOException =>
          logDirFailureChannel.maybeAddOfflineLogDir(dir.getAbsolutePath, s"Failed to create or validate data directory ${dir.getAbsolutePath}", e)
      }
    }
    if (liveLogDirs.isEmpty) {
      fatal(s"Shutdown broker because none of the specified log dirs from ${dirs.mkString(", ")} can be created or validated")
      Exit.halt(1)
    }

    liveLogDirs
  }

  def resizeRecoveryThreadPool(newSize: Int): Unit = {
    info(s"Resizing recovery thread pool size for each data dir from $numRecoveryThreadsPerDataDir to $newSize")
    numRecoveryThreadsPerDataDir = newSize
  }

  /**
   * The log directory failure handler. It will stop log cleaning in that directory.
   *
   * @param dir        the absolute path of the log directory
   */
  def handleLogDirFailure(dir: String): Unit = {
    warn(s"Stopping serving logs in dir $dir")
    logCreationOrDeletionLock synchronized {
      _liveLogDirs.remove(new File(dir))
      if (_liveLogDirs.isEmpty) {
        fatal(s"Shutdown broker because all log dirs in ${logDirs.mkString(", ")} have failed")
        Exit.halt(1)
      }

      recoveryPointCheckpoints = recoveryPointCheckpoints.filter { case (file, _) => file.getAbsolutePath != dir }
      logStartOffsetCheckpoints = logStartOffsetCheckpoints.filter { case (file, _) => file.getAbsolutePath != dir }
      if (cleaner != null)
        cleaner.handleLogDirFailure(dir)

      def removeOfflineLogs(logs: Pool[TopicPartition, UnifiedLog]): Iterable[TopicPartition] = {
        val offlineTopicPartitions: Iterable[TopicPartition] = logs.collect {
          case (tp, log) if log.parentDir == dir => tp
        }
        offlineTopicPartitions.foreach { topicPartition => {
          val removedLog = removeLogAndMetrics(logs, topicPartition)
          removedLog.foreach {
            log => log.closeHandlers()
          }
        }}

        offlineTopicPartitions
      }

      val offlineCurrentTopicPartitions = removeOfflineLogs(currentLogs)
      val offlineFutureTopicPartitions = removeOfflineLogs(futureLogs)

      warn(s"Logs for partitions ${offlineCurrentTopicPartitions.mkString(",")} are offline and " +
           s"logs for future partitions ${offlineFutureTopicPartitions.mkString(",")} are offline due to failure on log directory $dir")
      dirLocks.filter(_.file.getParent == dir).foreach(dir => CoreUtils.swallow(dir.destroy(), this))
    }
  }

  // AutoMQ for Kafka inject start
  /**
   * The partition failure handler. It will stop log cleaning and close handlers of logs in that partition.
   *
   * @param dir the absolute path of the partition's directory
   */
  def handlePartitionFailure(dir: String): Unit = {
    warn(s"Stopping serving partition with dir $dir")
    logCreationOrDeletionLock synchronized {

      def removeOfflineLogs(logs: Pool[TopicPartition, UnifiedLog]): Iterable[TopicPartition] = {
        val offlineTopicPartitions: Iterable[TopicPartition] = logs.collect {
          case (tp, log) if log.dir.getAbsolutePath == dir => tp
        }
        offlineTopicPartitions.foreach { topicPartition => {
          val removedLog = removeLogAndMetrics(logs, topicPartition)
          removedLog.foreach {
            log => log.closeHandlers()
            quicklyCloseLogWithNoExceptionThrown(log)
          }
        }
        }

        offlineTopicPartitions
      }

      val offlineCurrentTopicPartitions = removeOfflineLogs(currentLogs)
      if (cleaner != null)
        offlineCurrentTopicPartitions.foreach(cleaner.abortAndPauseCleaning(_))
      val offlineFutureTopicPartitions = removeOfflineLogs(futureLogs)

      warn(s"Logs for partitions ${offlineCurrentTopicPartitions.mkString(",")} are offline and " +
          s"logs for future partitions ${offlineFutureTopicPartitions.mkString(",")} are offline due to failure on log directory $dir")
    }
  }
  // AutoMQ for Kafka inject end

  /**
   * Despite any exception occurs, quickly close the given log without flushing. Exceptions will only be logged and will
   * not be thrown.
   * @param log
   */
  private def quicklyCloseLogWithNoExceptionThrown(log: UnifiedLog): Unit = {
    try {
      log match {
        case elasticUnifiedLog: ElasticUnifiedLog =>
          elasticUnifiedLog.closeStreams().get()
        case _ =>
      }
    } catch {
      case e: Throwable =>
        warn(s"Ignore error occurred while quickly closing partition ${log.topicPartition}, msg: ${e.getMessage}")
    }
  }

  /**
   * Lock all the given directories
   */
  private def lockLogDirs(dirs: Seq[File]): Seq[FileLock] = {
    dirs.flatMap { dir =>
      try {
        val lock = new FileLock(new File(dir, LockFileName))
        if (!lock.tryLock())
          throw new KafkaException("Failed to acquire lock on file .lock in " + lock.file.getParent +
            ". A Kafka instance in another process or thread is using this directory.")
        Some(lock)
      } catch {
        case e: IOException =>
          logDirFailureChannel.maybeAddOfflineLogDir(dir.getAbsolutePath, s"Disk error while locking directory $dir", e)
          None
      }
    }
  }

  private def addLogToBeDeleted(log: UnifiedLog): Unit = {
    this.logsToBeDeleted.add((log, time.milliseconds()))
  }

  // Only for testing
  private[log] def hasLogsToBeDeleted: Boolean = !logsToBeDeleted.isEmpty

  private[log] def loadLog(logDir: File,
                           hadCleanShutdown: Boolean,
                           recoveryPoints: Map[TopicPartition, Long],
                           logStartOffsets: Map[TopicPartition, Long],
                           defaultConfig: LogConfig,
                           topicConfigOverrides: Map[String, LogConfig],
                           numRemainingSegments: ConcurrentMap[String, Int]): UnifiedLog = {
    val topicPartition = UnifiedLog.parseTopicPartitionName(logDir)
    val config = topicConfigOverrides.getOrElse(topicPartition.topic, defaultConfig)
    val logRecoveryPoint = recoveryPoints.getOrElse(topicPartition, 0L)
    val logStartOffset = logStartOffsets.getOrElse(topicPartition, 0L)

    val log = UnifiedLog(
      dir = logDir,
      config = config,
      logStartOffset = logStartOffset,
      recoveryPoint = logRecoveryPoint,
      maxTransactionTimeoutMs = maxTransactionTimeoutMs,
      producerStateManagerConfig = producerStateManagerConfig,
      producerIdExpirationCheckIntervalMs = producerIdExpirationCheckIntervalMs,
      scheduler = scheduler,
      time = time,
      brokerTopicStats = brokerTopicStats,
      logDirFailureChannel = logDirFailureChannel,
      lastShutdownClean = hadCleanShutdown,
      topicId = None,
      keepPartitionMetadataFile = keepPartitionMetadataFile,
      numRemainingSegments = numRemainingSegments)

    if (logDir.getName.endsWith(UnifiedLog.DeleteDirSuffix)) {
      addLogToBeDeleted(log)
    } else {
      val previous = {
        if (log.isFuture)
          this.futureLogs.put(topicPartition, log)
        else
          this.currentLogs.put(topicPartition, log)
      }
      if (previous != null) {
        if (log.isFuture)
          throw new IllegalStateException(s"Duplicate log directories found: ${log.dir.getAbsolutePath}, ${previous.dir.getAbsolutePath}")
        else
          throw new IllegalStateException(s"Duplicate log directories for $topicPartition are found in both ${log.dir.getAbsolutePath} " +
            s"and ${previous.dir.getAbsolutePath}. It is likely because log directory failure happened while broker was " +
            s"replacing current replica with future replica. Recover broker from this failure by manually deleting one of the two directories " +
            s"for this partition. It is recommended to delete the partition in the log directory that is known to have failed recently.")
      }
    }

    log
  }

  // factory class for naming the log recovery threads used in metrics
  class LogRecoveryThreadFactory(val dirPath: String) extends ThreadFactory {
    val threadNum = new AtomicInteger(0)

    override def newThread(runnable: Runnable): Thread = {
      KafkaThread.nonDaemon(logRecoveryThreadName(dirPath, threadNum.getAndIncrement()), runnable)
    }
  }

  // create a unique log recovery thread name for each log dir as the format: prefix-dirPath-threadNum, ex: "log-recovery-/tmp/kafkaLogs-0"
  private def logRecoveryThreadName(dirPath: String, threadNum: Int, prefix: String = "log-recovery"): String = s"$prefix-$dirPath-$threadNum"

  /*
   * decrement the number of remaining logs
   * @return the number of remaining logs after decremented 1
   */
  private[log] def decNumRemainingLogs(numRemainingLogs: ConcurrentMap[String, Int], path: String): Int = {
    require(path != null, "path cannot be null to update remaining logs metric.")
    numRemainingLogs.compute(path, (_, oldVal) => oldVal - 1)
  }

  /**
   * Recover and load all logs in the given data directories
   */
  private[log] def loadLogs(defaultConfig: LogConfig, topicConfigOverrides: Map[String, LogConfig]): Unit = {
    info(s"Loading logs from log dirs $liveLogDirs")
    val startMs = time.hiResClockMs()
    val threadPools = ArrayBuffer.empty[ExecutorService]
    val offlineDirs = mutable.Set.empty[(String, IOException)]
    val jobs = ArrayBuffer.empty[Seq[Future[_]]]
    var numTotalLogs = 0
    // log dir path -> number of Remaining logs map for remainingLogsToRecover metric
    val numRemainingLogs: ConcurrentMap[String, Int] = new ConcurrentHashMap[String, Int]
    // log recovery thread name -> number of remaining segments map for remainingSegmentsToRecover metric
    val numRemainingSegments: ConcurrentMap[String, Int] = new ConcurrentHashMap[String, Int]

    def handleIOException(logDirAbsolutePath: String, e: IOException): Unit = {
      offlineDirs.add((logDirAbsolutePath, e))
      error(s"Error while loading log dir $logDirAbsolutePath", e)
    }

    for (dir <- liveLogDirs) {
      val logDirAbsolutePath = dir.getAbsolutePath
      var hadCleanShutdown: Boolean = false
      try {
        val pool = Executors.newFixedThreadPool(numRecoveryThreadsPerDataDir,
          new LogRecoveryThreadFactory(logDirAbsolutePath))
        threadPools.append(pool)

        val cleanShutdownFile = new File(dir, LogLoader.CleanShutdownFile)
        if (cleanShutdownFile.exists) {
          info(s"Skipping recovery for all logs in $logDirAbsolutePath since clean shutdown file was found")
          // Cache the clean shutdown status and use that for rest of log loading workflow. Delete the CleanShutdownFile
          // so that if broker crashes while loading the log, it is considered hard shutdown during the next boot up. KAFKA-10471
          Files.deleteIfExists(cleanShutdownFile.toPath)
          hadCleanShutdown = true
        } else {
          // log recovery itself is being performed by `Log` class during initialization
          info(s"Attempting recovery for all logs in $logDirAbsolutePath since no clean shutdown file was found")
        }
        hadCleanShutdownFlags.put(logDirAbsolutePath, hadCleanShutdown)

        var recoveryPoints = Map[TopicPartition, Long]()
        try {
          recoveryPoints = this.recoveryPointCheckpoints(dir).read()
        } catch {
          case e: Exception =>
            warn(s"Error occurred while reading recovery-point-offset-checkpoint file of directory " +
              s"$logDirAbsolutePath, resetting the recovery checkpoint to 0", e)
        }

        var logStartOffsets = Map[TopicPartition, Long]()
        try {
          logStartOffsets = this.logStartOffsetCheckpoints(dir).read()
        } catch {
          case e: Exception =>
            warn(s"Error occurred while reading log-start-offset-checkpoint file of directory " +
              s"$logDirAbsolutePath, resetting to the base offset of the first segment", e)
        }

        // AutoMQ for Kafka inject start
        var logsToLoad = Option(dir.listFiles).getOrElse(Array.empty).filter(logDir =>
          logDir.isDirectory && UnifiedLog.parseTopicPartitionName(logDir).topic != KafkaRaftServer.MetadataTopic)
        if (ElasticLogManager.enabled()) {
          try {
            logsToLoad.foreach(logDir => {
              warn(s"Unexpected partition directory $logDir. It may be due to an unclean shutdown.")
              Utils.delete(logDir)
            })
          } catch {
            case e: IOException =>
              warn(s"Error occurred while cleaning $logDirAbsolutePath", e)
          }
          logsToLoad = Array()
        }
        // AutoMQ for Kafka inject end

        numTotalLogs += logsToLoad.length
        numRemainingLogs.put(logDirAbsolutePath, logsToLoad.length)
        loadLogsCompletedFlags.put(logDirAbsolutePath, logsToLoad.isEmpty)

        val jobsForDir = logsToLoad.map { logDir =>
          val runnable: Runnable = () => {
            debug(s"Loading log $logDir")
            var log = None: Option[UnifiedLog]
            val logLoadStartMs = time.hiResClockMs()
            try {
              log = Some(loadLog(logDir, hadCleanShutdown, recoveryPoints, logStartOffsets,
                defaultConfig, topicConfigOverrides, numRemainingSegments))
            } catch {
              case e: IOException =>
                handleIOException(logDirAbsolutePath, e)
              case e: KafkaStorageException if e.getCause.isInstanceOf[IOException] =>
                // KafkaStorageException might be thrown, ex: during writing LeaderEpochFileCache
                // And while converting IOException to KafkaStorageException, we've already handled the exception. So we can ignore it here.
            } finally {
              val logLoadDurationMs = time.hiResClockMs() - logLoadStartMs
              val remainingLogs = decNumRemainingLogs(numRemainingLogs, logDirAbsolutePath)
              val currentNumLoaded = logsToLoad.length - remainingLogs
              log match {
                case Some(loadedLog) => info(s"Completed load of $loadedLog with ${loadedLog.numberOfSegments} segments in ${logLoadDurationMs}ms " +
                  s"($currentNumLoaded/${logsToLoad.length} completed in $logDirAbsolutePath)")
                case None => info(s"Error while loading logs in $logDir in ${logLoadDurationMs}ms ($currentNumLoaded/${logsToLoad.length} completed in $logDirAbsolutePath)")
              }

              if (remainingLogs == 0) {
                // loadLog is completed for all logs under the logDdir, mark it.
                loadLogsCompletedFlags.put(logDirAbsolutePath, true)
              }
            }
          }
          runnable
        }

        jobs += jobsForDir.map(pool.submit)
      } catch {
        case e: IOException =>
          handleIOException(logDirAbsolutePath, e)
      }
    }

    try {
      addLogRecoveryMetrics(numRemainingLogs, numRemainingSegments)
      for (dirJobs <- jobs) {
        dirJobs.foreach(_.get)
      }

      offlineDirs.foreach { case (dir, e) =>
        logDirFailureChannel.maybeAddOfflineLogDir(dir, s"Error while loading log dir $dir", e)
      }
    } catch {
      case e: ExecutionException =>
        error(s"There was an error in one of the threads during logs loading: ${e.getCause}")
        throw e.getCause
    } finally {
      removeLogRecoveryMetrics()
      threadPools.foreach(_.shutdown())
    }

    info(s"Loaded $numTotalLogs logs in ${time.hiResClockMs() - startMs}ms.")
  }

  private[log] def addLogRecoveryMetrics(numRemainingLogs: ConcurrentMap[String, Int],
                                         numRemainingSegments: ConcurrentMap[String, Int]): Unit = {
    debug("Adding log recovery metrics")
    for (dir <- logDirs) {
      newGauge("remainingLogsToRecover", () => numRemainingLogs.get(dir.getAbsolutePath),
        Map("dir" -> dir.getAbsolutePath))
      for (i <- 0 until numRecoveryThreadsPerDataDir) {
        val threadName = logRecoveryThreadName(dir.getAbsolutePath, i)
        newGauge("remainingSegmentsToRecover", () => numRemainingSegments.get(threadName),
          Map("dir" -> dir.getAbsolutePath, "threadNum" -> i.toString))
      }
    }
  }

  private[log] def removeLogRecoveryMetrics(): Unit = {
    debug("Removing log recovery metrics")
    for (dir <- logDirs) {
      removeMetric("remainingLogsToRecover", Map("dir" -> dir.getAbsolutePath))
      for (i <- 0 until numRecoveryThreadsPerDataDir) {
        removeMetric("remainingSegmentsToRecover", Map("dir" -> dir.getAbsolutePath, "threadNum" -> i.toString))
      }
    }
  }

  /**
   *  Start the background threads to flush logs and do log cleanup
   */
  def startup(topicNames: Set[String]): Unit = {
    // ensure consistency between default config and overrides
    val defaultConfig = currentDefaultConfig
    startupWithConfigOverrides(defaultConfig, fetchTopicConfigOverrides(defaultConfig, topicNames))
  }

  // visible for testing
  @nowarn("cat=deprecation")
  private[log] def fetchTopicConfigOverrides(defaultConfig: LogConfig, topicNames: Set[String]): Map[String, LogConfig] = {
    val topicConfigOverrides = mutable.Map[String, LogConfig]()
    val defaultProps = defaultConfig.originals()
    topicNames.foreach { topicName =>
      var overrides = configRepository.topicConfig(topicName)
      // save memory by only including configs for topics with overrides
      if (!overrides.isEmpty) {
        Option(overrides.getProperty(LogConfig.MessageFormatVersionProp)).foreach { versionString =>
          val messageFormatVersion = new MessageFormatVersion(versionString, interBrokerProtocolVersion.version)
          if (messageFormatVersion.shouldIgnore) {
            val copy = new Properties()
            copy.putAll(overrides)
            copy.remove(LogConfig.MessageFormatVersionProp)
            overrides = copy

            if (messageFormatVersion.shouldWarn)
              warn(messageFormatVersion.topicWarningMessage(topicName))
          }
        }

        val logConfig = LogConfig.fromProps(defaultProps, overrides)
        topicConfigOverrides(topicName) = logConfig
      }
    }
    topicConfigOverrides
  }

  private def fetchLogConfig(topicName: String): LogConfig = {
    // ensure consistency between default config and overrides
    val defaultConfig = currentDefaultConfig
    fetchTopicConfigOverrides(defaultConfig, Set(topicName)).values.headOption.getOrElse(defaultConfig)
  }

  // visible for testing
  private[log] def startupWithConfigOverrides(defaultConfig: LogConfig, topicConfigOverrides: Map[String, LogConfig]): Unit = {
    loadLogs(defaultConfig, topicConfigOverrides) // this could take a while if shutdown was not clean

    /* Schedule the cleanup task to delete old logs */
    if (scheduler != null) {
      info("Starting log cleanup with a period of %d ms.".format(retentionCheckMs))
      scheduler.schedule("kafka-log-retention",
                         cleanupLogs _,
                         delay = InitialTaskDelayMs,
                         period = retentionCheckMs,
                         TimeUnit.MILLISECONDS)
      info("Starting log flusher with a default period of %d ms.".format(flushCheckMs))
      scheduler.schedule("kafka-log-flusher",
                         flushDirtyLogs _,
                         delay = InitialTaskDelayMs,
                         period = flushCheckMs,
                         TimeUnit.MILLISECONDS)
      scheduler.schedule("kafka-recovery-point-checkpoint",
                         checkpointLogRecoveryOffsets _,
                         delay = InitialTaskDelayMs,
                         period = flushRecoveryOffsetCheckpointMs,
                         TimeUnit.MILLISECONDS)
      scheduler.schedule("kafka-log-start-offset-checkpoint",
                         checkpointLogStartOffsets _,
                         delay = InitialTaskDelayMs,
                         period = flushStartOffsetCheckpointMs,
                         TimeUnit.MILLISECONDS)
      scheduler.schedule("kafka-delete-logs", // will be rescheduled after each delete logs with a dynamic period
                         deleteLogs _,
                         delay = InitialTaskDelayMs,
                         unit = TimeUnit.MILLISECONDS)
    }
    if (cleanerConfig.enableCleaner) {
      _cleaner = new LogCleaner(cleanerConfig, liveLogDirs, currentLogs, logDirFailureChannel, time = time)
      _cleaner.startup()
    }
  }

  /**
   * Close all the logs
   */
  def shutdown(): Unit = {
    info("Shutting down.")

    removeMetric("OfflineLogDirectoryCount")
    for (dir <- logDirs) {
      removeMetric("LogDirectoryOffline", Map("logDirectory" -> dir.getAbsolutePath))
    }

    val threadPools = ArrayBuffer.empty[ExecutorService]
    val jobs = mutable.Map.empty[File, Seq[Future[_]]]

    // AutoMQ for Kafka inject start
    val closeStreamsFutures = ArrayBuffer.empty[CompletableFuture[Void]]
    // AutoMQ for Kafka inject end

    // stop the cleaner first
    if (cleaner != null) {
      CoreUtils.swallow(cleaner.shutdown(), this)
    }

    val localLogsByDir = logsByDir

    // close logs in each dir
    for (dir <- liveLogDirs) {
      debug(s"Flushing and closing logs at $dir")

      val pool = Executors.newFixedThreadPool(numRecoveryThreadsPerDataDir,
        KafkaThread.nonDaemon(s"log-closing-${dir.getAbsolutePath}", _))
      threadPools.append(pool)

      val logs = logsInDir(localLogsByDir, dir).values

      // AutoMQ for Kafka inject start
      // Ideally, if this broker is in controlled shutdown mode, all logs should be closed by ReplicaManager#applyDelta due to leader change.
      // However, there may be some logs due to some corner cases, e.g. network errors. Then we need to close them here.
      // AutoMQ for Kafka inject end
      val jobsForDir = logs.map { log =>
        val runnable: Runnable = () => {
          // flush the log to ensure latest possible recovery point
          log.flush(true)
          // AutoMQ for Kafka inject start
          val future = log.close()
          closeStreamsFutures.append(future)
          // AutoMQ for Kafka inject end
        }
        runnable
      }

      jobs(dir) = jobsForDir.map(pool.submit).toSeq
    }

    try {
      jobs.forKeyValue { (dir, dirJobs) =>
        if (waitForAllToComplete(dirJobs,
          e => warn(s"There was an error in one of the threads during LogManager shutdown: ", e))) {
          // No need for updating recovery points, updating log start offsets or writing clean shutdown marker Since they have all been done in log.close()
          if (!ElasticLogManager.enabled()) {
            val logs = logsInDir(localLogsByDir, dir)

            // update the last flush point
            debug(s"Updating recovery points at $dir")
            checkpointRecoveryOffsetsInDir(dir, logs)

            debug(s"Updating log start offsets at $dir")
            checkpointLogStartOffsetsInDir(dir, logs)

<<<<<<< HEAD
            // mark that the shutdown was clean by creating marker file
=======
          // mark that the shutdown was clean by creating marker file for log dirs that:
          //  1. had clean shutdown marker file; or
          //  2. had no clean shutdown marker file, but all logs under it have been recovered at startup time
          val logDirAbsolutePath = dir.getAbsolutePath
          if (hadCleanShutdownFlags.getOrDefault(logDirAbsolutePath, false) ||
              loadLogsCompletedFlags.getOrDefault(logDirAbsolutePath, false)) {
>>>>>>> 028b841a
            debug(s"Writing clean shutdown marker at $dir")
            CoreUtils.swallow(Files.createFile(new File(dir, LogLoader.CleanShutdownFile).toPath), this)
          }
        }
      }

      // AutoMQ for Kafka inject start
      // wait for all streams to be closed
      CoreUtils.swallow(CompletableFuture.allOf(closeStreamsFutures.toArray: _*).get(), this)
      // AutoMQ for Kafka inject end

    } finally {
      threadPools.foreach(_.shutdown())
      // regardless of whether the close succeeded, we need to unlock the data directories
      dirLocks.foreach(_.destroy())
    }

    info("Shutdown complete.")
  }

  /**
   * Truncate the partition logs to the specified offsets and checkpoint the recovery point to this offset
   *
   * @param partitionOffsets Partition logs that need to be truncated
   * @param isFuture True iff the truncation should be performed on the future log of the specified partitions
   */
  def truncateTo(partitionOffsets: Map[TopicPartition, Long], isFuture: Boolean): Unit = {
    val affectedLogs = ArrayBuffer.empty[UnifiedLog]
    for ((topicPartition, truncateOffset) <- partitionOffsets) {
      val log = {
        if (isFuture)
          futureLogs.get(topicPartition)
        else
          currentLogs.get(topicPartition)
      }
      // If the log does not exist, skip it
      if (log != null) {
        // May need to abort and pause the cleaning of the log, and resume after truncation is done.
        val needToStopCleaner = truncateOffset < log.activeSegment.baseOffset
        if (needToStopCleaner && !isFuture)
          abortAndPauseCleaning(topicPartition)
        try {
          if (log.truncateTo(truncateOffset))
            affectedLogs += log
          if (needToStopCleaner && !isFuture)
            maybeTruncateCleanerCheckpointToActiveSegmentBaseOffset(log, topicPartition)
        } finally {
          if (needToStopCleaner && !isFuture)
            resumeCleaning(topicPartition)
        }
      }
    }

    for (dir <- affectedLogs.map(_.parentDirFile).distinct) {
      checkpointRecoveryOffsetsInDir(dir)
    }
  }

  /**
   * Delete all data in a partition and start the log at the new offset
   *
   * @param topicPartition The partition whose log needs to be truncated
   * @param newOffset The new offset to start the log with
   * @param isFuture True iff the truncation should be performed on the future log of the specified partition
   */
  def truncateFullyAndStartAt(topicPartition: TopicPartition, newOffset: Long, isFuture: Boolean): Unit = {
    val log = {
      if (isFuture)
        futureLogs.get(topicPartition)
      else
        currentLogs.get(topicPartition)
    }
    // If the log does not exist, skip it
    if (log != null) {
      // Abort and pause the cleaning of the log, and resume after truncation is done.
      if (!isFuture)
        abortAndPauseCleaning(topicPartition)
      try {
        log.truncateFullyAndStartAt(newOffset)
        if (!isFuture)
          maybeTruncateCleanerCheckpointToActiveSegmentBaseOffset(log, topicPartition)
      } finally {
        if (!isFuture)
          resumeCleaning(topicPartition)
      }
      checkpointRecoveryOffsetsInDir(log.parentDirFile)
    }
  }

  /**
   * Write out the current recovery point for all logs to a text file in the log directory
   * to avoid recovering the whole log on startup.
   */
  def checkpointLogRecoveryOffsets(): Unit = {
    val logsByDirCached = logsByDir
    liveLogDirs.foreach { logDir =>
      val logsToCheckpoint = logsInDir(logsByDirCached, logDir)
      checkpointRecoveryOffsetsInDir(logDir, logsToCheckpoint)
    }
  }

  /**
   * Write out the current log start offset for all logs to a text file in the log directory
   * to avoid exposing data that have been deleted by DeleteRecordsRequest
   */
  def checkpointLogStartOffsets(): Unit = {
    val logsByDirCached = logsByDir
    liveLogDirs.foreach { logDir =>
      checkpointLogStartOffsetsInDir(logDir, logsInDir(logsByDirCached, logDir))
    }
  }

  /**
   * Checkpoint recovery offsets for all the logs in logDir.
   *
   * @param logDir the directory in which the logs to be checkpointed are
   */
  // Only for testing
  private[log] def checkpointRecoveryOffsetsInDir(logDir: File): Unit = {
    checkpointRecoveryOffsetsInDir(logDir, logsInDir(logDir))
  }

  /**
   * Checkpoint recovery offsets for all the provided logs.
   *
   * @param logDir the directory in which the logs are
   * @param logsToCheckpoint the logs to be checkpointed
   */
  private def checkpointRecoveryOffsetsInDir(logDir: File, logsToCheckpoint: Map[TopicPartition, UnifiedLog]): Unit = {
    try {
      recoveryPointCheckpoints.get(logDir).foreach { checkpoint =>
        val recoveryOffsets = logsToCheckpoint.map { case (tp, log) => tp -> log.recoveryPoint }
        // checkpoint.write calls Utils.atomicMoveWithFallback, which flushes the parent
        // directory and guarantees crash consistency.
        checkpoint.write(recoveryOffsets)
      }
    } catch {
      case e: KafkaStorageException =>
        error(s"Disk error while writing recovery offsets checkpoint in directory $logDir: ${e.getMessage}")
      case e: IOException =>
        logDirFailureChannel.maybeAddOfflineLogDir(logDir.getAbsolutePath,
          s"Disk error while writing recovery offsets checkpoint in directory $logDir: ${e.getMessage}", e)
    }
  }

  /**
   * Checkpoint log start offsets for all the provided logs in the provided directory.
   *
   * @param logDir the directory in which logs are checkpointed
   * @param logsToCheckpoint the logs to be checkpointed
   */
  private def checkpointLogStartOffsetsInDir(logDir: File, logsToCheckpoint: Map[TopicPartition, UnifiedLog]): Unit = {
    try {
      logStartOffsetCheckpoints.get(logDir).foreach { checkpoint =>
        val logStartOffsets = logsToCheckpoint.collect {
          case (tp, log) if log.logStartOffset > log.logSegments.head.baseOffset => tp -> log.logStartOffset
        }
        checkpoint.write(logStartOffsets)
      }
    } catch {
      case e: KafkaStorageException =>
        error(s"Disk error while writing log start offsets checkpoint in directory $logDir: ${e.getMessage}")
    }
  }

  // The logDir should be an absolute path
  def maybeUpdatePreferredLogDir(topicPartition: TopicPartition, logDir: String): Unit = {
    // Do not cache the preferred log directory if either the current log or the future log for this partition exists in the specified logDir
    if (!getLog(topicPartition).exists(_.parentDir == logDir) &&
        !getLog(topicPartition, isFuture = true).exists(_.parentDir == logDir))
      preferredLogDirs.put(topicPartition, logDir)
  }

  /**
   * Abort and pause cleaning of the provided partition and log a message about it.
   */
  def abortAndPauseCleaning(topicPartition: TopicPartition): Unit = {
    if (cleaner != null) {
      cleaner.abortAndPauseCleaning(topicPartition)
      info(s"The cleaning for partition $topicPartition is aborted and paused")
    }
  }

  /**
   * Abort cleaning of the provided partition and log a message about it.
   */
  def abortCleaning(topicPartition: TopicPartition): Unit = {
    if (cleaner != null) {
      cleaner.abortCleaning(topicPartition)
      info(s"The cleaning for partition $topicPartition is aborted")
    }
  }

  /**
   * Resume cleaning of the provided partition and log a message about it.
   */
  private def resumeCleaning(topicPartition: TopicPartition): Unit = {
    if (cleaner != null) {
      cleaner.resumeCleaning(Seq(topicPartition))
      info(s"Cleaning for partition $topicPartition is resumed")
    }
  }

  /**
   * Truncate the cleaner's checkpoint to the based offset of the active segment of
   * the provided log.
   */
  private def maybeTruncateCleanerCheckpointToActiveSegmentBaseOffset(log: UnifiedLog, topicPartition: TopicPartition): Unit = {
    if (cleaner != null) {
      cleaner.maybeTruncateCheckpoint(log.parentDirFile, topicPartition, log.activeSegment.baseOffset)
    }
  }

  /**
   * Get the log if it exists, otherwise return None
   *
   * @param topicPartition the partition of the log
   * @param isFuture True iff the future log of the specified partition should be returned
   */
  def getLog(topicPartition: TopicPartition, isFuture: Boolean = false): Option[UnifiedLog] = {
    if (isFuture)
      Option(futureLogs.get(topicPartition))
    else
      Option(currentLogs.get(topicPartition))
  }

  /**
   * Method to indicate that logs are getting initialized for the partition passed in as argument.
   * This method should always be followed by [[kafka.log.LogManager#finishedInitializingLog]] to indicate that log
   * initialization is done.
   */
  def initializingLog(topicPartition: TopicPartition): Unit = {
    partitionsInitializing(topicPartition) = false
  }

  /**
   * Mark the partition configuration for all partitions that are getting initialized for topic
   * as dirty. That will result in reloading of configuration once initialization is done.
   */
  def topicConfigUpdated(topic: String): Unit = {
    partitionsInitializing.keys.filter(_.topic() == topic).foreach {
      topicPartition => partitionsInitializing.replace(topicPartition, false, true)
    }
  }

  /**
   * Update the configuration of the provided topic.
   */
  def updateTopicConfig(topic: String,
                        newTopicConfig: Properties): Unit = {
    topicConfigUpdated(topic)
    val logs = logsByTopic(topic)
    if (logs.nonEmpty) {
      // Combine the default properties with the overrides in zk to create the new LogConfig
      val newLogConfig = LogConfig.fromProps(currentDefaultConfig.originals, newTopicConfig)
      logs.foreach { log =>
        val oldLogConfig = log.updateConfig(newLogConfig)
        if (oldLogConfig.compact && !newLogConfig.compact) {
          abortCleaning(log.topicPartition)
        }
      }
    }
  }

  /**
   * Mark all in progress partitions having dirty configuration if broker configuration is updated.
   */
  def brokerConfigUpdated(): Unit = {
    partitionsInitializing.keys.foreach {
      topicPartition => partitionsInitializing.replace(topicPartition, false, true)
    }
  }

  /**
   * Method to indicate that the log initialization for the partition passed in as argument is
   * finished. This method should follow a call to [[kafka.log.LogManager#initializingLog]].
   *
   * It will retrieve the topic configs a second time if they were updated while the
   * relevant log was being loaded.
   */
  def finishedInitializingLog(topicPartition: TopicPartition,
                              maybeLog: Option[UnifiedLog]): Unit = {
    val removedValue = partitionsInitializing.remove(topicPartition)
    if (removedValue.contains(true))
      maybeLog.foreach(_.updateConfig(fetchLogConfig(topicPartition.topic)))
  }

  /**
   * NotThreadSafe: the caller should ensure the same partition should sequentially invoke #getOrCreateLog.
   *
   * If the log already exists, just return a copy of the existing log
   * Otherwise if isNew=true or if there is no offline log directory, create a log for the given topic and the given partition
   * Otherwise throw KafkaStorageException
   *
   * @param topicPartition The partition whose log needs to be returned or created
   * @param isNew Whether the replica should have existed on the broker or not
   * @param isFuture True if the future log of the specified partition should be returned or created
   * @param topicId The topic ID of the partition's topic
   * @param leaderEpoch The leader epoch of the partition
   * @throws KafkaStorageException if isNew=false, log is not found in the cache and there is offline log directory on the broker
   * @throws InconsistentTopicIdException if the topic ID in the log does not match the topic ID provided
   */
  def getOrCreateLog(topicPartition: TopicPartition, isNew: Boolean = false, isFuture: Boolean = false, topicId: Option[Uuid], leaderEpoch: Long = 0): UnifiedLog = {
    // AutoMQ for Kafka inject start
    // Only Partition#makeLeader will create a new log, the ReplicaManager#asyncApplyDelta will ensure the same partition
    // sequentially operate. So it's safe without lock
//    logCreationOrDeletionLock synchronized {
      val log = getLog(topicPartition, isFuture).getOrElse {
        val now = time.milliseconds()

        // create the log if it has not already been created in another thread
        if (!isNew && offlineLogDirs.nonEmpty)
          throw new KafkaStorageException(s"Can not create log for $topicPartition because log directories ${offlineLogDirs.mkString(",")} are offline")

        val logDirs: List[File] = {
          val preferredLogDir = preferredLogDirs.get(topicPartition)

          if (isFuture) {
            if (preferredLogDir == null)
              throw new IllegalStateException(s"Can not create the future log for $topicPartition without having a preferred log directory")
            else if (getLog(topicPartition).get.parentDir == preferredLogDir)
              throw new IllegalStateException(s"Can not create the future log for $topicPartition in the current log directory of this partition")
          }

          if (preferredLogDir != null)
            List(new File(preferredLogDir))
          else
            nextLogDirs()
        }

        val logDirName = {
          if (isFuture)
            UnifiedLog.logFutureDirName(topicPartition)
          else
            UnifiedLog.logDirName(topicPartition)
        }

        val logDir = logDirs
            .iterator // to prevent actually mapping the whole list, lazy map
            .map(createLogDirectory(_, logDirName))
            .find(_.isSuccess)
            .getOrElse(Failure(new KafkaStorageException("No log directories available. Tried " + logDirs.map(_.getAbsolutePath).mkString(", "))))
            .get // If Failure, will throw

        val config = fetchLogConfig(topicPartition.topic)
        val log = UnifiedLog(
          dir = logDir,
          config = config,
          logStartOffset = 0L,
          recoveryPoint = 0L,
          maxTransactionTimeoutMs = maxTransactionTimeoutMs,
          producerStateManagerConfig = producerStateManagerConfig,
          producerIdExpirationCheckIntervalMs = producerIdExpirationCheckIntervalMs,
          scheduler = scheduler,
          time = time,
          brokerTopicStats = brokerTopicStats,
          logDirFailureChannel = logDirFailureChannel,
          topicId = topicId,
          keepPartitionMetadataFile = keepPartitionMetadataFile,
          leaderEpoch = leaderEpoch,
        )

        if (isFuture)
          futureLogs.put(topicPartition, log)
        else
          currentLogs.put(topicPartition, log)

        info(s"Created log for partition $topicPartition in $logDir with properties ${config.overriddenConfigsAsLoggableString}, cost=${time.milliseconds() - now}ms")
        // Remove the preferred log dir since it has already been satisfied
        preferredLogDirs.remove(topicPartition)

        log
      }
      // When running a ZK controller, we may get a log that does not have a topic ID. Assign it here.
      if (log.topicId.isEmpty) {
        topicId.foreach(log.assignTopicId)
      }

      // Ensure topic IDs are consistent
      topicId.foreach { topicId =>
        log.topicId.foreach { logTopicId =>
          if (topicId != logTopicId)
            throw new InconsistentTopicIdException(s"Tried to assign topic ID $topicId to log for topic partition $topicPartition," +
              s"but log already contained topic ID $logTopicId")
        }
      }
      log
//    }
    // AutoMQ for Kafka inject end
  }

  private[log] def createLogDirectory(logDir: File, logDirName: String): Try[File] = {
    val logDirPath = logDir.getAbsolutePath
    if (isLogDirOnline(logDirPath)) {
      val dir = new File(logDirPath, logDirName)
      try {
        Files.createDirectories(dir.toPath)
        Success(dir)
      } catch {
        case e: IOException =>
          val msg = s"Error while creating log for $logDirName in dir $logDirPath"
          logDirFailureChannel.maybeAddOfflineLogDir(logDirPath, msg, e)
          warn(msg, e)
          Failure(new KafkaStorageException(msg, e))
      }
    } else {
      Failure(new KafkaStorageException(s"Can not create log $logDirName because log directory $logDirPath is offline"))
    }
  }

  /**
   *  Delete logs marked for deletion. Delete all logs for which `currentDefaultConfig.fileDeleteDelayMs`
   *  has elapsed after the delete was scheduled. Logs for which this interval has not yet elapsed will be
   *  considered for deletion in the next iteration of `deleteLogs`. The next iteration will be executed
   *  after the remaining time for the first log that is not deleted. If there are no more `logsToBeDeleted`,
   *  `deleteLogs` will be executed after `currentDefaultConfig.fileDeleteDelayMs`.
   */
  private def deleteLogs(): Unit = {
    var nextDelayMs = 0L
    val fileDeleteDelayMs = currentDefaultConfig.fileDeleteDelayMs
    try {
      def nextDeleteDelayMs: Long = {
        if (!logsToBeDeleted.isEmpty) {
          val (_, scheduleTimeMs) = logsToBeDeleted.peek()
          scheduleTimeMs + fileDeleteDelayMs - time.milliseconds()
        } else
          fileDeleteDelayMs
      }

      while ({nextDelayMs = nextDeleteDelayMs; nextDelayMs <= 0}) {
        val (removedLog, _) = logsToBeDeleted.take()
        if (removedLog != null) {
          try {
            removedLog.delete()
            info(s"Deleted log for partition ${removedLog.topicPartition} in ${removedLog.dir.getAbsolutePath}.")
          } catch {
            case e: KafkaStorageException =>
              error(s"Exception while deleting $removedLog in dir ${removedLog.parentDir}.", e)
          }
        }
      }
    } catch {
      case e: Throwable =>
        error(s"Exception in kafka-delete-logs thread.", e)
    } finally {
      try {
        scheduler.schedule("kafka-delete-logs",
          deleteLogs _,
          delay = nextDelayMs,
          unit = TimeUnit.MILLISECONDS)
      } catch {
        case e: Throwable =>
          if (scheduler.isStarted) {
            // No errors should occur unless scheduler has been shutdown
            error(s"Failed to schedule next delete in kafka-delete-logs thread", e)
          }
      }
    }
  }

  /**
    * Mark the partition directory in the source log directory for deletion and
    * rename the future log of this partition in the destination log directory to be the current log
    *
    * @param topicPartition TopicPartition that needs to be swapped
    */
  def replaceCurrentWithFutureLog(topicPartition: TopicPartition): Unit = {
    logCreationOrDeletionLock synchronized {
      val sourceLog = currentLogs.get(topicPartition)
      val destLog = futureLogs.get(topicPartition)

      info(s"Attempting to replace current log $sourceLog with $destLog for $topicPartition")
      if (sourceLog == null)
        throw new KafkaStorageException(s"The current replica for $topicPartition is offline")
      if (destLog == null)
        throw new KafkaStorageException(s"The future replica for $topicPartition is offline")

      destLog.renameDir(UnifiedLog.logDirName(topicPartition), true)
      destLog.updateHighWatermark(sourceLog.highWatermark)

      // Now that future replica has been successfully renamed to be the current replica
      // Update the cached map and log cleaner as appropriate.
      futureLogs.remove(topicPartition)
      currentLogs.put(topicPartition, destLog)
      if (cleaner != null) {
        cleaner.alterCheckpointDir(topicPartition, sourceLog.parentDirFile, destLog.parentDirFile)
        resumeCleaning(topicPartition)
      }

      try {
        sourceLog.renameDir(UnifiedLog.logDeleteDirName(topicPartition), true)
        // Now that replica in source log directory has been successfully renamed for deletion.
        // Close the log, update checkpoint files, and enqueue this log to be deleted.

        // AutoMQ for Kafka inject start
        val future = sourceLog.close()
        CoreUtils.swallow(future.get(), this)
        // AutoMQ for Kafka inject end

        // AutoMQ for Kafka inject start
        if (!ElasticLogManager.enabled()) {
          val logDir = sourceLog.parentDirFile
          val logsToCheckpoint = logsInDir(logDir)
          checkpointRecoveryOffsetsInDir(logDir, logsToCheckpoint)
          checkpointLogStartOffsetsInDir(logDir, logsToCheckpoint)
        }
        // AutoMQ for Kafka inject end
        sourceLog.removeLogMetrics()
        addLogToBeDeleted(sourceLog)
      } catch {
        case e: KafkaStorageException =>
          // If sourceLog's log directory is offline, we need close its handlers here.
          // handleLogDirFailure() will not close handlers of sourceLog because it has been removed from currentLogs map
          sourceLog.closeHandlers()
          sourceLog.removeLogMetrics()
          throw e
      }

      info(s"The current replica is successfully replaced with the future replica for $topicPartition")
    }
  }

  /**
    * Rename the directory of the given topic-partition "logdir" as "logdir.uuid.delete" and
    * add it in the queue for deletion.
    *
    * @param topicPartition TopicPartition that needs to be deleted
    * @param isFuture True iff the future log of the specified partition should be deleted
    * @param checkpoint True if checkpoints must be written
    * @return the removed log
    */
  def asyncDelete(topicPartition: TopicPartition,
                  isFuture: Boolean = false,
                  checkpoint: Boolean = true): Option[UnifiedLog] = {
    val removedLog: Option[UnifiedLog] = logCreationOrDeletionLock synchronized {
      removeLogAndMetrics(if (isFuture) futureLogs else currentLogs, topicPartition)
    }
    removedLog match {
      case Some(removedLog) =>
        // We need to wait until there is no more cleaning task on the log to be deleted before actually deleting it.
        if (cleaner != null && !isFuture) {
          cleaner.abortCleaning(topicPartition)
          if (checkpoint) {
            cleaner.updateCheckpoints(removedLog.parentDirFile, partitionToRemove = Option(topicPartition))
          }
        }
        removedLog.renameDir(UnifiedLog.logDeleteDirName(topicPartition), false)
        if (checkpoint) {
          val logDir = removedLog.parentDirFile
          val logsToCheckpoint = logsInDir(logDir)
          checkpointRecoveryOffsetsInDir(logDir, logsToCheckpoint)
          checkpointLogStartOffsetsInDir(logDir, logsToCheckpoint)
        }
        addLogToBeDeleted(removedLog)
        info(s"Log for partition ${removedLog.topicPartition} is renamed to ${removedLog.dir.getAbsolutePath} and is scheduled for deletion")

      case None =>
        if (offlineLogDirs.nonEmpty) {
          throw new KafkaStorageException(s"Failed to delete log for ${if (isFuture) "future" else ""} $topicPartition because it may be in one of the offline directories ${offlineLogDirs.mkString(",")}")
        }
    }

    removedLog
  }

  // AutoMQ for Kafka inject start
  def removeFromCurrentLogs(topicPartition: TopicPartition): Unit = {
    removeLogAndMetrics(currentLogs, topicPartition)
  }
  // AutoMQ for Kafka inject end

  /**
   * Rename the directories of the given topic-partitions and add them in the queue for
   * deletion. Checkpoints are updated once all the directories have been renamed.
   *
   * @param topicPartitions The set of topic-partitions to delete asynchronously
   * @param errorHandler The error handler that will be called when a exception for a particular
   *                     topic-partition is raised
   */
  def asyncDelete(topicPartitions: Set[TopicPartition],
                  errorHandler: (TopicPartition, Throwable) => Unit): Unit = {
    val logDirs = mutable.Set.empty[File]

    topicPartitions.foreach { topicPartition =>
      try {
        getLog(topicPartition).foreach { log =>
          logDirs += log.parentDirFile
          asyncDelete(topicPartition, checkpoint = false)
        }
        getLog(topicPartition, isFuture = true).foreach { log =>
          logDirs += log.parentDirFile
          asyncDelete(topicPartition, isFuture = true, checkpoint = false)
        }
      } catch {
        case e: Throwable => errorHandler(topicPartition, e)
      }
    }

    val logsByDirCached = logsByDir
    logDirs.foreach { logDir =>
      if (cleaner != null) cleaner.updateCheckpoints(logDir)
      val logsToCheckpoint = logsInDir(logsByDirCached, logDir)
      checkpointRecoveryOffsetsInDir(logDir, logsToCheckpoint)
      checkpointLogStartOffsetsInDir(logDir, logsToCheckpoint)
    }
  }

  /**
   * Provides the full ordered list of suggested directories for the next partition.
   * Currently this is done by calculating the number of partitions in each directory and then sorting the
   * data directories by fewest partitions.
   */
  private def nextLogDirs(): List[File] = {
    if(_liveLogDirs.size == 1) {
      List(_liveLogDirs.peek())
    } else {
      // count the number of logs in each parent directory (including 0 for empty directories
      val logCounts = allLogs.groupBy(_.parentDir).map { case (parent, logs) => parent -> logs.size }
      val zeros = _liveLogDirs.asScala.map(dir => (dir.getPath, 0)).toMap
      val dirCounts = (zeros ++ logCounts).toBuffer

      // choose the directory with the least logs in it
      dirCounts.sortBy(_._2).map {
        case (path: String, _: Int) => new File(path)
      }.toList
    }
  }

  /**
   * Delete any eligible logs. Return the number of segments deleted.
   * Only consider logs that are not compacted.
   */
  def cleanupLogs(): Unit = {
    debug("Beginning log cleanup...")
    var total = 0
    val startMs = time.milliseconds

    // clean current logs.
    val deletableLogs = {
      if (cleaner != null) {
        // prevent cleaner from working on same partitions when changing cleanup policy
        cleaner.pauseCleaningForNonCompactedPartitions()
      } else {
        currentLogs.filter {
          case (_, log) => !log.config.compact
        }
      }
    }

    try {
      deletableLogs.foreach {
        case (topicPartition, log) =>
          debug(s"Garbage collecting '${log.name}'")
          total += log.deleteOldSegments()

          val futureLog = futureLogs.get(topicPartition)
          if (futureLog != null) {
            // clean future logs
            debug(s"Garbage collecting future log '${futureLog.name}'")
            total += futureLog.deleteOldSegments()
          }
      }
    } finally {
      if (cleaner != null) {
        cleaner.resumeCleaning(deletableLogs.map(_._1))
      }
    }

    debug(s"Log cleanup completed. $total files deleted in " +
                  (time.milliseconds - startMs) / 1000 + " seconds")
  }

  /**
   * Get all the partition logs
   */
  def allLogs: Iterable[UnifiedLog] = currentLogs.values ++ futureLogs.values

  def logsByTopic(topic: String): Seq[UnifiedLog] = {
    (currentLogs.toList ++ futureLogs.toList).collect {
      case (topicPartition, log) if topicPartition.topic == topic => log
    }
  }

  /**
   * Map of log dir to logs by topic and partitions in that dir
   */
  private def logsByDir: Map[String, Map[TopicPartition, UnifiedLog]] = {
    // This code is called often by checkpoint processes and is written in a way that reduces
    // allocations and CPU with many topic partitions.
    // When changing this code please measure the changes with org.apache.kafka.jmh.server.CheckpointBench
    val byDir = new mutable.AnyRefMap[String, mutable.AnyRefMap[TopicPartition, UnifiedLog]]()
    def addToDir(tp: TopicPartition, log: UnifiedLog): Unit = {
      byDir.getOrElseUpdate(log.parentDir, new mutable.AnyRefMap[TopicPartition, UnifiedLog]()).put(tp, log)
    }
    currentLogs.foreachEntry(addToDir)
    futureLogs.foreachEntry(addToDir)
    byDir
  }

  private def logsInDir(dir: File): Map[TopicPartition, UnifiedLog] = {
    logsByDir.getOrElse(dir.getAbsolutePath, Map.empty)
  }

  private def logsInDir(cachedLogsByDir: Map[String, Map[TopicPartition, UnifiedLog]],
                        dir: File): Map[TopicPartition, UnifiedLog] = {
    cachedLogsByDir.getOrElse(dir.getAbsolutePath, Map.empty)
  }

  // logDir should be an absolute path
  def isLogDirOnline(logDir: String): Boolean = {
    // The logDir should be an absolute path
    if (!logDirs.exists(_.getAbsolutePath == logDir))
      throw new LogDirNotFoundException(s"Log dir $logDir is not found in the config.")

    _liveLogDirs.contains(new File(logDir))
  }

  /**
   * Flush any log which has exceeded its flush interval and has unwritten messages.
   */
  private def flushDirtyLogs(): Unit = {
    debug("Checking for dirty logs to flush...")

    for ((topicPartition, log) <- currentLogs.toList ++ futureLogs.toList) {
      try {
        val timeSinceLastFlush = time.milliseconds - log.lastFlushTime
        debug(s"Checking if flush is needed on ${topicPartition.topic} flush interval ${log.config.flushMs}" +
              s" last flushed ${log.lastFlushTime} time since last flush: $timeSinceLastFlush")
        if(timeSinceLastFlush >= log.config.flushMs)
          log.flush(false)
      } catch {
        case e: Throwable =>
          error(s"Error flushing topic ${topicPartition.topic}", e)
      }
    }
  }

  private def removeLogAndMetrics(logs: Pool[TopicPartition, UnifiedLog], tp: TopicPartition): Option[UnifiedLog] = {
    val removedLog = logs.remove(tp)
    if (removedLog != null) {
      removedLog.removeLogMetrics()
      Some(removedLog)
    } else {
      None
    }
  }
}

object LogManager {
  val LockFileName = ".lock"

  /**
   * Wait all jobs to complete
   * @param jobs jobs
   * @param callback this will be called to handle the exception caused by each Future#get
   * @return true if all pass. Otherwise, false
   */
  private[log] def waitForAllToComplete(jobs: Seq[Future[_]], callback: Throwable => Unit): Boolean = {
    jobs.count(future => Try(future.get) match {
      case Success(_) => false
      case Failure(e) =>
        callback(e)
        true
    }) == 0
  }

  val RecoveryPointCheckpointFile = "recovery-point-offset-checkpoint"
  val LogStartOffsetCheckpointFile = "log-start-offset-checkpoint"

  def apply(config: KafkaConfig,
            initialOfflineDirs: Seq[String],
            configRepository: ConfigRepository,
            kafkaScheduler: KafkaScheduler,
            time: Time,
            brokerTopicStats: BrokerTopicStats,
            logDirFailureChannel: LogDirFailureChannel,
            keepPartitionMetadataFile: Boolean): LogManager = {
    val defaultProps = LogConfig.extractLogConfigMap(config)

    LogConfig.validateValues(defaultProps)
    val defaultLogConfig = LogConfig(defaultProps)

    val cleanerConfig = LogCleaner.cleanerConfig(config)

    new LogManager(logDirs = config.logDirs.map(new File(_).getAbsoluteFile),
      initialOfflineDirs = initialOfflineDirs.map(new File(_).getAbsoluteFile),
      configRepository = configRepository,
      initialDefaultConfig = defaultLogConfig,
      cleanerConfig = cleanerConfig,
      recoveryThreadsPerDataDir = config.numRecoveryThreadsPerDataDir,
      flushCheckMs = config.logFlushSchedulerIntervalMs,
      flushRecoveryOffsetCheckpointMs = config.logFlushOffsetCheckpointIntervalMs,
      flushStartOffsetCheckpointMs = config.logFlushStartOffsetCheckpointIntervalMs,
      retentionCheckMs = config.logCleanupIntervalMs,
      maxTransactionTimeoutMs = config.transactionMaxTimeoutMs,
      producerStateManagerConfig = new ProducerStateManagerConfig(config.producerIdExpirationMs),
      producerIdExpirationCheckIntervalMs = config.producerIdExpirationCheckIntervalMs,
      scheduler = kafkaScheduler,
      brokerTopicStats = brokerTopicStats,
      logDirFailureChannel = logDirFailureChannel,
      time = time,
      keepPartitionMetadataFile = keepPartitionMetadataFile,
      interBrokerProtocolVersion = config.interBrokerProtocolVersion)
  }

}<|MERGE_RESOLUTION|>--- conflicted
+++ resolved
@@ -636,41 +636,41 @@
     }
     if (cleanerConfig.enableCleaner) {
       _cleaner = new LogCleaner(cleanerConfig, liveLogDirs, currentLogs, logDirFailureChannel, time = time)
-      _cleaner.startup()
-    }
-  }
-
-  /**
-   * Close all the logs
-   */
-  def shutdown(): Unit = {
-    info("Shutting down.")
-
-    removeMetric("OfflineLogDirectoryCount")
-    for (dir <- logDirs) {
-      removeMetric("LogDirectoryOffline", Map("logDirectory" -> dir.getAbsolutePath))
-    }
-
-    val threadPools = ArrayBuffer.empty[ExecutorService]
-    val jobs = mutable.Map.empty[File, Seq[Future[_]]]
-
-    // AutoMQ for Kafka inject start
-    val closeStreamsFutures = ArrayBuffer.empty[CompletableFuture[Void]]
-    // AutoMQ for Kafka inject end
-
-    // stop the cleaner first
-    if (cleaner != null) {
-      CoreUtils.swallow(cleaner.shutdown(), this)
-    }
-
-    val localLogsByDir = logsByDir
-
-    // close logs in each dir
-    for (dir <- liveLogDirs) {
-      debug(s"Flushing and closing logs at $dir")
-
-      val pool = Executors.newFixedThreadPool(numRecoveryThreadsPerDataDir,
-        KafkaThread.nonDaemon(s"log-closing-${dir.getAbsolutePath}", _))
+        _cleaner.startup()
+    }
+  }
+
+    /**
+     * Close all the logs
+     */
+    def shutdown(): Unit = {
+        info("Shutting down.")
+
+        removeMetric("OfflineLogDirectoryCount")
+        for (dir <- logDirs) {
+            removeMetric("LogDirectoryOffline", Map("logDirectory" -> dir.getAbsolutePath))
+        }
+
+        val threadPools = ArrayBuffer.empty[ExecutorService]
+        val jobs = mutable.Map.empty[File, Seq[Future[_]]]
+
+        // AutoMQ for Kafka inject start
+        val closeStreamsFutures = ArrayBuffer.empty[CompletableFuture[Void]]
+        // AutoMQ for Kafka inject end
+
+        // stop the cleaner first
+        if (cleaner != null) {
+            CoreUtils.swallow(cleaner.shutdown(), this)
+        }
+
+        val localLogsByDir = logsByDir
+
+        // close logs in each dir
+        for (dir <- liveLogDirs) {
+            debug(s"Flushing and closing logs at $dir")
+
+            val pool = Executors.newFixedThreadPool(numRecoveryThreadsPerDataDir,
+                KafkaThread.nonDaemon(s"log-closing-${dir.getAbsolutePath}", _))
       threadPools.append(pool)
 
       val logs = logsInDir(localLogsByDir, dir).values
@@ -709,18 +709,15 @@
             debug(s"Updating log start offsets at $dir")
             checkpointLogStartOffsetsInDir(dir, logs)
 
-<<<<<<< HEAD
-            // mark that the shutdown was clean by creating marker file
-=======
-          // mark that the shutdown was clean by creating marker file for log dirs that:
-          //  1. had clean shutdown marker file; or
-          //  2. had no clean shutdown marker file, but all logs under it have been recovered at startup time
-          val logDirAbsolutePath = dir.getAbsolutePath
-          if (hadCleanShutdownFlags.getOrDefault(logDirAbsolutePath, false) ||
-              loadLogsCompletedFlags.getOrDefault(logDirAbsolutePath, false)) {
->>>>>>> 028b841a
-            debug(s"Writing clean shutdown marker at $dir")
-            CoreUtils.swallow(Files.createFile(new File(dir, LogLoader.CleanShutdownFile).toPath), this)
+            // mark that the shutdown was clean by creating marker file for log dirs that:
+            //  1. had clean shutdown marker file; or
+            //  2. had no clean shutdown marker file, but all logs under it have been recovered at startup time
+            val logDirAbsolutePath = dir.getAbsolutePath
+            if (hadCleanShutdownFlags.getOrDefault(logDirAbsolutePath, false)
+                || loadLogsCompletedFlags.getOrDefault(logDirAbsolutePath, false)) {
+                debug(s"Writing clean shutdown marker at $dir")
+                CoreUtils.swallow(Files.createFile(new File(dir, LogLoader.CleanShutdownFile).toPath), this)
+            }
           }
         }
       }
