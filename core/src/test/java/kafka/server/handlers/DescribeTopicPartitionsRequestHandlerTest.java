--- conflicted
+++ resolved
@@ -473,8 +473,6 @@
             handler.handleDescribeTopicPartitionsRequest(buildRequest(describeTopicPartitionsRequest, plaintextListener));
         } catch (Exception e) {
             assertInstanceOf(InvalidRequestException.class, e, e.getMessage());
-<<<<<<< HEAD
-=======
         }
 
         // 3.4 With cursor point to a negative partition id. Exception should be thrown if not querying all the topics.
@@ -490,7 +488,6 @@
             handler.handleDescribeTopicPartitionsRequest(buildRequest(describeTopicPartitionsRequest, plaintextListener));
         } catch (Exception e) {
             assertInstanceOf(InvalidRequestException.class, e, e.getMessage());
->>>>>>> 55d2f316
         }
     }
 
