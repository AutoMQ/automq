/*
 * Licensed to the Apache Software Foundation (ASF) under one or more
 * contributor license agreements. See the NOTICE file distributed with
 * this work for additional information regarding copyright ownership.
 * The ASF licenses this file to You under the Apache License, Version 2.0
 * (the "License"); you may not use this file except in compliance with
 * the License. You may obtain a copy of the License at
 *
 *    http://www.apache.org/licenses/LICENSE-2.0
 *
 * Unless required by applicable law or agreed to in writing, software
 * distributed under the License is distributed on an "AS IS" BASIS,
 * WITHOUT WARRANTIES OR CONDITIONS OF ANY KIND, either express or implied.
 * See the License for the specific language governing permissions and
 * limitations under the License.
 */

package kafka.log.s3;

<<<<<<< HEAD
import static org.junit.jupiter.api.Assertions.assertDoesNotThrow;
import static org.junit.jupiter.api.Assertions.assertEquals;
import static org.junit.jupiter.api.Assertions.assertThrows;
import static org.mockito.ArgumentMatchers.any;

import java.util.HashMap;
import java.util.List;
import java.util.Map;
import java.util.concurrent.CompletableFuture;
import java.util.concurrent.TimeUnit;
import java.util.concurrent.TimeoutException;
=======
>>>>>>> 92b91711
import kafka.log.s3.metadata.StreamMetadataManager;
import kafka.log.s3.metadata.StreamMetadataManager.StreamMetadataListener;
import kafka.server.BrokerServer;
import kafka.server.KafkaConfig;
import kafka.server.metadata.BrokerMetadataListener;
import kafka.server.metadata.KRaftMetadataCache;
import org.apache.kafka.image.BrokerS3WALMetadataImage;
import org.apache.kafka.image.MetadataImage;
import org.apache.kafka.image.MetadataProvenance;
import org.apache.kafka.image.S3ObjectsImage;
import org.apache.kafka.image.S3StreamMetadataImage;
import org.apache.kafka.image.S3StreamsMetadataImage;
import org.apache.kafka.metadata.stream.InRangeObjects;
import org.apache.kafka.metadata.stream.RangeMetadata;
import org.apache.kafka.metadata.stream.S3Object;
import org.apache.kafka.metadata.stream.S3ObjectMetadata;
import org.apache.kafka.metadata.stream.S3ObjectState;
import org.apache.kafka.metadata.stream.S3ObjectType;
import org.apache.kafka.metadata.stream.S3StreamObject;
import org.apache.kafka.metadata.stream.S3WALObject;
import org.apache.kafka.metadata.stream.S3WALObjectMetadata;
import org.apache.kafka.metadata.stream.SortedWALObjectsList;
import org.apache.kafka.metadata.stream.StreamOffsetRange;
import org.apache.kafka.metadata.stream.StreamState;
import org.junit.jupiter.api.BeforeEach;
import org.junit.jupiter.api.Tag;
import org.junit.jupiter.api.Test;
import org.junit.jupiter.api.Timeout;
import org.mockito.Mockito;

import java.util.HashMap;
import java.util.Map;
import java.util.concurrent.CompletableFuture;
import java.util.concurrent.TimeUnit;
import java.util.concurrent.TimeoutException;

import static org.junit.jupiter.api.Assertions.assertDoesNotThrow;
import static org.junit.jupiter.api.Assertions.assertEquals;
import static org.junit.jupiter.api.Assertions.assertThrows;
import static org.mockito.ArgumentMatchers.any;

@Timeout(40)
@Tag("S3Unit")
public class StreamMetadataManagerTest {

    private static final int BROKER0 = 0;
    private static final int BROKER1 = 1;
    private static final long STREAM0 = 0;
    private static final long STREAM1 = 1;
    private static final long STREAM2 = 2;

    private BrokerServer mockBroker;
    private KRaftMetadataCache mockMetadataCache;
    private BrokerMetadataListener mockBrokerMetadataListener;
    private StreamMetadataListener streamMetadataListener;
    private StreamMetadataManager manager;

    @BeforeEach
    public void setUp() {
        this.mockBroker = Mockito.mock(BrokerServer.class);
        this.mockMetadataCache = Mockito.mock(KRaftMetadataCache.class);
        this.mockBrokerMetadataListener = Mockito.mock(BrokerMetadataListener.class);
        Mockito.when(this.mockBroker.metadataCache()).thenReturn(this.mockMetadataCache);
        Mockito.when(this.mockBroker.metadataListener()).thenReturn(this.mockBrokerMetadataListener);
        Mockito.doAnswer(invocation -> {
            this.streamMetadataListener = invocation.getArgument(0);
            return null;
        }).when(this.mockBrokerMetadataListener).registerStreamMetadataListener(any());
        Mockito.when(this.mockMetadataCache.currentImage()).thenReturn(MetadataImage.EMPTY);
        KafkaConfig config = Mockito.mock(KafkaConfig.class);
        Mockito.when(config.brokerId()).thenReturn(BROKER0);
        this.manager = new StreamMetadataManager(this.mockBroker, config);
    }

    private static MetadataImage image0;
    private static MetadataImage image1;
    private static MetadataImage image2;

    static {
        S3ObjectsImage objectsImage = new S3ObjectsImage(2L, Map.of(
                0L, new S3Object(0L, 128, null, -1, -1, -1, -1, S3ObjectState.COMMITTED),
                1L, new S3Object(1L, 128, null, -1, -1, -1, -1, S3ObjectState.COMMITTED),
                2L, new S3Object(2L, 128, null, -1, -1, -1, -1, S3ObjectState.COMMITTED)
        ));

        Map<Integer, RangeMetadata> ranges = Map.of(
                0, new RangeMetadata(STREAM0, 0L, 0, 10L, 100L, BROKER0)
        );
        Map<Long, S3StreamObject> streamObjects = Map.of(
                0L, new S3StreamObject(0L, 128, STREAM0, 10L, 100L));
        S3StreamMetadataImage streamImage = new S3StreamMetadataImage(STREAM0, 1L, StreamState.OPENED, 0, 10L, ranges, streamObjects);

        BrokerS3WALMetadataImage walMetadataImage0 = new BrokerS3WALMetadataImage(BROKER0, new SortedWALObjectsList(List.of(
                new S3WALObject(1L, BROKER0, Map.of(
                        STREAM1, List.of(new StreamOffsetRange(STREAM1, 0L, 100L))), 1L),
                new S3WALObject(2L, BROKER0, Map.of(
                        STREAM2, List.of(new StreamOffsetRange(STREAM2, 0L, 100L))), 1L))));

        S3StreamsMetadataImage streamsImage = new S3StreamsMetadataImage(STREAM0, Map.of(STREAM0, streamImage),
<<<<<<< HEAD
            Map.of(BROKER0, walMetadataImage0));
=======
                Map.of(BROKER0, BrokerS3WALMetadataImage.EMPTY));
>>>>>>> 92b91711
        image0 = new MetadataImage(new MetadataProvenance(0, 0, 0), null, null, null, null, null, null, null, streamsImage, objectsImage, null);

        ranges = new HashMap<>(ranges);
        ranges.put(1, new RangeMetadata(STREAM0, 1L, 1, 100L, 150L, BROKER0));
        streamObjects = new HashMap<>(streamObjects);
        streamObjects.put(1L, new S3StreamObject(1L, 128, STREAM0, 100L, 150L));
        streamImage = new S3StreamMetadataImage(STREAM0, 2L, StreamState.OPENED, 1, 10L, ranges, streamObjects);
        streamsImage = new S3StreamsMetadataImage(STREAM0, Map.of(STREAM0, streamImage),
                Map.of(BROKER0, BrokerS3WALMetadataImage.EMPTY));
        image1 = new MetadataImage(new MetadataProvenance(1, 1, 1), null, null, null, null, null, null, null, streamsImage, objectsImage, null);

        ranges = new HashMap<>(ranges);
        ranges.put(2, new RangeMetadata(STREAM0, 2L, 2, 150L, 200L, BROKER0));
        streamObjects = new HashMap<>(streamObjects);
        streamObjects.put(2L, new S3StreamObject(2L, 128, STREAM0, 150L, 200L));
        streamImage = new S3StreamMetadataImage(STREAM0, 3L, StreamState.OPENED, 2, 10L, ranges, streamObjects);
        streamsImage = new S3StreamsMetadataImage(STREAM0, Map.of(STREAM0, streamImage),
                Map.of(BROKER0, BrokerS3WALMetadataImage.EMPTY));
        image2 = new MetadataImage(new MetadataProvenance(2, 2, 2), null, null, null, null, null, null, null, streamsImage, objectsImage, null);
    }

    @Test
    public void testFetch() throws Exception {
        S3ObjectMetadata object0 = new S3ObjectMetadata(0L, 128, S3ObjectType.STREAM);
        S3ObjectMetadata object1 = new S3ObjectMetadata(1L, 128, S3ObjectType.STREAM);
        S3ObjectMetadata object2 = new S3ObjectMetadata(2L, 128, S3ObjectType.STREAM);

        this.streamMetadataListener.onChange(null, image0);

        // 1. normal fetch
        CompletableFuture<InRangeObjects> result = this.manager.fetch(STREAM0, 10L, 100L, 5);
        InRangeObjects inRangeObjects = result.get();
        assertEquals(STREAM0, inRangeObjects.streamId());
        assertEquals(10L, inRangeObjects.startOffset());
        assertEquals(100L, inRangeObjects.endOffset());
        assertEquals(1, inRangeObjects.objects().size());
        assertEquals(object0, inRangeObjects.objects().get(0));

        // 2. fetch with invalid streamId
        result = this.manager.fetch(STREAM1, 0L, 100L, 5);
        inRangeObjects = result.get();
        assertEquals(InRangeObjects.INVALID, inRangeObjects);

        // 3. fetch with larger startOffset
        result = this.manager.fetch(STREAM0, 20L, 100L, 5);
        inRangeObjects = result.get();
        assertEquals(STREAM0, inRangeObjects.streamId());
        assertEquals(20L, inRangeObjects.startOffset());
        assertEquals(100L, inRangeObjects.endOffset());
        assertEquals(1, inRangeObjects.objects().size());
        assertEquals(object0, inRangeObjects.objects().get(0));

        // 4. fetch with smaller endOffset
        result = this.manager.fetch(STREAM0, 10L, 50L, 5);
        inRangeObjects = result.get();
        assertEquals(STREAM0, inRangeObjects.streamId());
        assertEquals(10L, inRangeObjects.startOffset());
        assertEquals(100L, inRangeObjects.endOffset());
        assertEquals(1, inRangeObjects.objects().size());
        assertEquals(object0, inRangeObjects.objects().get(0));

        // 5. fetch with smaller startOffset
        result = this.manager.fetch(STREAM0, 5L, 100L, 5);
        inRangeObjects = result.get();
        assertEquals(InRangeObjects.INVALID, inRangeObjects);

        // 6. fetch with larger endOffset
        result = this.manager.fetch(STREAM0, 10L, 200L, 5);
        CompletableFuture<InRangeObjects> finalResult = result;
        assertThrows(TimeoutException.class, () -> {
            finalResult.get(1, TimeUnit.SECONDS);
        });

        // 7. notify the manager that streams' end offset has been advanced
        streamMetadataListener.onChange(null, image1);

        assertThrows(TimeoutException.class, () -> {
            finalResult.get(1, TimeUnit.SECONDS);
        });

        // 8. notify with correct end offset
        streamMetadataListener.onChange(null, image2);

        assertDoesNotThrow(() -> {
            InRangeObjects rangeObjects = finalResult.get(1, TimeUnit.SECONDS);
            assertEquals(STREAM0, rangeObjects.streamId());
            assertEquals(10L, rangeObjects.startOffset());
            assertEquals(200L, rangeObjects.endOffset());
            assertEquals(3, rangeObjects.objects().size());
            assertEquals(object0, rangeObjects.objects().get(0));
            assertEquals(object1, rangeObjects.objects().get(1));
            assertEquals(object2, rangeObjects.objects().get(2));
        });

    }

    @Test
    public void testGetWALObjects() {
        this.streamMetadataListener.onChange(null, image0);
        List<S3WALObjectMetadata> objectMetadata = this.manager.getWALObjects();
        List<S3ObjectMetadata> expected = List.of(new S3ObjectMetadata(1L, 128, S3ObjectType.UNKNOWN),
                new S3ObjectMetadata(2L, 128, S3ObjectType.UNKNOWN));
        // compare objectMetadata with expected
        assertEquals(expected.size(), objectMetadata.size());
        for (int i = 0; i < expected.size(); i++) {
            assertEquals(expected.get(i), objectMetadata.get(i).getObjectMetadata());
        }
    }

}<|MERGE_RESOLUTION|>--- conflicted
+++ resolved
@@ -17,20 +17,6 @@
 
 package kafka.log.s3;
 
-<<<<<<< HEAD
-import static org.junit.jupiter.api.Assertions.assertDoesNotThrow;
-import static org.junit.jupiter.api.Assertions.assertEquals;
-import static org.junit.jupiter.api.Assertions.assertThrows;
-import static org.mockito.ArgumentMatchers.any;
-
-import java.util.HashMap;
-import java.util.List;
-import java.util.Map;
-import java.util.concurrent.CompletableFuture;
-import java.util.concurrent.TimeUnit;
-import java.util.concurrent.TimeoutException;
-=======
->>>>>>> 92b91711
 import kafka.log.s3.metadata.StreamMetadataManager;
 import kafka.log.s3.metadata.StreamMetadataManager.StreamMetadataListener;
 import kafka.server.BrokerServer;
@@ -62,6 +48,7 @@
 import org.mockito.Mockito;
 
 import java.util.HashMap;
+import java.util.List;
 import java.util.Map;
 import java.util.concurrent.CompletableFuture;
 import java.util.concurrent.TimeUnit;
@@ -130,11 +117,7 @@
                         STREAM2, List.of(new StreamOffsetRange(STREAM2, 0L, 100L))), 1L))));
 
         S3StreamsMetadataImage streamsImage = new S3StreamsMetadataImage(STREAM0, Map.of(STREAM0, streamImage),
-<<<<<<< HEAD
-            Map.of(BROKER0, walMetadataImage0));
-=======
-                Map.of(BROKER0, BrokerS3WALMetadataImage.EMPTY));
->>>>>>> 92b91711
+                Map.of(BROKER0, walMetadataImage0));
         image0 = new MetadataImage(new MetadataProvenance(0, 0, 0), null, null, null, null, null, null, null, streamsImage, objectsImage, null);
 
         ranges = new HashMap<>(ranges);
