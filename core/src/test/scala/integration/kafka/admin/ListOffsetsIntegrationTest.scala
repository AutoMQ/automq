--- conflicted
+++ resolved
@@ -19,55 +19,34 @@
 
 import kafka.integration.KafkaServerTestHarness
 import kafka.server.KafkaConfig
-<<<<<<< HEAD
-import kafka.utils.TestUtils.{createProducer, plaintextBootstrapServers}
-import kafka.utils.{TestInfoUtils, TestUtils}
-=======
 import kafka.utils.TestUtils
 import kafka.utils.TestUtils.{createProducer, plaintextBootstrapServers, tempDir, waitForAllReassignmentsToComplete}
->>>>>>> 0971924e
 import org.apache.kafka.clients.admin._
 import org.apache.kafka.clients.producer.ProducerRecord
 import org.apache.kafka.common.TopicPartition
 import org.apache.kafka.common.config.TopicConfig
-<<<<<<< HEAD
-import org.apache.kafka.common.utils.{MockTime, Time, Utils}
-=======
 import org.apache.kafka.common.record.RecordBatch
 import org.apache.kafka.common.requests.ListOffsetsResponse
 import org.apache.kafka.common.utils.{MockTime, Time, Utils}
 import org.apache.kafka.server.config.ServerLogConfigs
->>>>>>> 0971924e
 import org.junit.jupiter.api.Assertions.assertEquals
 import org.junit.jupiter.api.{AfterEach, BeforeEach, TestInfo}
 import org.junit.jupiter.params.ParameterizedTest
 import org.junit.jupiter.params.provider.ValueSource
 
-<<<<<<< HEAD
-import java.util.Properties
-=======
 import java.io.File
 import java.util.{Optional, Properties}
->>>>>>> 0971924e
 import scala.collection.{Map, Seq}
 import scala.jdk.CollectionConverters._
 
 class ListOffsetsIntegrationTest extends KafkaServerTestHarness {
 
-<<<<<<< HEAD
-  val topicName = "foo"
-  val topicNameWithCustomConfigs = "foo2"
-  var adminClient: Admin = _
-  var setOldMessageFormat: Boolean = false
-  val mockTime: Time = new MockTime(1)
-=======
   private val topicName = "foo"
   private val topicNameWithCustomConfigs = "foo2"
   private var adminClient: Admin = _
   private val mockTime: Time = new MockTime(1)
   private var version = RecordBatch.MAGIC_VALUE_V2
   private val dataFolder = Seq(tempDir().getAbsolutePath, tempDir().getAbsolutePath)
->>>>>>> 0971924e
 
   @BeforeEach
   override def setUp(testInfo: TestInfo): Unit = {
@@ -185,102 +164,16 @@
 
   @ParameterizedTest
   @ValueSource(strings = Array("zk", "kraft"))
-<<<<<<< HEAD
-  def testThreeCompressedRecordsInOneBatch(quorum: String): Unit = {
-    produceMessagesInOneBatch("gzip")
-    verifyListOffsets()
-
-    // test LogAppendTime case
-    setUpForLogAppendTimeCase()
-    produceMessagesInOneBatch("gzip", topicNameWithCustomConfigs)
-    // In LogAppendTime's case, the maxTimestampOffset should be the first message of the batch.
-    // So in this one batch test, it'll be the first offset 0
-    verifyListOffsets(topic = topicNameWithCustomConfigs, 0)
-=======
   def testThreeRecordsInOneBatchHavingDifferentCompressionTypeWithServer(quorum: String): Unit = {
     val props: Properties = new Properties()
     props.setProperty(TopicConfig.COMPRESSION_TYPE_CONFIG, "lz4")
     createTopicWithConfig(topicNameWithCustomConfigs, props)
     produceMessagesInOneBatch(topic = topicNameWithCustomConfigs)
     verifyListOffsets(topic = topicNameWithCustomConfigs)
->>>>>>> 0971924e
-  }
-
-  @ParameterizedTest
-  @ValueSource(strings = Array("zk", "kraft"))
-<<<<<<< HEAD
-  def testThreeNonCompressedRecordsInOneBatch(quorum: String): Unit = {
-    produceMessagesInOneBatch()
-    verifyListOffsets()
-
-    // test LogAppendTime case
-    setUpForLogAppendTimeCase()
-    produceMessagesInOneBatch(topic=topicNameWithCustomConfigs)
-    // In LogAppendTime's case, if the timestamps are the same, we choose the offset of the first record
-    // thus, the maxTimestampOffset should be the first record of the batch.
-    // So in this one batch test, it'll be the first offset which is 0
-    verifyListOffsets(topic = topicNameWithCustomConfigs, 0)
-  }
-
-  @ParameterizedTest(name = TestInfoUtils.TestWithParameterizedQuorumName)
-  @ValueSource(strings = Array("zk", "kraft"))
-  def testThreeNonCompressedRecordsInSeparateBatch(quorum: String): Unit = {
-    produceMessagesInSeparateBatch()
-    verifyListOffsets()
-
-    // test LogAppendTime case
-    setUpForLogAppendTimeCase()
-    produceMessagesInSeparateBatch(topic = topicNameWithCustomConfigs)
-    // In LogAppendTime's case, if the timestamp is different, it should be the last one
-    verifyListOffsets(topic = topicNameWithCustomConfigs, 2)
-  }
-
-  // The message conversion test only run in ZK mode because KRaft mode doesn't support "inter.broker.protocol.version" < 3.0
-  @ParameterizedTest(name = TestInfoUtils.TestWithParameterizedQuorumName)
-  @ValueSource(strings = Array("zk"))
-  def testThreeRecordsInOneBatchWithMessageConversion(quorum: String): Unit = {
-    createOldMessageFormatBrokers()
-    produceMessagesInOneBatch()
-    verifyListOffsets()
-
-    // test LogAppendTime case
-    setUpForLogAppendTimeCase()
-    produceMessagesInOneBatch(topic = topicNameWithCustomConfigs)
-    // In LogAppendTime's case, the maxTimestampOffset should be the first message of the batch.
-    // So in this one batch test, it'll be the first offset 0
-    verifyListOffsets(topic = topicNameWithCustomConfigs, 0)
-  }
-
-  // The message conversion test only run in ZK mode because KRaft mode doesn't support "inter.broker.protocol.version" < 3.0
-  @ParameterizedTest(name = TestInfoUtils.TestWithParameterizedQuorumName)
-  @ValueSource(strings = Array("zk"))
-  def testThreeRecordsInSeparateBatchWithMessageConversion(quorum: String): Unit = {
-    createOldMessageFormatBrokers()
-    produceMessagesInSeparateBatch()
-    verifyListOffsets()
-
-    // test LogAppendTime case
-    setUpForLogAppendTimeCase()
-    produceMessagesInSeparateBatch(topic = topicNameWithCustomConfigs)
-    // In LogAppendTime's case, the maxTimestampOffset should be the first message of the batch.
-    // So in this separate batch test, it'll be the last offset 2
-    verifyListOffsets(topic = topicNameWithCustomConfigs, 2)
-  }
-
-  @ParameterizedTest(name = TestInfoUtils.TestWithParameterizedQuorumName)
-  @ValueSource(strings = Array("zk", "kraft"))
-  def testThreeRecordsInOneBatchHavingDifferentCompressionTypeWithServer(quorum: String): Unit = {
-    val props: Properties = new Properties()
-    props.setProperty(TopicConfig.COMPRESSION_TYPE_CONFIG, "lz4")
-    createTopicWithConfig(topicNameWithCustomConfigs, props)
-    produceMessagesInOneBatch(topic = topicNameWithCustomConfigs)
-    verifyListOffsets(topic = topicNameWithCustomConfigs)
-  }
-
-  @ParameterizedTest(name = TestInfoUtils.TestWithParameterizedQuorumName)
-  @ValueSource(strings = Array("zk", "kraft"))
-=======
->>>>>>> 0971924e
+  }
+
+  @ParameterizedTest
+  @ValueSource(strings = Array("zk", "kraft"))
   def testThreeRecordsInSeparateBatchHavingDifferentCompressionTypeWithServer(quorum: String): Unit = {
     val props: Properties = new Properties()
     props.setProperty(TopicConfig.COMPRESSION_TYPE_CONFIG, "lz4")
@@ -298,13 +191,8 @@
     // test LogAppendTime case
     setUpForLogAppendTimeCase()
     produceMessagesInSeparateBatch("gzip", topicNameWithCustomConfigs)
-<<<<<<< HEAD
-    // In LogAppendTime's case, the maxTimestampOffset should be the first message of the batch.
-    // So in this separate batch test, it'll be the last offset 2
-=======
     // In LogAppendTime's case, the maxTimestampOffset is the message in the last batch since we advance the time
     // for each batch, So it'll be the last offset 2
->>>>>>> 0971924e
     verifyListOffsets(topic = topicNameWithCustomConfigs, 2)
   }
 
@@ -314,13 +202,8 @@
     createTopicWithConfig(topicNameWithCustomConfigs, props)
   }
 
-<<<<<<< HEAD
-  private def createOldMessageFormatBrokers(): Unit = {
-    setOldMessageFormat = true
-=======
   private def createMessageFormatBrokers(recordVersion: Byte): Unit = {
     version = recordVersion
->>>>>>> 0971924e
     recreateBrokers(reconfigure = true, startup = true)
     Utils.closeQuietly(adminClient, "ListOffsetsAdminClient")
     adminClient = Admin.create(Map[String, Object](
@@ -333,16 +216,6 @@
   }
 
   private def verifyListOffsets(topic: String = topicName, expectedMaxTimestampOffset: Int = 1): Unit = {
-<<<<<<< HEAD
-    val earliestOffset = runFetchOffsets(adminClient, OffsetSpec.earliest(), topic)
-    assertEquals(0, earliestOffset.offset())
-
-    val latestOffset = runFetchOffsets(adminClient, OffsetSpec.latest(), topic)
-    assertEquals(3, latestOffset.offset())
-
-    val maxTimestampOffset = runFetchOffsets(adminClient, OffsetSpec.maxTimestamp(), topic)
-    assertEquals(expectedMaxTimestampOffset, maxTimestampOffset.offset())
-=======
     def check(): Unit = {
       val earliestOffset = runFetchOffsets(adminClient, OffsetSpec.earliest(), topic)
       assertEquals(0, earliestOffset.offset())
@@ -399,7 +272,6 @@
     adminClient = Admin.create(java.util.Collections.singletonMap(
       AdminClientConfig.BOOTSTRAP_SERVERS_CONFIG, bootstrapServers().asInstanceOf[Object]))
     check()
->>>>>>> 0971924e
   }
 
   private def runFetchOffsets(adminClient: Admin,
@@ -464,13 +336,6 @@
   }
 
   def generateConfigs: Seq[KafkaConfig] = {
-<<<<<<< HEAD
-    TestUtils.createBrokerConfigs(1, zkConnectOrNull).map{ props =>
-      if (setOldMessageFormat) {
-        props.setProperty("log.message.format.version", "0.10.0")
-        props.setProperty("inter.broker.protocol.version", "0.10.0")
-      }
-=======
     TestUtils.createBrokerConfigs(2, zkConnectOrNull).zipWithIndex.map{ case (props, index) =>
       if (version == RecordBatch.MAGIC_VALUE_V0) {
         props.setProperty("log.message.format.version", "0.9.0")
@@ -484,7 +349,6 @@
      // tests before kafka-log-retention. Hence, we disable the retention to avoid failed tests
      props.setProperty(ServerLogConfigs.LOG_RETENTION_TIME_MILLIS_CONFIG, "-1")
      props.setProperty(ServerLogConfigs.LOG_DIR_CONFIG, dataFolder(index))
->>>>>>> 0971924e
       props
     }.map(KafkaConfig.fromProps)
   }
