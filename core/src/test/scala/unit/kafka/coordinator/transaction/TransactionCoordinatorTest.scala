--- conflicted
+++ resolved
@@ -283,11 +283,7 @@
 
     coordinator.handleVerifyPartitionsInTransaction(transactionalId, 0L, 0, partitions, verifyPartitionsInTxnCallback)
     errors.foreach { case (_, error) =>
-<<<<<<< HEAD
-      assertEquals(Errors.ABORTABLE_TRANSACTION, error)
-=======
       assertEquals(Errors.TRANSACTION_ABORTABLE, error)
->>>>>>> 0971924e
     }
   }
 
@@ -403,11 +399,7 @@
     val extraPartitions = partitions ++ Set(new TopicPartition("topic2", 0))
     
     coordinator.handleVerifyPartitionsInTransaction(transactionalId, 0L, 0, extraPartitions, verifyPartitionsInTxnCallback)
-<<<<<<< HEAD
-    assertEquals(Errors.ABORTABLE_TRANSACTION, errors(new TopicPartition("topic2", 0)))
-=======
     assertEquals(Errors.TRANSACTION_ABORTABLE, errors(new TopicPartition("topic2", 0)))
->>>>>>> 0971924e
     assertEquals(Errors.NONE, errors(new TopicPartition("topic1", 0)))
     verify(transactionManager).getTransactionState(ArgumentMatchers.eq(transactionalId))
   }
