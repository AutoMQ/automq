--- conflicted
+++ resolved
@@ -204,13 +204,9 @@
       mock(classOf[DelegationTokenPublisher]),
       mock(classOf[AclPublisher]),
       faultHandler,
-<<<<<<< HEAD
       faultHandler,
       mock(classOf[BrokerLifecycleManager]),
       partitionOpCallbackExecutor = MoreExecutors.newDirectExecutorService()
-=======
-      faultHandler
->>>>>>> 6ff51bc3
     )
 
     val image = MetadataImage.EMPTY
@@ -229,106 +225,4 @@
 
     verify(groupCoordinator).onNewMetadataImage(image, delta)
   }
-<<<<<<< HEAD
-
-  @Test
-  def testMetadataVersionUpdateToIBP_3_7_IV2OrAboveTriggersBrokerReRegistration(): Unit = {
-    val config = KafkaConfig.fromProps(TestUtils.createBrokerConfig(0, ""))
-    val metadataCache = new KRaftMetadataCache(0)
-    val logManager = mock(classOf[LogManager])
-    val replicaManager = mock(classOf[ReplicaManager])
-    val groupCoordinator = mock(classOf[GroupCoordinator])
-    val faultHandler = mock(classOf[FaultHandler])
-    val brokerLifecycleManager = mock(classOf[BrokerLifecycleManager])
-
-    val metadataPublisher = new BrokerMetadataPublisher(
-      config,
-      metadataCache,
-      logManager,
-      replicaManager,
-      groupCoordinator,
-      mock(classOf[TransactionCoordinator]),
-      mock(classOf[DynamicConfigPublisher]),
-      mock(classOf[DynamicClientQuotaPublisher]),
-      mock(classOf[ScramPublisher]),
-      mock(classOf[DelegationTokenPublisher]),
-      mock(classOf[AclPublisher]),
-      faultHandler,
-      faultHandler,
-      brokerLifecycleManager,
-      partitionOpCallbackExecutor = MoreExecutors.newDirectExecutorService()
-    )
-
-    var image = MetadataImage.EMPTY
-    var delta = new MetadataDelta.Builder()
-      .setImage(image)
-      .build()
-
-    // We first upgrade metadata version to 3_6_IV2
-    delta.replay(new FeatureLevelRecord().
-      setName(MetadataVersion.FEATURE_NAME).
-      setFeatureLevel(MetadataVersion.IBP_3_6_IV2.featureLevel()))
-    var newImage = delta.apply(new MetadataProvenance(100, 4, 2000))
-
-    metadataPublisher.onMetadataUpdate(delta, newImage,
-      LogDeltaManifest.newBuilder()
-        .provenance(MetadataProvenance.EMPTY)
-        .leaderAndEpoch(LeaderAndEpoch.UNKNOWN)
-        .numBatches(1)
-        .elapsedNs(100)
-        .numBytes(42)
-        .build())
-
-    // This should NOT trigger broker reregistration
-    verifyNoInteractions(brokerLifecycleManager)
-
-    // We then upgrade to IBP_3_7_IV2
-    image = newImage
-    delta = new MetadataDelta.Builder()
-      .setImage(image)
-      .build()
-    delta.replay(new FeatureLevelRecord().
-      setName(MetadataVersion.FEATURE_NAME).
-      setFeatureLevel(MetadataVersion.IBP_3_7_IV2.featureLevel()))
-    newImage = delta.apply(new MetadataProvenance(100, 4, 2000))
-
-    metadataPublisher.onMetadataUpdate(delta, newImage,
-      LogDeltaManifest.newBuilder()
-        .provenance(MetadataProvenance.EMPTY)
-        .leaderAndEpoch(LeaderAndEpoch.UNKNOWN)
-        .numBatches(1)
-        .elapsedNs(100)
-        .numBytes(42)
-        .build())
-
-    // This SHOULD trigger a broker registration
-    verify(brokerLifecycleManager, times(1)).handleKraftJBODMetadataVersionUpdate()
-    clearInvocations(brokerLifecycleManager)
-
-    // Finally upgrade to IBP_3_8_IV0
-    image = newImage
-    delta = new MetadataDelta.Builder()
-      .setImage(image)
-      .build()
-    delta.replay(new FeatureLevelRecord().
-      setName(MetadataVersion.FEATURE_NAME).
-      setFeatureLevel(MetadataVersion.IBP_3_8_IV0.featureLevel()))
-    newImage = delta.apply(new MetadataProvenance(200, 4, 3000))
-
-    metadataPublisher.onMetadataUpdate(delta, newImage,
-      LogDeltaManifest.newBuilder()
-        .provenance(MetadataProvenance.EMPTY)
-        .leaderAndEpoch(LeaderAndEpoch.UNKNOWN)
-        .numBatches(1)
-        .elapsedNs(100)
-        .numBytes(42)
-        .build())
-
-    // This should NOT trigger broker reregistration
-    verify(brokerLifecycleManager, times(0)).handleKraftJBODMetadataVersionUpdate()
-
-    metadataPublisher.close()
-  }
-=======
->>>>>>> 6ff51bc3
 }