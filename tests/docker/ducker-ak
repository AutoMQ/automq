#!/usr/bin/env bash

# Licensed to the Apache Software Foundation (ASF) under one or more
# contributor license agreements.  See the NOTICE file distributed with
# this work for additional information regarding copyright ownership.
# The ASF licenses this file to You under the Apache License, Version 2.0
# (the "License"); you may not use this file except in compliance with
# the License.  You may obtain a copy of the License at
#
#    http://www.apache.org/licenses/LICENSE-2.0
#
# Unless required by applicable law or agreed to in writing, software
# distributed under the License is distributed on an "AS IS" BASIS,
# WITHOUT WARRANTIES OR CONDITIONS OF ANY KIND, either express or implied.
# See the License for the specific language governing permissions and
# limitations under the License.

#
# Ducker-AK: a tool for running Apache Kafka system tests inside Docker images.
#
# Note: this should be compatible with the version of bash that ships on most
# Macs, bash 3.2.57.
#

script_path="${0}"

# The absolute path to the directory which this script is in.  This will also be the directory
# which we run docker build from.
ducker_dir="$( cd "$( dirname "${BASH_SOURCE[0]}" )" && pwd )"

# The absolute path to the root Kafka directory
kafka_dir="$( cd "${ducker_dir}/../.." && pwd )"

# The absolute path to the directory to hold the necessary files to construct a ducker image for executing Kafka in native mode.
tmp_native_dir=${ducker_dir}/native

# The memory consumption to allow during the docker build.
# This does not include swap.
docker_build_memory_limit="3200m"

# The maximum mmemory consumption to allow in containers.
docker_run_memory_limit="3000m"

# The default number of cluster nodes to bring up if a number is not specified.
default_num_nodes=14

# The default OpenJDK base image.
default_jdk="automqinc/kos_e2e_base:3.7.0"

# The default ducker-ak image name.
default_image_name="ducker-ak-kos"

# The default apt/pip mirror URL. By default, no mirror is used.
default_general_mirror_url=""

# The default kafka server mode.
default_kafka_mode="jvm"

# Port to listen on when debugging
debugpy_port=5678

# Display a usage message on the terminal and exit.
#
# $1: The exit status to use
usage() {
    local exit_status="${1}"
    cat <<EOF
ducker-ak: a tool for running Apache Kafka tests inside Docker images.

Usage: ${script_path} [command] [options]

help|-h|--help
    Display this help message

up [-n|--num-nodes NUM_NODES] [-f|--force] [docker-image]
        [-C|--custom-ducktape DIR] [-e|--expose-ports ports] [--general-mirror-url URL]
    Bring up a cluster with the specified amount of nodes (defaults to ${default_num_nodes}).
    The docker image name defaults to ${default_image_name}.  If --force is specified, we will
    attempt to bring up an image even some parameters are not valid.

    If --custom-ducktape is specified, we will install the provided custom
    ducktape source code directory before bringing up the nodes.  The provided
    directory should be the ducktape git repo, not the ducktape installed module directory.

    if --expose-ports is specified then we will expose those ports to random ephemeral ports
    on the host. The argument can be a single port (like 5005), a port range like (5005-5009)
    or a combination of port/port-range separated by comma (like 2181,9092 or 2181,5005-5008).
    By default no port is exposed. See README.md for more detail on this option.

    Note that port 5678 will be automatically exposed for ducker01 node and will be mapped to 5678
    on your local machine to enable debugging in VS Code.

    If --general-mirror-url is specified then will use the provided URL as the apt/pip mirror URL.

test [-d|--debug] [test-name(s)] [-- [ducktape args]]
    Run a test or set of tests inside the currently active Ducker nodes.
    For example, to run the system test produce_bench_test, you would run:
        ./tests/docker/ducker-ak test ./tests/kafkatest/tests/core/produce_bench_test.py

    If --debug is passed, the tests will wait for remote VS Code debugger to connect on port 5678:
        ./tests/docker/ducker-ak test --debug ./tests/kafkatest/tests/core/produce_bench_test.py

    To pass arguments to underlying ducktape invocation, pass them after `--`, e.g.:
        ./tests/docker/ducker-ak test ./tests/kafkatest/tests/core/produce_bench_test.py -- --test-runner-timeout 1800000

ssh [node-name|user-name@node-name] [command]
    Log in to a running ducker container.  If node-name is not given, it prints
    the names of all running nodes.  If node-name is 'all', we will run the
    command on every node.  If user-name is given, we will try to log in as
    that user.  Otherwise, we will log in as the 'ducker' user.  If a command
    is specified, we will run that command.  Otherwise, we will provide a login
    shell.

down [-q|--quiet] [-f|--force]
    Tear down all the currently active ducker-ak nodes.  If --quiet is specified,
    only error messages are printed. If --force or -f is specified, "docker rm -f"
    will be used to remove the nodes, which kills currently running ducker-ak test.

purge [--f|--force]
    Purge Docker images created by ducker-ak.  This will free disk space.
    If --force is set, we run 'docker rmi -f'.
EOF
    exit "${exit_status}"
}

# Exit with an error message.
die() {
    echo $@
    exit 1
}

# Check for the presence of certain commands.
#
# $@: The commands to check for.  This function will die if any of these commands are not found by
#       the 'which' command.
require_commands() {
    local cmds="${@}"
    for cmd in ${cmds}; do
        which -- "${cmd}" &> /dev/null || die "You must install ${cmd} to run this script."
    done
}

# Set a global variable to a value.
#
# $1: The variable name to set.  This function will die if the variable already has a value.  The
#     variable will be made readonly to prevent any future modifications.
# $2: The value to set the variable to.  This function will die if the value is empty or starts
#     with a dash.
# $3: A human-readable description of the variable.
set_once() {
    local key="${1}"
    local value="${2}"
    local what="${3}"
    [[ -n "${!key}" ]] && die "Error: more than one value specified for ${what}."
    verify_command_line_argument "${value}" "${what}"
    # It would be better to use declare -g, but older bash versions don't support it.
    export ${key}="${value}"
}

# Verify that a command-line argument is present and does not start with a slash.
#
# $1: The command-line argument to verify.
# $2: A human-readable description of the variable.
verify_command_line_argument() {
    local value="${1}"
    local what="${2}"
    [[ -n "${value}" ]] || die "Error: no value specified for ${what}"
    [[ ${value} == -* ]] && die "Error: invalid value ${value} specified for ${what}"
}

# Echo a message if a flag is set.
#
# $1: If this is 1, the message will be echoed.
# $@: The message
maybe_echo() {
    local verbose="${1}"
    shift
    [[ "${verbose}" -eq 1 ]] && echo "${@}"
}

# Counts the number of elements passed to this subroutine.
count() {
    echo $#
}

# Push a new directory on to the bash directory stack, or exit with a failure message.
#
# $1: The directory push on to the directory stack.
must_pushd() {
    local target_dir="${1}"
    pushd -- "${target_dir}" &> /dev/null || die "failed to change directory to ${target_dir}"
}

# Pop a directory from the bash directory stack, or exit with a failure message.
must_popd() {
    popd &> /dev/null || die "failed to popd"
}

echo_and_do() {
    local cmd="${@}"
    echo "${cmd}"
    ${cmd}
}

# Run a command and die if it fails.
#
# Optional flags:
# -v: print the command before running it.
# -o: display the command output.
# $@: The command to run.
must_do() {
    local verbose=0
    local output="/dev/null"
    while true; do
        case ${1} in
            -v) verbose=1; shift;;
            -o) output="/dev/stdout"; shift;;
            *) break;;
        esac
    done
    local cmd="${@}"
    [[ "${verbose}" -eq 1 ]] && echo "${cmd}"
    ${cmd} >${output} || die "${1} failed"
}

# Ask the user a yes/no question.
#
# $1: The prompt to use
# $_return: 0 if the user answered no; 1 if the user answered yes.
ask_yes_no() {
    local prompt="${1}"
    while true; do
        read -r -p "${prompt} " response
        case "${response}" in
            [yY]|[yY][eE][sS]) _return=1; return;;
            [nN]|[nN][oO]) _return=0; return;;
            *);;
        esac
        echo "Please respond 'yes' or 'no'."
        echo
    done
}

# Build a docker image.
#
# $1: The name of the image to build.
ducker_build() {
    local image_name="${1}"

    # Use SECONDS, a builtin bash variable that gets incremented each second, to measure the docker
    # build duration.
    SECONDS=0

    must_pushd "${ducker_dir}"
    # Tip: if you are scratching your head for some dependency problems that are referring to an old code version
    # (for example java.lang.NoClassDefFoundError), add --no-cache flag to the build shall give you a clean start.
    echo_and_do docker build --memory="${docker_build_memory_limit}" \
        --build-arg "ducker_creator=${user_name}" \
        --build-arg "jdk_version=${jdk_version}" \
        --build-arg "UID=${UID}" \
<<<<<<< HEAD
        --build-arg "general_mirror_url=${general_mirror_url}" \
=======
        --build-arg "KAFKA_MODE=${kafka_mode}" \
>>>>>>> 0971924e
        -t "${image_name}" \
        -f "${ducker_dir}/Dockerfile" ${docker_args} -- .
    docker_status=$?
    must_popd
    duration="${SECONDS}"
    if [[ ${docker_status} -ne 0 ]]; then
        echo "ERROR: Failed to build ${what} image after $((${duration} / 60))m \
$((${duration} % 60))s."
        echo "If this error is unexpected, consider running 'docker system prune -a' \
to clear old images from your local cache."
        cleanup_native_dir
        exit 1
    fi
    echo "Successfully built ${what} image in $((${duration} / 60))m \
$((${duration} % 60))s.  See ${build_log} for details."
}

docker_run() {
    local node=${1}
    local image_name=${2}
    local ports_option=${3}
    local port_mapping=${4}

    local expose_ports=""
    if [[ -n ${ports_option} ]]; then
        expose_ports="-P"
        for expose_port in ${ports_option//,/ }; do
            expose_ports="${expose_ports} --expose ${expose_port}"
        done
    fi
    if [[ -n ${port_mapping} ]]; then
        expose_ports="${expose_ports} -p ${port_mapping}:${port_mapping}"
    fi

    # Invoke docker-run. We need privileged mode to be able to run iptables
    # and mount FUSE filesystems inside the container.  We also need it to
    # run iptables inside the container.
    must_do -v docker run --privileged \
        -d -t -h "${node}" --network ducknet "${expose_ports}" \
        --memory=${docker_run_memory_limit} --memory-swappiness=1 \
        -v "${kafka_dir}:/opt/kafka-dev" --name "${node}" -- "${image_name}"
}

setup_custom_ducktape() {
    local custom_ducktape="${1}"
    local image_name="${2}"

    [[ -f "${custom_ducktape}/ducktape/__init__.py" ]] || \
        die "You must supply a valid ducktape directory to --custom-ducktape"
    docker_run ducker01 "${image_name}"
    local running_container="$(docker ps -f=network=ducknet -q)"
    must_do -v -o docker cp "${custom_ducktape}" "${running_container}:/opt/ducktape"
    docker exec --user=root ducker01 bash -c 'set -x && cd /opt/kafka-dev/tests && sudo python3 ./setup.py develop install && cd /opt/ducktape && sudo python3 ./setup.py develop install'
    [[ $? -ne 0 ]] && die "failed to install the new ducktape."
    must_do -v -o docker commit ducker01 "${image_name}"
    must_do -v docker kill "${running_container}"
    must_do -v docker rm ducker01
}

cleanup_native_dir() {
    if [ -d "${tmp_native_dir}" ]; then
        echo "Deleting temporary native dir: ${tmp_native_dir}"
        rm -rf "${tmp_native_dir}"
    fi
}

prepare_native_dir() {
    echo "Mode provided for system tests run: $kafka_mode"
    must_pushd "${kafka_dir}"
    cleanup_native_dir && mkdir "${tmp_native_dir}"

    if [ "$kafka_mode" == "native" ]; then
        kafka_tarball_filename=(core/build/distributions/kafka*SNAPSHOT.tgz)
        if [ ! -e "${kafka_tarball_filename[0]}" ]; then
            echo "Kafka tarball not present. Building Kafka tarball for native image."
            ./gradlew clean releaseTarGz
        fi

        cp core/build/distributions/kafka*SNAPSHOT.tgz "${tmp_native_dir}"/kafka.tgz
        cp -r docker/native/native-image-configs "${tmp_native_dir}"
        cp docker/native/native_command.sh "${tmp_native_dir}"
    fi
    must_popd
}

ducker_up() {
    require_commands docker
    while [[ $# -ge 1 ]]; do
        case "${1}" in
            -C|--custom-ducktape) set_once custom_ducktape "${2}" "the custom ducktape directory"; shift 2;;
            -f|--force) force=1; shift;;
            -n|--num-nodes) set_once num_nodes "${2}" "number of nodes"; shift 2;;
            -j|--jdk) set_once jdk_version "${2}" "the OpenJDK base image"; shift 2;;
            -e|--expose-ports) set_once expose_ports "${2}" "the ports to expose"; shift 2;;
<<<<<<< HEAD
            --general-mirror-url) set_once general_mirror_url "${2}" "general mirror url to accelerate package downing for apt and pip"; shift 2;;
=======
            -m|--kafka_mode) set_once kafka_mode "${2}" "the mode in which kafka will run"; shift 2;;
>>>>>>> 0971924e
            *) set_once image_name "${1}" "docker image name"; shift;;
        esac
    done
    [[ -n "${num_nodes}" ]] || num_nodes="${default_num_nodes}"
    [[ -n "${jdk_version}" ]] || jdk_version="${default_jdk}"
<<<<<<< HEAD
    [[ -n "${general_mirror_url}" ]] || general_mirror_url="${default_general_mirror_url}"
=======
    [[ -n "${kafka_mode}" ]] || kafka_mode="${default_kafka_mode}"
>>>>>>> 0971924e
    [[ -n "${image_name}" ]] || image_name="${default_image_name}-${jdk_version/:/-}"
    [[ "${num_nodes}" =~ ^-?[0-9]+$ ]] || \
        die "ducker_up: the number of nodes must be an integer."
    [[ "${num_nodes}" -gt 0 ]] || die "ducker_up: the number of nodes must be greater than 0."
    if [[ "${num_nodes}" -lt 2 ]]; then
        if [[ "${force}" -ne 1 ]]; then
            echo "ducker_up: It is recommended to run at least 2 nodes, since ducker01 is only \
used to run ducktape itself.  If you want to do it anyway, you can use --force to attempt to \
use only ${num_nodes}."
            exit 1
        fi
    fi

    docker ps >/dev/null || die "ducker_up: failed to run docker.  Please check that the daemon is started."

    prepare_native_dir
    ducker_build "${image_name}"
    cleanup_native_dir

    docker inspect --format='{{.Config.Labels}}' --type=image "${image_name}" | grep -q 'ducker.type'
    local docker_status=${PIPESTATUS[0]}
    local grep_status=${PIPESTATUS[1]}
    [[ "${docker_status}" -eq 0 ]] || die "ducker_up: failed to inspect image ${image_name}.  \
Please check that it exists."
    if [[ "${grep_status}" -ne 0 ]]; then
        if [[ "${force}" -ne 1 ]]; then
            echo "ducker_up: ${image_name} does not appear to be a ducker image.  It lacks the \
ducker.type label.  If you think this is a mistake, you can use --force to attempt to bring \
it up anyway."
            exit 1
        fi
    fi
    local running_containers="$(docker ps -f=network=ducknet -q)"
    local num_running_containers=$(count ${running_containers})
    if [[ ${num_running_containers} -gt 0 ]]; then
        die "ducker_up: there are ${num_running_containers} ducker containers \
running already.  Use ducker down to bring down these containers before \
attempting to start new ones."
    fi

    echo "ducker_up: Bringing up ${image_name} with ${num_nodes} nodes..."
    if docker network inspect ducknet &>/dev/null; then
        must_do -v docker network rm ducknet
    fi
    must_do -v docker network create --subnet=10.5.0.0/16 ducknet

    # AutoMQ inject start
    must_do -v docker compose -f ${ducker_dir}/s3/docker-compose.yaml up -d
    # AutoMQ for Kafka inject end

    # node_hosts should be firstly created to be mounted to the container
    mkdir -p "${ducker_dir}/build"
    touch "${ducker_dir}/build/node_hosts"

    if [[ -n "${custom_ducktape}" ]]; then
        setup_custom_ducktape "${custom_ducktape}" "${image_name}"
    fi
    docker_run ducker01 "${image_name}" "${expose_ports}" "${debugpy_port}"
    for n in $(seq -f %02g 2 ${num_nodes}); do
        local node="ducker${n}"
        docker_run "${node}" "${image_name}" "${expose_ports}"
    done

    exec 3<> "${ducker_dir}/build/node_hosts"
    for n in $(seq -f %02g 1 ${num_nodes}); do
        local node="ducker${n}"
        docker exec --user=root "${node}" grep "${node}" /etc/hosts >&3
        [[ $? -ne 0 ]] && die "failed to find the /etc/hosts entry for ${node}"
    done
    exec 3>&-
    for n in $(seq -f %02g 1 ${num_nodes}); do
        local node="ducker${n}"
        docker exec --user=root "${node}" \
            bash -c "grep -v ${node} /opt/kafka-dev/tests/docker/build/node_hosts >> /etc/hosts"
        [[ $? -ne 0 ]] && die "failed to append to the /etc/hosts file on ${node}"
    done

    if [ "$kafka_mode" == "native" ]; then
      docker exec --user=root ducker01 bash -c 'cp /opt/kafka-binary/kafka.Kafka /opt/kafka-dev/kafka.Kafka'
    fi

    echo "ducker_up: added the latest entries to /etc/hosts on each node."
    generate_cluster_json_file "${num_nodes}" "${ducker_dir}/build/cluster.json"
    echo "ducker_up: successfully wrote ${ducker_dir}/build/cluster.json"

    # AutoMQ for Kafka inject start
    # ip is static and referenced from docker/s3/docker-compose.yaml
    cmd="aws s3api create-bucket --bucket ko3 --endpoint=http://10.5.0.2:4566"
    echo "docker exec ducker01 bash -c \"${cmd}\""
    exec docker exec --user=ducker ducker01 bash -c "${cmd}"
    echo "ducker_up: bucket ko3 ready for tests"
    # AutoMQ for Kafka inject end

    echo "** ducker_up: successfully brought up ${num_nodes} nodes."
}

# Generate the cluster.json file used by ducktape to identify cluster nodes.
#
# $1: The number of cluster nodes.
# $2: The path to write the cluster.json file to.
generate_cluster_json_file() {
    local num_nodes="${1}"
    local path="${2}"
    exec 3<> "${path}"
cat<<EOF >&3
{
  "_comment": [
    "Licensed to the Apache Software Foundation (ASF) under one or more",
    "contributor license agreements.  See the NOTICE file distributed with",
    "this work for additional information regarding copyright ownership.",
    "The ASF licenses this file to You under the Apache License, Version 2.0",
    "(the \"License\"); you may not use this file except in compliance with",
    "the License.  You may obtain a copy of the License at",
    "",
    "http://www.apache.org/licenses/LICENSE-2.0",
    "",
    "Unless required by applicable law or agreed to in writing, software",
    "distributed under the License is distributed on an \"AS IS\" BASIS,",
    "WITHOUT WARRANTIES OR CONDITIONS OF ANY KIND, either express or implied.",
    "See the License for the specific language governing permissions and",
    "limitations under the License."
  ],
  "nodes": [
EOF
    for n in $(seq 2 ${num_nodes}); do
      if [[ ${n} -eq ${num_nodes} ]]; then
        suffix=""
      else
        suffix=","
      fi
      local node=$(printf ducker%02d ${n})
cat<<EOF >&3
    {
      "externally_routable_ip": "${node}",
      "ssh_config": {
        "host": "${node}",
        "hostname": "${node}",
        "identityfile": "/home/ducker/.ssh/id_rsa",
        "password": "",
        "port": 22,
        "user": "ducker"
      }
    }${suffix}
EOF
    done
cat<<EOF >&3
  ]
}
EOF
    exec 3>&-
}

ducker_test() {
    require_commands docker
    docker inspect ducker01 &>/dev/null || \
        die "ducker_test: the ducker01 instance appears to be down. Did you run 'ducker up'?"
    declare -a test_name_args=()
    local debug=0
    while [[ $# -ge 1 ]]; do
        case "${1}" in
            -d|--debug) debug=1; shift;;
            --) shift; break;;
            *) test_name_args+=("${1}"); shift;;
        esac
    done
    local ducktape_args=${*}

    [[ ${#test_name_args} -lt 1 ]] && \
        die "ducker_test: you must supply at least one system test to run. Type --help for help."
    local test_names=""

    for test_name in ${test_name_args[*]}; do
        local regex=".*\/kafkatest\/(.*)"
        if [[ $test_name =~ $regex ]]; then
            local kpath=${BASH_REMATCH[1]}
            test_names="${test_names} ./tests/kafkatest/${kpath}"
        else
            test_names="${test_names} ${test_name}"
        fi
    done

    must_pushd "${kafka_dir}"
    ( (test -f ./gradlew || gradle) && ./gradlew systemTestLibs ) || die "ducker_test: Failed to build system test libraries, please check the error log."
    must_popd
    if [[ "${debug}" -eq 1 ]]; then
        local ducktape_cmd="python3 -m debugpy --listen 0.0.0.0:${debugpy_port} --wait-for-client /usr/local/bin/ducktape"
    else
        local ducktape_cmd="ducktape"
    fi

    cmd="cd /opt/kafka-dev && ${ducktape_cmd} --cluster-file /opt/kafka-dev/tests/docker/build/cluster.json $test_names $ducktape_args"
    echo "docker exec ducker01 bash -c \"${cmd}\""
    exec docker exec --user=ducker ducker01 bash -c "${cmd}"
}

ducker_ssh() {
    require_commands docker
    [[ $# -eq 0 ]] && die "ducker_ssh: Please specify a container name to log into. \
Currently active containers: $(echo_running_container_names)"
    local node_info="${1}"
    shift
    local guest_command="$*"
    local user_name="ducker"
    if [[ "${node_info}" =~ @ ]]; then
        user_name="${node_info%%@*}"
        local node_name="${node_info##*@}"
    else
        local node_name="${node_info}"
    fi
    local docker_flags=""
    if [[ -z "${guest_command}" ]]; then
        local docker_flags="${docker_flags} -t"
        local guest_command_prefix=""
        guest_command=bash
    else
        local guest_command_prefix="bash -c"
    fi
    if [[ "${node_name}" == "all" ]]; then
        local nodes=$(echo_running_container_names)
        [[ "${nodes}" == "(none)" ]] && die "ducker_ssh: can't locate any running ducker nodes."
        for node in ${nodes}; do
            docker exec --user=${user_name} -i ${docker_flags} "${node}" \
                ${guest_command_prefix} "${guest_command}" || die "docker exec ${node} failed"
        done
    else
        docker inspect --type=container -- "${node_name}" &>/dev/null || \
            die "ducker_ssh: can't locate node ${node_name}. Currently running nodes: \
$(echo_running_container_names)"
        exec docker exec --user=${user_name} -i ${docker_flags} "${node_name}" \
            ${guest_command_prefix} "${guest_command}"
    fi
}

# Echo all the running Ducker container names, or (none) if there are no running Ducker containers.
echo_running_container_names() {
    node_names="$(docker ps -f=network=ducknet -q --format '{{.Names}}' | sort)"
    if [[ -z "${node_names}" ]]; then
        echo "(none)"
    else
        echo ${node_names//$'\n'/ }
    fi
}

ducker_down() {
    require_commands docker
    local verbose=1
    local force_str=""
    while [[ $# -ge 1 ]]; do
        case "${1}" in
            -q|--quiet) verbose=0; shift;;
            -f|--force) force_str="-f"; shift;;
            *) die "ducker_down: unexpected command-line argument ${1}";;
        esac
    done
    local running_containers
    running_containers="$(docker ps -f=network=ducknet -q)"
    [[ $? -eq 0 ]]  || die "ducker_down: docker command failed.  Is the docker daemon running?"
    running_containers=${running_containers//$'\n'/ }
    local all_containers="$(docker ps -a -f=network=ducknet -q)"
    all_containers=${all_containers//$'\n'/ }
    if [[ -z "${all_containers}" ]]; then
        maybe_echo "${verbose}" "No ducker containers found."
        return
    fi
    verbose_flag=""
    if [[ ${verbose} == 1 ]]; then
        verbose_flag="-v"
    fi
    if [[ -n "${running_containers}" ]]; then
        must_do ${verbose_flag} docker kill "${running_containers}"
    fi
    must_do ${verbose_flag} docker rm ${force_str} "${all_containers}"
    must_do ${verbose_flag} -o rm -f -- "${ducker_dir}/build/node_hosts" "${ducker_dir}/build/cluster.json"
    if docker network inspect ducknet &>/dev/null; then
        must_do -v docker network rm ducknet
    fi
    maybe_echo "${verbose}" "ducker_down: removed $(count ${all_containers}) containers."
    # AutoMQ inject start
    must_do -v docker compose -f ${ducker_dir}/s3/docker-compose.yaml down -v
    # AutoMQ inject end
}

ducker_purge() {
    require_commands docker
    local force_str=""
    while [[ $# -ge 1 ]]; do
        case "${1}" in
            -f|--force) force_str="-f"; shift;;
            *) die "ducker_purge: unknown argument ${1}";;
        esac
    done
    echo "** ducker_purge: attempting to locate ducker images to purge"
    local images
    images=$(docker images -q -a -f label=ducker.creator)
    [[ $? -ne 0 ]] && die "docker images command failed"
    images=${images//$'\n'/ }
    declare -a purge_images=()
    if [[ -z "${images}" ]]; then
        echo "** ducker_purge: no images found to purge."
        exit 0
    fi
    echo "** ducker_purge: images to delete:"
    for image in ${images}; do
        echo -n "${image} "
        docker inspect --format='{{.Config.Labels}} {{.Created}}' --type=image "${image}"
        [[ $? -ne 0 ]] && die "docker inspect ${image} failed"
    done
    ask_yes_no "Delete these docker images? [y/n]"
    [[ "${_return}" -eq 0 ]] && exit 0
    must_do -v -o docker rmi ${force_str} ${images}
}

# Parse command-line arguments
[[ $# -lt 1 ]] && usage 0
# Display the help text if -h or --help appears in the command line
for arg in ${@}; do
    case "${arg}" in
        -h|--help) usage 0;;
        --) break;;
        *);;
    esac
done
action="${1}"
shift
case "${action}" in
    help) usage 0;;

    up|test|ssh|down|purge)
        ducker_${action} "${@}"; exit 0;;

    *)  echo "Unknown command '${action}'.  Type '${script_path} --help' for usage information."
        exit 1;;
esac<|MERGE_RESOLUTION|>--- conflicted
+++ resolved
@@ -258,11 +258,8 @@
         --build-arg "ducker_creator=${user_name}" \
         --build-arg "jdk_version=${jdk_version}" \
         --build-arg "UID=${UID}" \
-<<<<<<< HEAD
         --build-arg "general_mirror_url=${general_mirror_url}" \
-=======
         --build-arg "KAFKA_MODE=${kafka_mode}" \
->>>>>>> 0971924e
         -t "${image_name}" \
         -f "${ducker_dir}/Dockerfile" ${docker_args} -- .
     docker_status=$?
@@ -357,21 +354,15 @@
             -n|--num-nodes) set_once num_nodes "${2}" "number of nodes"; shift 2;;
             -j|--jdk) set_once jdk_version "${2}" "the OpenJDK base image"; shift 2;;
             -e|--expose-ports) set_once expose_ports "${2}" "the ports to expose"; shift 2;;
-<<<<<<< HEAD
             --general-mirror-url) set_once general_mirror_url "${2}" "general mirror url to accelerate package downing for apt and pip"; shift 2;;
-=======
             -m|--kafka_mode) set_once kafka_mode "${2}" "the mode in which kafka will run"; shift 2;;
->>>>>>> 0971924e
             *) set_once image_name "${1}" "docker image name"; shift;;
         esac
     done
     [[ -n "${num_nodes}" ]] || num_nodes="${default_num_nodes}"
     [[ -n "${jdk_version}" ]] || jdk_version="${default_jdk}"
-<<<<<<< HEAD
     [[ -n "${general_mirror_url}" ]] || general_mirror_url="${default_general_mirror_url}"
-=======
     [[ -n "${kafka_mode}" ]] || kafka_mode="${default_kafka_mode}"
->>>>>>> 0971924e
     [[ -n "${image_name}" ]] || image_name="${default_image_name}-${jdk_version/:/-}"
     [[ "${num_nodes}" =~ ^-?[0-9]+$ ]] || \
         die "ducker_up: the number of nodes must be an integer."
