# Licensed to the Apache Software Foundation (ASF) under one or more
# contributor license agreements.  See the NOTICE file distributed with
# this work for additional information regarding copyright ownership.
# The ASF licenses this file to You under the Apache License, Version 2.0
# (the "License"); you may not use this file except in compliance with
# the License.  You may obtain a copy of the License at
#
#    http://www.apache.org/licenses/LICENSE-2.0
#
# Unless required by applicable law or agreed to in writing, software
# distributed under the License is distributed on an "AS IS" BASIS,
# WITHOUT WARRANTIES OR CONDITIONS OF ANY KIND, either express or implied.
# See the License for the specific language governing permissions and
# limitations under the License.

import time
from collections import defaultdict

from ducktape.mark import matrix
from ducktape.mark.resource import cluster

from kafkatest.services.console_consumer import ConsoleConsumer
from kafkatest.services.kafka import KafkaService, quorum, consumer_group
from kafkatest.services.monitor.jmx import JmxTool
from kafkatest.services.verifiable_producer import VerifiableProducer
from kafkatest.services.zookeeper import ZookeeperService
from kafkatest.tests.produce_consume_validate import ProduceConsumeValidateTest
from kafkatest.utils import is_int


class FetchFromFollowerTest(ProduceConsumeValidateTest):

    RACK_AWARE_REPLICA_SELECTOR = "org.apache.kafka.common.replica.RackAwareReplicaSelector"
    METADATA_MAX_AGE_MS = 3000

    def __init__(self, test_context):
        super(FetchFromFollowerTest, self).__init__(test_context=test_context)
        self.jmx_tool = JmxTool(test_context, jmx_poll_ms=100)
        self.topic = "test_topic"
        self.zk = ZookeeperService(test_context, num_nodes=1) if quorum.for_test(test_context) == quorum.zk else None
        self.kafka = KafkaService(test_context,
                                  num_nodes=3,
                                  zk=self.zk,
                                  topics={
                                      self.topic: {
                                          "partitions": 1,
                                          "replication-factor": 3,
                                          "configs": {"min.insync.replicas": 1}},
                                  },
                                  server_prop_overrides=[
                                      ["replica.selector.class", self.RACK_AWARE_REPLICA_SELECTOR]
                                  ],
                                  per_node_server_prop_overrides={
                                      1: [("broker.rack", "rack-a")],
                                      2: [("broker.rack", "rack-b")],
                                      3: [("broker.rack", "rack-c")]
                                  },
                                  controller_num_nodes_override=1)

        self.producer_throughput = 1000
        self.num_producers = 1
        self.num_consumers = 1

    def min_cluster_size(self):
        return super(FetchFromFollowerTest, self).min_cluster_size() + self.num_producers * 2 + self.num_consumers * 2

    def setUp(self):
        if self.zk:
            self.zk.start()
        self.kafka.start()

    @cluster(num_nodes=9)
<<<<<<< HEAD
    # @matrix(
    #     metadata_quorum=[quorum.zk],
    #     use_new_coordinator=[False]
    # )
=======
    @matrix(
        metadata_quorum=[quorum.zk, quorum.isolated_kraft],
        use_new_coordinator=[False]
    )
>>>>>>> 2d4abb85
    @matrix(
        metadata_quorum=[quorum.isolated_kraft],
        use_new_coordinator=[True],
        group_protocol=consumer_group.all_group_protocols
    )
    def test_consumer_preferred_read_replica(self, metadata_quorum=quorum.zk, use_new_coordinator=False, group_protocol=None):
        """
        This test starts up brokers with "broker.rack" and "replica.selector.class" configurations set. The replica
        selector is set to the rack-aware implementation. One of the brokers has a different rack than the other two.
        We then use a console consumer with the "client.rack" set to the same value as the differing broker. After
        producing some records, we verify that the client has been informed of the preferred replica and that all the
        records are properly consumed.
        """

        # Find the leader, configure consumer to be on a different rack
        leader_node = self.kafka.leader(self.topic, 0)
        leader_idx = self.kafka.idx(leader_node)
        non_leader_idx = 2 if leader_idx != 2 else 1
        non_leader_rack = "rack-b" if leader_idx != 2 else "rack-a"

        self.logger.debug("Leader %d %s" % (leader_idx, leader_node))
        self.logger.debug("Non-Leader %d %s" % (non_leader_idx, non_leader_rack))

        self.producer = VerifiableProducer(self.test_context, self.num_producers, self.kafka, self.topic,
                                           throughput=self.producer_throughput)
        consumer_properties = consumer_group.maybe_set_group_protocol(group_protocol,
                                                                      config={
                                                                          "client.rack": non_leader_rack,
                                                                          "metadata.max.age.ms": self.METADATA_MAX_AGE_MS
                                                                      })
        self.consumer = ConsoleConsumer(self.test_context, self.num_consumers, self.kafka, self.topic,
                                        client_id="console-consumer", group_id="test-consumer-group-1",
                                        consumer_timeout_ms=60000, message_validator=is_int,
                                        consumer_properties=consumer_properties)

        # Start up and let some data get produced
        self.start_producer_and_consumer()
        time.sleep(self.METADATA_MAX_AGE_MS * 2. / 1000)

        consumer_node = self.consumer.nodes[0]
        consumer_idx = self.consumer.idx(consumer_node)
        read_replica_attribute = "preferred-read-replica"
        read_replica_mbean = "kafka.consumer:type=consumer-fetch-manager-metrics,client-id=%s,topic=%s,partition=%d" % \
                  ("console-consumer", self.topic, 0)
        self.jmx_tool.jmx_object_names = [read_replica_mbean]
        self.jmx_tool.jmx_attributes = [read_replica_attribute]
        self.jmx_tool.start_jmx_tool(consumer_idx, consumer_node)

        # Wait for at least one interval of "metadata.max.age.ms"
        time.sleep(self.METADATA_MAX_AGE_MS * 2. / 1000)

        # Read the JMX output
        self.jmx_tool.read_jmx_output(consumer_idx, consumer_node)

        all_captured_preferred_read_replicas = defaultdict(int)
        self.logger.debug(self.jmx_tool.jmx_stats)

        for ts, data in self.jmx_tool.jmx_stats[0].items():
            for k, v in data.items():
                if k.endswith(read_replica_attribute):
                    all_captured_preferred_read_replicas[int(v)] += 1

        self.logger.debug("Saw the following preferred read replicas %s",
                          dict(all_captured_preferred_read_replicas.items()))

        assert all_captured_preferred_read_replicas[non_leader_idx] > 0, \
            "Expected to see broker %d (%s) as a preferred replica" % (non_leader_idx, non_leader_rack)

        # Validate consumed messages
        self.stop_producer_and_consumer()
        self.validate()<|MERGE_RESOLUTION|>--- conflicted
+++ resolved
@@ -70,17 +70,10 @@
         self.kafka.start()
 
     @cluster(num_nodes=9)
-<<<<<<< HEAD
-    # @matrix(
-    #     metadata_quorum=[quorum.zk],
-    #     use_new_coordinator=[False]
-    # )
-=======
     @matrix(
-        metadata_quorum=[quorum.zk, quorum.isolated_kraft],
+        metadata_quorum=[quorum.isolated_kraft],
         use_new_coordinator=[False]
     )
->>>>>>> 2d4abb85
     @matrix(
         metadata_quorum=[quorum.isolated_kraft],
         use_new_coordinator=[True],
