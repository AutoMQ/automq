--- conflicted
+++ resolved
@@ -93,11 +93,7 @@
     @cluster(num_nodes=3)
     @matrix(
         security_protocol=['PLAINTEXT', 'SSL'],
-<<<<<<< HEAD
         metadata_quorum=[quorum.isolated_kraft],
-=======
-        metadata_quorum=[quorum.zk, quorum.isolated_kraft],
->>>>>>> 55d2f316
         use_new_coordinator=[False]
     )
     @matrix(
@@ -116,11 +112,7 @@
     @cluster(num_nodes=3)
     @matrix(
         security_protocol=['PLAINTEXT', 'SSL'],
-<<<<<<< HEAD
         metadata_quorum=[quorum.isolated_kraft],
-=======
-        metadata_quorum=[quorum.zk, quorum.isolated_kraft],
->>>>>>> 55d2f316
         use_new_coordinator=[False]
     )
     @matrix(
@@ -128,7 +120,10 @@
         metadata_quorum=[quorum.isolated_kraft],
         use_new_coordinator=[True],
         group_protocol=consumer_group.all_group_protocols
+        use_new_coordinator=[True],
+        group_protocol=consumer_group.all_group_protocols
     )
+    def test_describe_consumer_group(self, security_protocol='PLAINTEXT', metadata_quorum=quorum.zk, use_new_coordinator=False, group_protocol=None):
     def test_describe_consumer_group(self, security_protocol='PLAINTEXT', metadata_quorum=quorum.zk, use_new_coordinator=False, group_protocol=None):
         """
         Tests if ConsumerGroupCommand is describing a consumer group correctly
