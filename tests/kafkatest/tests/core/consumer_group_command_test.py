# Licensed to the Apache Software Foundation (ASF) under one or more
# contributor license agreements.  See the NOTICE file distributed with
# this work for additional information regarding copyright ownership.
# The ASF licenses this file to You under the Apache License, Version 2.0
# (the "License"); you may not use this file except in compliance with
# the License.  You may obtain a copy of the License at
#
#    http://www.apache.org/licenses/LICENSE-2.0
#
# Unless required by applicable law or agreed to in writing, software
# distributed under the License is distributed on an "AS IS" BASIS,
# WITHOUT WARRANTIES OR CONDITIONS OF ANY KIND, either express or implied.
# See the License for the specific language governing permissions and
# limitations under the License.


from ducktape.utils.util import wait_until
from ducktape.tests.test import Test
from ducktape.mark import matrix
from ducktape.mark.resource import cluster

from kafkatest.services.zookeeper import ZookeeperService
from kafkatest.services.kafka import KafkaService, quorum, consumer_group
from kafkatest.services.console_consumer import ConsoleConsumer
from kafkatest.services.security.security_config import SecurityConfig

import os
import re

TOPIC = "topic-consumer-group-command"


class ConsumerGroupCommandTest(Test):
    """
    Tests ConsumerGroupCommand
    """
    # Root directory for persistent output
    PERSISTENT_ROOT = "/mnt/consumer_group_command"
    COMMAND_CONFIG_FILE = os.path.join(PERSISTENT_ROOT, "command.properties")

    def __init__(self, test_context):
        super(ConsumerGroupCommandTest, self).__init__(test_context)
        self.num_zk = 1
        self.num_brokers = 1
        self.topics = {
            TOPIC: {'partitions': 1, 'replication-factor': 1}
        }
        self.zk = ZookeeperService(test_context, self.num_zk) if quorum.for_test(test_context) == quorum.zk else None

    def setUp(self):
        if self.zk:
            self.zk.start()

    def start_kafka(self, security_protocol, interbroker_security_protocol):
        self.kafka = KafkaService(
            self.test_context, self.num_brokers,
            self.zk, security_protocol=security_protocol,
            interbroker_security_protocol=interbroker_security_protocol, topics=self.topics,
            controller_num_nodes_override=self.num_zk)
        self.kafka.start()

    def start_consumer(self, group_protocol=None):
        consumer_properties = consumer_group.maybe_set_group_protocol(group_protocol)
        self.consumer = ConsoleConsumer(self.test_context, num_nodes=self.num_brokers, kafka=self.kafka, topic=TOPIC,
                                        consumer_timeout_ms=None, consumer_properties=consumer_properties)
        self.consumer.start()

    def setup_and_verify(self, security_protocol, group=None, group_protocol=None):
        self.start_kafka(security_protocol, security_protocol)
        self.start_consumer(group_protocol=group_protocol)
        consumer_node = self.consumer.nodes[0]
        wait_until(lambda: self.consumer.alive(consumer_node),
                   timeout_sec=20, backoff_sec=.2, err_msg="Consumer was too slow to start")
        kafka_node = self.kafka.nodes[0]
        if security_protocol is not SecurityConfig.PLAINTEXT:
            prop_file = str(self.kafka.security_config.client_config())
            self.logger.debug(prop_file)
            kafka_node.account.ssh("mkdir -p %s" % self.PERSISTENT_ROOT, allow_fail=False)
            kafka_node.account.create_file(self.COMMAND_CONFIG_FILE, prop_file)

        # Verify ConsumerGroupCommand lists expected consumer groups
        command_config_file = self.COMMAND_CONFIG_FILE

        if group:
            wait_until(lambda: re.search("topic-consumer-group-command",self.kafka.describe_consumer_group(group=group, node=kafka_node, command_config=command_config_file)), timeout_sec=10,
                       err_msg="Timed out waiting to describe expected consumer groups.")
        else:
            wait_until(lambda: "test-consumer-group" in self.kafka.list_consumer_groups(node=kafka_node, command_config=command_config_file), timeout_sec=10,
                       err_msg="Timed out waiting to list expected consumer groups.")

        self.consumer.stop()

    @cluster(num_nodes=3)
<<<<<<< HEAD
    # @matrix(
    #     security_protocol=['PLAINTEXT', 'SSL'],
    #     metadata_quorum=[quorum.zk],
    #     use_new_coordinator=[False]
    # )
=======
    @matrix(
        security_protocol=['PLAINTEXT', 'SSL'],
        metadata_quorum=[quorum.zk, quorum.isolated_kraft],
        use_new_coordinator=[False]
    )
>>>>>>> 2d4abb85
    @matrix(
        security_protocol=['PLAINTEXT', 'SSL'],
        metadata_quorum=[quorum.isolated_kraft],
        use_new_coordinator=[True],
        group_protocol=consumer_group.all_group_protocols
    )
    def test_list_consumer_groups(self, security_protocol='PLAINTEXT', metadata_quorum=quorum.zk, use_new_coordinator=False, group_protocol=None):
        """
        Tests if ConsumerGroupCommand is listing correct consumer groups
        :return: None
        """
        self.setup_and_verify(security_protocol, group_protocol=group_protocol)

    @cluster(num_nodes=3)
<<<<<<< HEAD
    # @matrix(
    #     security_protocol=['PLAINTEXT', 'SSL'],
    #     metadata_quorum=[quorum.zk],
    #     use_new_coordinator=[False]
    # )
=======
    @matrix(
        security_protocol=['PLAINTEXT', 'SSL'],
        metadata_quorum=[quorum.zk, quorum.isolated_kraft],
        use_new_coordinator=[False]
    )
>>>>>>> 2d4abb85
    @matrix(
        security_protocol=['PLAINTEXT', 'SSL'],
        metadata_quorum=[quorum.isolated_kraft],
        use_new_coordinator=[True],
        group_protocol=consumer_group.all_group_protocols
    )
    def test_describe_consumer_group(self, security_protocol='PLAINTEXT', metadata_quorum=quorum.zk, use_new_coordinator=False, group_protocol=None):
        """
        Tests if ConsumerGroupCommand is describing a consumer group correctly
        :return: None
        """
        self.setup_and_verify(security_protocol, group="test-consumer-group", group_protocol=group_protocol)<|MERGE_RESOLUTION|>--- conflicted
+++ resolved
@@ -91,19 +91,11 @@
         self.consumer.stop()
 
     @cluster(num_nodes=3)
-<<<<<<< HEAD
-    # @matrix(
-    #     security_protocol=['PLAINTEXT', 'SSL'],
-    #     metadata_quorum=[quorum.zk],
-    #     use_new_coordinator=[False]
-    # )
-=======
     @matrix(
         security_protocol=['PLAINTEXT', 'SSL'],
-        metadata_quorum=[quorum.zk, quorum.isolated_kraft],
+        metadata_quorum=[quorum.isolated_kraft],
         use_new_coordinator=[False]
     )
->>>>>>> 2d4abb85
     @matrix(
         security_protocol=['PLAINTEXT', 'SSL'],
         metadata_quorum=[quorum.isolated_kraft],
@@ -118,19 +110,11 @@
         self.setup_and_verify(security_protocol, group_protocol=group_protocol)
 
     @cluster(num_nodes=3)
-<<<<<<< HEAD
-    # @matrix(
-    #     security_protocol=['PLAINTEXT', 'SSL'],
-    #     metadata_quorum=[quorum.zk],
-    #     use_new_coordinator=[False]
-    # )
-=======
     @matrix(
         security_protocol=['PLAINTEXT', 'SSL'],
-        metadata_quorum=[quorum.zk, quorum.isolated_kraft],
+        metadata_quorum=[quorum.isolated_kraft],
         use_new_coordinator=[False]
     )
->>>>>>> 2d4abb85
     @matrix(
         security_protocol=['PLAINTEXT', 'SSL'],
         metadata_quorum=[quorum.isolated_kraft],
