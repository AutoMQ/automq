--- conflicted
+++ resolved
@@ -57,29 +57,21 @@
     # )
     # FIXME: support large scale topic create
     @matrix(
-<<<<<<< HEAD
         topic_count=[3],
         partition_count=[34],
         replication_factor=[3],
         metadata_quorum=[quorum.isolated_kraft],
         use_new_coordinator=[True]
-=======
-        topic_count=[50],
-        partition_count=[34],
-        replication_factor=[3],
-        metadata_quorum=[quorum.zk, quorum.isolated_kraft],
-        use_new_coordinator=[False]
     )
     @matrix(
-        topic_count=[50],
+        topic_count=[3],
         partition_count=[34],
         replication_factor=[3],
         metadata_quorum=[quorum.isolated_kraft],
         use_new_coordinator=[True],
         group_protocol=consumer_group.all_group_protocols
->>>>>>> 2d4abb85
     )
-    def test_produce_consume(self, topic_count, partition_count, replication_factor, 
+    def test_produce_consume(self, topic_count, partition_count, replication_factor,
                              metadata_quorum=quorum.zk, use_new_coordinator=False, group_protocol=None):
         topics_create_start_time = time.time()
         for i in range(topic_count):
@@ -125,13 +117,8 @@
                                                 consumer_workload_service.consumer_node,
                                                 consumer_workload_service.bootstrap_servers,
                                                 target_messages_per_sec=150000,
-<<<<<<< HEAD
                                                 max_messages=1700000,
-                                                consumer_conf={},
-=======
-                                                max_messages=3400000,
                                                 consumer_conf=consumer_conf,
->>>>>>> 2d4abb85
                                                 admin_client_conf={},
                                                 common_client_conf={},
                                                 active_topics=["replicas_produce_consume_[0-2]"])
