--- conflicted
+++ resolved
@@ -13,12 +13,9 @@
 # See the License for the specific language governing permissions and
 # limitations under the License.
 
-<<<<<<< HEAD
-from ducktape.mark import parametrize, ignore
-=======
 from ducktape.mark import parametrize
 from ducktape.mark import matrix
->>>>>>> 55d2f316
+from ducktape.mark import ignore
 from ducktape.mark.resource import cluster
 from ducktape.tests.test import Test
 from ducktape.utils.util import wait_until
