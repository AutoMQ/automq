--- conflicted
+++ resolved
@@ -75,17 +75,10 @@
         return consumer
 
     @cluster(num_nodes=7)
-<<<<<<< HEAD
-    # @matrix(
-    #     metadata_quorum=[quorum.zk],
-    #     use_new_coordinator=[False]
-    # )
-=======
-    @matrix(
-        metadata_quorum=[quorum.zk, quorum.isolated_kraft],
+    @matrix(
+        metadata_quorum=[quorum.isolated_kraft],
         use_new_coordinator=[False]
     )
->>>>>>> 2d4abb85
     @matrix(
         metadata_quorum=[quorum.isolated_kraft],
         use_new_coordinator=[True],
@@ -141,21 +134,12 @@
             (consumer.total_consumed(), consumer.current_position(partition))
 
     @cluster(num_nodes=7)
-<<<<<<< HEAD
-    # @matrix(
-    #     clean_shutdown=[True],
-    #     bounce_mode=["all", "rolling"],
-    #     metadata_quorum=[quorum.zk],
-    #     use_new_coordinator=[False]
-    # )
-=======
     @matrix(
         clean_shutdown=[True],
         bounce_mode=["all", "rolling"],
-        metadata_quorum=[quorum.zk, quorum.isolated_kraft],
+        metadata_quorum=[quorum.isolated_kraft],
         use_new_coordinator=[False]
     )
->>>>>>> 2d4abb85
     @matrix(
         clean_shutdown=[True],
         bounce_mode=["all", "rolling"],
@@ -386,21 +370,12 @@
                        )
 
     @cluster(num_nodes=7)
-<<<<<<< HEAD
-    # @matrix(
-    #     clean_shutdown=[True],
-    #     enable_autocommit=[True, False],
-    #     metadata_quorum=[quorum.zk],
-    #     use_new_coordinator=[False]
-    # )
-=======
     @matrix(
         clean_shutdown=[True],
         enable_autocommit=[True, False],
-        metadata_quorum=[quorum.zk, quorum.isolated_kraft],
+        metadata_quorum=[quorum.isolated_kraft],
         use_new_coordinator=[False]
     )
->>>>>>> 2d4abb85
     @matrix(
         clean_shutdown=[True],
         enable_autocommit=[True, False],
@@ -464,11 +439,7 @@
         clean_shutdown=[True],
         enable_autocommit=[True, False],
         metadata_quorum=[quorum.isolated_kraft],
-<<<<<<< HEAD
-        use_new_coordinator=[True]
-=======
         use_new_coordinator=[False]
->>>>>>> 2d4abb85
     )
     @matrix(
         clean_shutdown=[True, False],
@@ -513,17 +484,10 @@
                 (consumer.last_commit(partition), consumer.current_position(partition))
 
     @cluster(num_nodes=7)
-<<<<<<< HEAD
-    # @matrix(
-    #     metadata_quorum=[quorum.zk],
-    #     use_new_coordinator=[False]
-    # )
-=======
-    @matrix(
-        metadata_quorum=[quorum.zk, quorum.isolated_kraft],
+    @matrix(
+        metadata_quorum=[quorum.isolated_kraft],
         use_new_coordinator=[False]
     )
->>>>>>> 2d4abb85
     @matrix(
         metadata_quorum=[quorum.isolated_kraft],
         use_new_coordinator=[True],
@@ -579,23 +543,13 @@
         })
 
     @cluster(num_nodes=6)
-<<<<<<< HEAD
-    # @matrix(
-    #     assignment_strategy=["org.apache.kafka.clients.consumer.RangeAssignor",
-    #                          "org.apache.kafka.clients.consumer.RoundRobinAssignor",
-    #                          "org.apache.kafka.clients.consumer.StickyAssignor"],
-    #     metadata_quorum=[quorum.zk],
-    #     use_new_coordinator=[False]
-    # )
-=======
     @matrix(
         assignment_strategy=["org.apache.kafka.clients.consumer.RangeAssignor",
                              "org.apache.kafka.clients.consumer.RoundRobinAssignor",
                              "org.apache.kafka.clients.consumer.StickyAssignor"],
-        metadata_quorum=[quorum.zk, quorum.isolated_kraft],
+        metadata_quorum=[quorum.isolated_kraft],
         use_new_coordinator=[False]
     )
->>>>>>> 2d4abb85
     @matrix(
         assignment_strategy=["org.apache.kafka.clients.consumer.RangeAssignor",
                              "org.apache.kafka.clients.consumer.RoundRobinAssignor",
