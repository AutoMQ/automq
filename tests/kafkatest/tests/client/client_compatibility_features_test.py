# Licensed to the Apache Software Foundation (ASF) under one or more
# contributor license agreements.  See the NOTICE file distributed with
# this work for additional information regarding copyright ownership.
# The ASF licenses this file to You under the Apache License, Version 2.0
# (the "License"); you may not use this file except in compliance with
# the License.  You may obtain a copy of the License at
#
#    http://www.apache.org/licenses/LICENSE-2.0
#
# Unless required by applicable law or agreed to in writing, software
# distributed under the License is distributed on an "AS IS" BASIS,
# WITHOUT WARRANTIES OR CONDITIONS OF ANY KIND, either express or implied.
# See the License for the specific language governing permissions and
# limitations under the License.

import os

import errno
import time
from random import randint

from ducktape.mark import matrix, parametrize
from ducktape.mark.resource import cluster
from ducktape.tests.test import TestContext

from kafkatest.services.zookeeper import ZookeeperService
from kafkatest.services.kafka import KafkaService, quorum
from ducktape.tests.test import Test
from kafkatest.version import DEV_BRANCH, LATEST_0_10_0, LATEST_0_10_1, LATEST_0_10_2, LATEST_0_11_0, LATEST_1_0, \
    LATEST_1_1, LATEST_2_0, LATEST_2_1, LATEST_2_2, LATEST_2_3, LATEST_2_4, LATEST_2_5, LATEST_2_6, LATEST_2_7, \
    LATEST_2_8, LATEST_3_0, LATEST_3_1, LATEST_3_2, LATEST_3_3, LATEST_3_4, LATEST_3_5, LATEST_3_6, LATEST_3_7, \
    V_0_11_0_0, V_0_10_1_0, KafkaVersion

def get_broker_features(broker_version):
    features = {}
    if broker_version < V_0_10_1_0:
        features["create-topics-supported"] = False
        features["offsets-for-times-supported"] = False
        features["cluster-id-supported"] = False
        features["expect-record-too-large-exception"] = True
    else:
        features["create-topics-supported"] = True
        features["offsets-for-times-supported"] = True
        features["cluster-id-supported"] = True
        features["expect-record-too-large-exception"] = False
    if broker_version < V_0_11_0_0:
        features["describe-acls-supported"] = False
        features["describe-configs-supported"] = False
        features["idempotent-producer-supported"] = False
    else:
        features["describe-acls-supported"] = True
        features["describe-configs-supported"] = True
        features["idempotent-producer-supported"] = True
    return features

def run_command(node, cmd, ssh_log_file):
    with open(ssh_log_file, 'w') as f:
        f.write("Running %s\n" % cmd)
        try:
            for line in node.account.ssh_capture(cmd):
                f.write(line)
        except Exception as e:
            f.write("** Command failed!")
            print(e, flush=True)
            raise


class ClientCompatibilityFeaturesTest(Test):
    """
    Tests clients for the presence or absence of specific features when communicating with brokers with various
    versions. Relies on ClientCompatibilityTest.java for much of the functionality.
    """

    def __init__(self, test_context):
        """:type test_context: ducktape.tests.test.TestContext"""
        super(ClientCompatibilityFeaturesTest, self).__init__(test_context=test_context)

        self.zk = ZookeeperService(test_context, num_nodes=3) if quorum.for_test(test_context) == quorum.zk else None

        # Generate a unique topic name
        topic_name = "client_compat_features_topic_%d%d" % (int(time.time()), randint(0, 2147483647))
        self.topics = { topic_name: {
            "partitions": 1, # Use only one partition to avoid worrying about ordering
            "replication-factor": 3
            }}
        self.kafka = KafkaService(test_context, num_nodes=3, zk=self.zk, topics=self.topics)
        # Always use the latest version of org.apache.kafka.tools.ClientCompatibilityTest
        # so store away the path to the DEV version before we set the Kafka version
        self.dev_script_path = self.kafka.path.script("kafka-run-class.sh", self.kafka.nodes[0])

    def invoke_compatibility_program(self, features):
        # Run the compatibility test on the first Kafka node.
        node = self.kafka.nodes[0]
        cmd = ("%s org.apache.kafka.tools.ClientCompatibilityTest "
               "--bootstrap-server %s "
               "--num-cluster-nodes %d "
               "--topic %s " % (self.dev_script_path,
                               self.kafka.bootstrap_servers(),
                               len(self.kafka.nodes),
                               list(self.topics.keys())[0]))
        for k, v in features.items():
            cmd = cmd + ("--%s %s " % (k, v))
        results_dir = TestContext.results_dir(self.test_context, 0)
        try:
            os.makedirs(results_dir)
        except OSError as e:
            if e.errno == errno.EEXIST and os.path.isdir(results_dir):
                pass
            else:
                raise
        ssh_log_file = "%s/%s" % (results_dir, "client_compatibility_test_output.txt")
        try:
          self.logger.info("Running %s" % cmd)
          run_command(node, cmd, ssh_log_file)
        except Exception as e:
          self.logger.info("** Command failed.  See %s for log messages." % ssh_log_file)
          raise

    @cluster(num_nodes=7)
    @matrix(broker_version=[str(DEV_BRANCH)], metadata_quorum=quorum.all_non_upgrade)
<<<<<<< HEAD
    # @parametrize(broker_version=str(LATEST_0_10_0))
    # @parametrize(broker_version=str(LATEST_0_10_1))
    # @parametrize(broker_version=str(LATEST_0_10_2))
    # @parametrize(broker_version=str(LATEST_0_11_0))
    # @parametrize(broker_version=str(LATEST_1_0))
    # @parametrize(broker_version=str(LATEST_1_1))
    # @parametrize(broker_version=str(LATEST_2_0))
    # @parametrize(broker_version=str(LATEST_2_1))
    # @parametrize(broker_version=str(LATEST_2_2))
    # @parametrize(broker_version=str(LATEST_2_3))
    # @parametrize(broker_version=str(LATEST_2_4))
    # @parametrize(broker_version=str(LATEST_2_5))
    # @parametrize(broker_version=str(LATEST_2_6))
    # @parametrize(broker_version=str(LATEST_2_7))
    # @parametrize(broker_version=str(LATEST_2_8))
    # @parametrize(broker_version=str(LATEST_3_0))
    # @parametrize(broker_version=str(LATEST_3_1))
    # @parametrize(broker_version=str(LATEST_3_2))
    # @parametrize(broker_version=str(LATEST_3_3))
    # @parametrize(broker_version=str(LATEST_3_4))
    # @parametrize(broker_version=str(LATEST_3_5))
    # @parametrize(broker_version=str(LATEST_3_6))
=======
    @parametrize(broker_version=str(LATEST_0_10_0))
    @parametrize(broker_version=str(LATEST_0_10_1))
    @parametrize(broker_version=str(LATEST_0_10_2))
    @parametrize(broker_version=str(LATEST_0_11_0))
    @parametrize(broker_version=str(LATEST_1_0))
    @parametrize(broker_version=str(LATEST_1_1))
    @parametrize(broker_version=str(LATEST_2_0))
    @parametrize(broker_version=str(LATEST_2_1))
    @parametrize(broker_version=str(LATEST_2_2))
    @parametrize(broker_version=str(LATEST_2_3))
    @parametrize(broker_version=str(LATEST_2_4))
    @parametrize(broker_version=str(LATEST_2_5))
    @parametrize(broker_version=str(LATEST_2_6))
    @parametrize(broker_version=str(LATEST_2_7))
    @parametrize(broker_version=str(LATEST_2_8))
    @parametrize(broker_version=str(LATEST_3_0))
    @parametrize(broker_version=str(LATEST_3_1))
    @parametrize(broker_version=str(LATEST_3_2))
    @parametrize(broker_version=str(LATEST_3_3))
    @parametrize(broker_version=str(LATEST_3_4))
    @parametrize(broker_version=str(LATEST_3_5))
    @parametrize(broker_version=str(LATEST_3_6))
    @parametrize(broker_version=str(LATEST_3_7))
>>>>>>> 2d4abb85
    def run_compatibility_test(self, broker_version, metadata_quorum=quorum.zk):
        if self.zk:
            self.zk.start()
        self.kafka.set_version(KafkaVersion(broker_version))
        self.kafka.start()
        features = get_broker_features(broker_version)
        self.invoke_compatibility_program(features)<|MERGE_RESOLUTION|>--- conflicted
+++ resolved
@@ -19,7 +19,7 @@
 import time
 from random import randint
 
-from ducktape.mark import matrix, parametrize
+from ducktape.mark import matrix, parametrize, ignore
 from ducktape.mark.resource import cluster
 from ducktape.tests.test import TestContext
 
@@ -116,32 +116,9 @@
           self.logger.info("** Command failed.  See %s for log messages." % ssh_log_file)
           raise
 
+    @ignore
     @cluster(num_nodes=7)
     @matrix(broker_version=[str(DEV_BRANCH)], metadata_quorum=quorum.all_non_upgrade)
-<<<<<<< HEAD
-    # @parametrize(broker_version=str(LATEST_0_10_0))
-    # @parametrize(broker_version=str(LATEST_0_10_1))
-    # @parametrize(broker_version=str(LATEST_0_10_2))
-    # @parametrize(broker_version=str(LATEST_0_11_0))
-    # @parametrize(broker_version=str(LATEST_1_0))
-    # @parametrize(broker_version=str(LATEST_1_1))
-    # @parametrize(broker_version=str(LATEST_2_0))
-    # @parametrize(broker_version=str(LATEST_2_1))
-    # @parametrize(broker_version=str(LATEST_2_2))
-    # @parametrize(broker_version=str(LATEST_2_3))
-    # @parametrize(broker_version=str(LATEST_2_4))
-    # @parametrize(broker_version=str(LATEST_2_5))
-    # @parametrize(broker_version=str(LATEST_2_6))
-    # @parametrize(broker_version=str(LATEST_2_7))
-    # @parametrize(broker_version=str(LATEST_2_8))
-    # @parametrize(broker_version=str(LATEST_3_0))
-    # @parametrize(broker_version=str(LATEST_3_1))
-    # @parametrize(broker_version=str(LATEST_3_2))
-    # @parametrize(broker_version=str(LATEST_3_3))
-    # @parametrize(broker_version=str(LATEST_3_4))
-    # @parametrize(broker_version=str(LATEST_3_5))
-    # @parametrize(broker_version=str(LATEST_3_6))
-=======
     @parametrize(broker_version=str(LATEST_0_10_0))
     @parametrize(broker_version=str(LATEST_0_10_1))
     @parametrize(broker_version=str(LATEST_0_10_2))
@@ -165,7 +142,6 @@
     @parametrize(broker_version=str(LATEST_3_5))
     @parametrize(broker_version=str(LATEST_3_6))
     @parametrize(broker_version=str(LATEST_3_7))
->>>>>>> 2d4abb85
     def run_compatibility_test(self, broker_version, metadata_quorum=quorum.zk):
         if self.zk:
             self.zk.start()
