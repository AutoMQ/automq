--- conflicted
+++ resolved
@@ -970,24 +970,11 @@
             's3_port': self.default_s3_port
         }
 
-<<<<<<< HEAD
         self.logger.info("Running cleaning s3 bucket command...\n%s" % cmd)
         ret, val = subprocess.getstatusoutput(cmd)
         if ret != 0:
             raise Exception("Failed to delete s3 bucket, output: %s" % val)
         self.have_cleaned_topic_data = True
-=======
-        self.logger.info("Running topic deletion command...\n%s" % cmd)
-        node.account.ssh(cmd)
-
-        try:
-            # TODO: remove clean topic after fix https://github.com/AutoMQ/kafka-on-s3/issues/292
-            wait_until(lambda: sum(1 for _ in self.list_topics(node)) == 0, timeout_sec=timeout_sec,
-                       err_msg="Kafka node failed to delete all topics in %d seconds" % timeout_sec)
-        except Exception:
-            self.thread_dump(node)
-        self.have_cleaned_topics = True
->>>>>>> d885e6f1
 
     def stop_node(self, node, clean_shutdown=True, timeout_sec=60):
         pids = self.pids(node)
@@ -1328,19 +1315,6 @@
         for line in node.account.ssh_capture(cmd):
             if not line.startswith("SLF4J") and len(line.rstrip()) > 0:
                 self.logger.info("get topic: %s" % line.rstrip())
-                yield line.rstrip()
-
-    def list_s3_bucket_files(self):
-        cmd = "aws s3 ls s3://%(bucket_name)s --endpoint=http://%(s3_ip)s:%(s3_port)d" % {
-            'bucket_name': self.default_s3_bucket_name,
-            's3_ip': self.default_s3_ip,
-            's3_port': self.default_s3_port
-        }
-        self.logger.info("Running list s3 bucket files command...\n%s" % cmd)
-        ret, val = subprocess.getstatusoutput(cmd)
-        for line in val.split("\n"):
-            if len(line.rstrip()) > 0:
-                self.logger.info("get s3 bucket file: %s" % line.rstrip())
                 yield line.rstrip()
 
     def alter_message_format(self, topic, msg_format_version, node=None):
