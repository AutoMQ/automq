--- conflicted
+++ resolved
@@ -24,11 +24,7 @@
   //
   // Version 3 enables flexible versions.
   //
-<<<<<<< HEAD
-  // Version 4 adds support for new error code ABORTABLE_TRANSACTION (KIP-890).
-=======
   // Version 4 adds support for new error code TRANSACTION_ABORTABLE (KIP-890).
->>>>>>> 0971924e
   "validVersions": "0-4",
   "flexibleVersions": "3+",
   "fields": [
