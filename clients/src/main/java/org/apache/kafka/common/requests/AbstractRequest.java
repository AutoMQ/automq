/*
 * Licensed to the Apache Software Foundation (ASF) under one or more
 * contributor license agreements. See the NOTICE file distributed with
 * this work for additional information regarding copyright ownership.
 * The ASF licenses this file to You under the Apache License, Version 2.0
 * (the "License"); you may not use this file except in compliance with
 * the License. You may obtain a copy of the License at
 *
 *    http://www.apache.org/licenses/LICENSE-2.0
 *
 * Unless required by applicable law or agreed to in writing, software
 * distributed under the License is distributed on an "AS IS" BASIS,
 * WITHOUT WARRANTIES OR CONDITIONS OF ANY KIND, either express or implied.
 * See the License for the specific language governing permissions and
 * limitations under the License.
 */
package org.apache.kafka.common.requests;

import java.nio.ByteBuffer;
import java.util.Map;
import org.apache.kafka.common.errors.UnsupportedVersionException;
import org.apache.kafka.common.network.Send;
import org.apache.kafka.common.protocol.ApiKeys;
import org.apache.kafka.common.protocol.Errors;
import org.apache.kafka.common.protocol.MessageUtil;
import org.apache.kafka.common.protocol.ObjectSerializationCache;
import org.apache.kafka.common.protocol.SendBuilder;
import org.apache.kafka.common.requests.s3.AutomqGetNodesRequest;
import org.apache.kafka.common.requests.s3.AutomqRegisterNodeRequest;
import org.apache.kafka.common.requests.s3.AutomqZoneRouterRequest;
import org.apache.kafka.common.requests.s3.CloseStreamsRequest;
import org.apache.kafka.common.requests.s3.CommitStreamObjectRequest;
import org.apache.kafka.common.requests.s3.CommitStreamSetObjectRequest;
import org.apache.kafka.common.requests.s3.CreateStreamsRequest;
import org.apache.kafka.common.requests.s3.DeleteKVsRequest;
import org.apache.kafka.common.requests.s3.DeleteStreamsRequest;
import org.apache.kafka.common.requests.s3.DescribeStreamsRequest;
import org.apache.kafka.common.requests.s3.GetKVsRequest;
import org.apache.kafka.common.requests.s3.GetNextNodeIdRequest;
import org.apache.kafka.common.requests.s3.GetOpeningStreamsRequest;
import org.apache.kafka.common.requests.s3.OpenStreamsRequest;
import org.apache.kafka.common.requests.s3.PrepareS3ObjectRequest;
import org.apache.kafka.common.requests.s3.PutKVsRequest;
import org.apache.kafka.common.requests.s3.TrimStreamsRequest;

public abstract class AbstractRequest implements AbstractRequestResponse {

    public abstract static class Builder<T extends AbstractRequest> {
        private final ApiKeys apiKey;
        private final short oldestAllowedVersion;
        private final short latestAllowedVersion;

        /**
         * Construct a new builder which allows any supported version
         */
        public Builder(ApiKeys apiKey, boolean enableUnstableLastVersion) {
            this(apiKey, apiKey.oldestVersion(), apiKey.latestVersion(enableUnstableLastVersion));
        }

        /**
         * Construct a new builder which allows any supported and released version
         */
        public Builder(ApiKeys apiKey) {
            this(apiKey, false);
        }

        /**
         * Construct a new builder which allows only a specific version
         */
        public Builder(ApiKeys apiKey, short allowedVersion) {
            this(apiKey, allowedVersion, allowedVersion);
        }

        /**
         * Construct a new builder which allows an inclusive range of versions
         */
        public Builder(ApiKeys apiKey, short oldestAllowedVersion, short latestAllowedVersion) {
            this.apiKey = apiKey;
            this.oldestAllowedVersion = oldestAllowedVersion;
            this.latestAllowedVersion = latestAllowedVersion;
        }

        public ApiKeys apiKey() {
            return apiKey;
        }

        public short oldestAllowedVersion() {
            return oldestAllowedVersion;
        }

        public short latestAllowedVersion() {
            return latestAllowedVersion;
        }

        public T build() {
            return build(latestAllowedVersion());
        }

        public abstract T build(short version);
    }

    private final short version;
    private final ApiKeys apiKey;

    public AbstractRequest(ApiKeys apiKey, short version) {
        if (!apiKey.isVersionSupported(version))
            throw new UnsupportedVersionException("The " + apiKey + " protocol does not support version " + version);
        this.version = version;
        this.apiKey = apiKey;
    }

    /**
     * Get the version of this AbstractRequest object.
     */
    public short version() {
        return version;
    }

    public ApiKeys apiKey() {
        return apiKey;
    }

    public final Send toSend(RequestHeader header) {
        return SendBuilder.buildRequestSend(header, data());
    }

    /**
     * Serializes header and body without prefixing with size (unlike `toSend`, which does include a size prefix).
     */
    public final ByteBuffer serializeWithHeader(RequestHeader header) {
        if (header.apiKey() != apiKey) {
            throw new IllegalArgumentException("Could not build request " + apiKey + " with header api key " + header.apiKey());
        }
        if (header.apiVersion() != version) {
            throw new IllegalArgumentException("Could not build request version " + version + " with header version " + header.apiVersion());
        }
        return RequestUtils.serialize(header.data(), header.headerVersion(), data(), version);
    }

    // Visible for testing
    public final ByteBuffer serialize() {
        return MessageUtil.toByteBuffer(data(), version);
    }

    // Visible for testing
    final int sizeInBytes() {
        return data().size(new ObjectSerializationCache(), version);
    }

    public String toString(boolean verbose) {
        return data().toString();
    }

    @Override
    public final String toString() {
        return toString(true);
    }

    /**
     * Get an error response for a request
     */
    public AbstractResponse getErrorResponse(Throwable e) {
        return getErrorResponse(AbstractResponse.DEFAULT_THROTTLE_TIME, e);
    }

    /**
     * Get an error response for a request with specified throttle time in the response if applicable
     */
    public abstract AbstractResponse getErrorResponse(int throttleTimeMs, Throwable e);

    /**
     * Get the error counts corresponding to an error response. This is overridden for requests
     * where response may be null (e.g produce with acks=0).
     */
    public Map<Errors, Integer> errorCounts(Throwable e) {
        AbstractResponse response = getErrorResponse(0, e);
        if (response == null)
            throw new IllegalStateException("Error counts could not be obtained for request " + this);
        else
            return response.errorCounts();
    }

    /**
     * Factory method for getting a request object based on ApiKey ID and a version
     */
    public static RequestAndSize parseRequest(ApiKeys apiKey, short apiVersion, ByteBuffer buffer) {
        int bufferSize = buffer.remaining();
        return new RequestAndSize(doParseRequest(apiKey, apiVersion, buffer), bufferSize);
    }

    private static AbstractRequest doParseRequest(ApiKeys apiKey, short apiVersion, ByteBuffer buffer) {
        switch (apiKey) {
            case PRODUCE:
                return ProduceRequest.parse(buffer, apiVersion);
            case FETCH:
                return FetchRequest.parse(buffer, apiVersion);
            case LIST_OFFSETS:
                return ListOffsetsRequest.parse(buffer, apiVersion);
            case METADATA:
                return MetadataRequest.parse(buffer, apiVersion);
            case OFFSET_COMMIT:
                return OffsetCommitRequest.parse(buffer, apiVersion);
            case OFFSET_FETCH:
                return OffsetFetchRequest.parse(buffer, apiVersion);
            case FIND_COORDINATOR:
                return FindCoordinatorRequest.parse(buffer, apiVersion);
            case JOIN_GROUP:
                return JoinGroupRequest.parse(buffer, apiVersion);
            case HEARTBEAT:
                return HeartbeatRequest.parse(buffer, apiVersion);
            case LEAVE_GROUP:
                return LeaveGroupRequest.parse(buffer, apiVersion);
            case SYNC_GROUP:
                return SyncGroupRequest.parse(buffer, apiVersion);
            case STOP_REPLICA:
                return StopReplicaRequest.parse(buffer, apiVersion);
            case CONTROLLED_SHUTDOWN:
                return ControlledShutdownRequest.parse(buffer, apiVersion);
            case UPDATE_METADATA:
                return UpdateMetadataRequest.parse(buffer, apiVersion);
            case LEADER_AND_ISR:
                return LeaderAndIsrRequest.parse(buffer, apiVersion);
            case DESCRIBE_GROUPS:
                return DescribeGroupsRequest.parse(buffer, apiVersion);
            case LIST_GROUPS:
                return ListGroupsRequest.parse(buffer, apiVersion);
            case SASL_HANDSHAKE:
                return SaslHandshakeRequest.parse(buffer, apiVersion);
            case API_VERSIONS:
                return ApiVersionsRequest.parse(buffer, apiVersion);
            case CREATE_TOPICS:
                return CreateTopicsRequest.parse(buffer, apiVersion);
            case DELETE_TOPICS:
                return DeleteTopicsRequest.parse(buffer, apiVersion);
            case DELETE_RECORDS:
                return DeleteRecordsRequest.parse(buffer, apiVersion);
            case INIT_PRODUCER_ID:
                return InitProducerIdRequest.parse(buffer, apiVersion);
            case OFFSET_FOR_LEADER_EPOCH:
                return OffsetsForLeaderEpochRequest.parse(buffer, apiVersion);
            case ADD_PARTITIONS_TO_TXN:
                return AddPartitionsToTxnRequest.parse(buffer, apiVersion);
            case ADD_OFFSETS_TO_TXN:
                return AddOffsetsToTxnRequest.parse(buffer, apiVersion);
            case END_TXN:
                return EndTxnRequest.parse(buffer, apiVersion);
            case WRITE_TXN_MARKERS:
                return WriteTxnMarkersRequest.parse(buffer, apiVersion);
            case TXN_OFFSET_COMMIT:
                return TxnOffsetCommitRequest.parse(buffer, apiVersion);
            case DESCRIBE_ACLS:
                return DescribeAclsRequest.parse(buffer, apiVersion);
            case CREATE_ACLS:
                return CreateAclsRequest.parse(buffer, apiVersion);
            case DELETE_ACLS:
                return DeleteAclsRequest.parse(buffer, apiVersion);
            case DESCRIBE_CONFIGS:
                return DescribeConfigsRequest.parse(buffer, apiVersion);
            case ALTER_CONFIGS:
                return AlterConfigsRequest.parse(buffer, apiVersion);
            case ALTER_REPLICA_LOG_DIRS:
                return AlterReplicaLogDirsRequest.parse(buffer, apiVersion);
            case DESCRIBE_LOG_DIRS:
                return DescribeLogDirsRequest.parse(buffer, apiVersion);
            case SASL_AUTHENTICATE:
                return SaslAuthenticateRequest.parse(buffer, apiVersion);
            case CREATE_PARTITIONS:
                return CreatePartitionsRequest.parse(buffer, apiVersion);
            case CREATE_DELEGATION_TOKEN:
                return CreateDelegationTokenRequest.parse(buffer, apiVersion);
            case RENEW_DELEGATION_TOKEN:
                return RenewDelegationTokenRequest.parse(buffer, apiVersion);
            case EXPIRE_DELEGATION_TOKEN:
                return ExpireDelegationTokenRequest.parse(buffer, apiVersion);
            case DESCRIBE_DELEGATION_TOKEN:
                return DescribeDelegationTokenRequest.parse(buffer, apiVersion);
            case DELETE_GROUPS:
                return DeleteGroupsRequest.parse(buffer, apiVersion);
            case ELECT_LEADERS:
                return ElectLeadersRequest.parse(buffer, apiVersion);
            case INCREMENTAL_ALTER_CONFIGS:
                return IncrementalAlterConfigsRequest.parse(buffer, apiVersion);
            case ALTER_PARTITION_REASSIGNMENTS:
                return AlterPartitionReassignmentsRequest.parse(buffer, apiVersion);
            case LIST_PARTITION_REASSIGNMENTS:
                return ListPartitionReassignmentsRequest.parse(buffer, apiVersion);
            case OFFSET_DELETE:
                return OffsetDeleteRequest.parse(buffer, apiVersion);
            case DESCRIBE_CLIENT_QUOTAS:
                return DescribeClientQuotasRequest.parse(buffer, apiVersion);
            case ALTER_CLIENT_QUOTAS:
                return AlterClientQuotasRequest.parse(buffer, apiVersion);
            case DESCRIBE_USER_SCRAM_CREDENTIALS:
                return DescribeUserScramCredentialsRequest.parse(buffer, apiVersion);
            case ALTER_USER_SCRAM_CREDENTIALS:
                return AlterUserScramCredentialsRequest.parse(buffer, apiVersion);
            case VOTE:
                return VoteRequest.parse(buffer, apiVersion);
            case BEGIN_QUORUM_EPOCH:
                return BeginQuorumEpochRequest.parse(buffer, apiVersion);
            case END_QUORUM_EPOCH:
                return EndQuorumEpochRequest.parse(buffer, apiVersion);
            case DESCRIBE_QUORUM:
                return DescribeQuorumRequest.parse(buffer, apiVersion);
            case ALTER_PARTITION:
                return AlterPartitionRequest.parse(buffer, apiVersion);
            case UPDATE_FEATURES:
                return UpdateFeaturesRequest.parse(buffer, apiVersion);
            case ENVELOPE:
                return EnvelopeRequest.parse(buffer, apiVersion);
            case FETCH_SNAPSHOT:
                return FetchSnapshotRequest.parse(buffer, apiVersion);
            case DESCRIBE_CLUSTER:
                return DescribeClusterRequest.parse(buffer, apiVersion);
            case DESCRIBE_PRODUCERS:
                return DescribeProducersRequest.parse(buffer, apiVersion);
            case BROKER_REGISTRATION:
                return BrokerRegistrationRequest.parse(buffer, apiVersion);
            case BROKER_HEARTBEAT:
                return BrokerHeartbeatRequest.parse(buffer, apiVersion);
            case UNREGISTER_BROKER:
                return UnregisterBrokerRequest.parse(buffer, apiVersion);
            case DESCRIBE_TRANSACTIONS:
                return DescribeTransactionsRequest.parse(buffer, apiVersion);
            case LIST_TRANSACTIONS:
                return ListTransactionsRequest.parse(buffer, apiVersion);
            case ALLOCATE_PRODUCER_IDS:
                return AllocateProducerIdsRequest.parse(buffer, apiVersion);
            case CONSUMER_GROUP_HEARTBEAT:
                return ConsumerGroupHeartbeatRequest.parse(buffer, apiVersion);
            case CONSUMER_GROUP_DESCRIBE:
                return ConsumerGroupDescribeRequest.parse(buffer, apiVersion);
            case CONTROLLER_REGISTRATION:
                return ControllerRegistrationRequest.parse(buffer, apiVersion);
            case GET_TELEMETRY_SUBSCRIPTIONS:
                return GetTelemetrySubscriptionsRequest.parse(buffer, apiVersion);
            case PUSH_TELEMETRY:
                return PushTelemetryRequest.parse(buffer, apiVersion);
            case ASSIGN_REPLICAS_TO_DIRS:
                return AssignReplicasToDirsRequest.parse(buffer, apiVersion);
            case LIST_CLIENT_METRICS_RESOURCES:
                return ListClientMetricsResourcesRequest.parse(buffer, apiVersion);
            case DESCRIBE_TOPIC_PARTITIONS:
                return DescribeTopicPartitionsRequest.parse(buffer, apiVersion);
<<<<<<< HEAD

            // AutoMQ for Kafka inject start
            case CREATE_STREAMS:
                return CreateStreamsRequest.parse(buffer, apiVersion);
            case OPEN_STREAMS:
                return OpenStreamsRequest.parse(buffer, apiVersion);
            case CLOSE_STREAMS:
                return CloseStreamsRequest.parse(buffer, apiVersion);
            case DELETE_STREAMS:
                return DeleteStreamsRequest.parse(buffer, apiVersion);
            case TRIM_STREAMS:
                return TrimStreamsRequest.parse(buffer, apiVersion);
            case PREPARE_S3_OBJECT:
                return PrepareS3ObjectRequest.parse(buffer, apiVersion);
            case COMMIT_STREAM_SET_OBJECT:
                return CommitStreamSetObjectRequest.parse(buffer, apiVersion);
            case COMMIT_STREAM_OBJECT:
                return CommitStreamObjectRequest.parse(buffer, apiVersion);
            case GET_OPENING_STREAMS:
                return GetOpeningStreamsRequest.parse(buffer, apiVersion);
            case GET_KVS:
                return GetKVsRequest.parse(buffer, apiVersion);
            case PUT_KVS:
                return PutKVsRequest.parse(buffer, apiVersion);
            case DELETE_KVS:
                return DeleteKVsRequest.parse(buffer, apiVersion);
            case AUTOMQ_REGISTER_NODE:
                return AutomqRegisterNodeRequest.parse(buffer, apiVersion);
            case AUTOMQ_GET_NODES:
                return AutomqGetNodesRequest.parse(buffer, apiVersion);
            case AUTOMQ_ZONE_ROUTER:
                return AutomqZoneRouterRequest.parse(buffer, apiVersion);
            case GET_NEXT_NODE_ID:
                return GetNextNodeIdRequest.parse(buffer, apiVersion);
            case DESCRIBE_STREAMS:
                return DescribeStreamsRequest.parse(buffer, apiVersion);
            // AutoMQ for Kafka inject end
=======
            case SHARE_GROUP_HEARTBEAT:
                return ShareGroupHeartbeatRequest.parse(buffer, apiVersion);
            case SHARE_GROUP_DESCRIBE:
                return ShareGroupDescribeRequest.parse(buffer, apiVersion);
            case SHARE_FETCH:
                return ShareFetchRequest.parse(buffer, apiVersion);
            case SHARE_ACKNOWLEDGE:
                return ShareAcknowledgeRequest.parse(buffer, apiVersion);
            case ADD_RAFT_VOTER:
                return AddRaftVoterRequest.parse(buffer, apiVersion);
            case REMOVE_RAFT_VOTER:
                return RemoveRaftVoterRequest.parse(buffer, apiVersion);
            case UPDATE_RAFT_VOTER:
                return UpdateRaftVoterRequest.parse(buffer, apiVersion);
            case INITIALIZE_SHARE_GROUP_STATE:
                return InitializeShareGroupStateRequest.parse(buffer, apiVersion);
            case READ_SHARE_GROUP_STATE:
                return ReadShareGroupStateRequest.parse(buffer, apiVersion);
            case WRITE_SHARE_GROUP_STATE:
                return WriteShareGroupStateRequest.parse(buffer, apiVersion);
            case DELETE_SHARE_GROUP_STATE:
                return DeleteShareGroupStateRequest.parse(buffer, apiVersion);
            case READ_SHARE_GROUP_STATE_SUMMARY:
                return ReadShareGroupStateSummaryRequest.parse(buffer, apiVersion);
>>>>>>> 247c59f8
            default:
                throw new AssertionError(String.format("ApiKey %s is not currently handled in `parseRequest`, the " +
                        "code should be updated to do so.", apiKey));
        }
    }
}<|MERGE_RESOLUTION|>--- conflicted
+++ resolved
@@ -342,7 +342,6 @@
                 return ListClientMetricsResourcesRequest.parse(buffer, apiVersion);
             case DESCRIBE_TOPIC_PARTITIONS:
                 return DescribeTopicPartitionsRequest.parse(buffer, apiVersion);
-<<<<<<< HEAD
 
             // AutoMQ for Kafka inject start
             case CREATE_STREAMS:
@@ -380,7 +379,7 @@
             case DESCRIBE_STREAMS:
                 return DescribeStreamsRequest.parse(buffer, apiVersion);
             // AutoMQ for Kafka inject end
-=======
+
             case SHARE_GROUP_HEARTBEAT:
                 return ShareGroupHeartbeatRequest.parse(buffer, apiVersion);
             case SHARE_GROUP_DESCRIBE:
@@ -405,7 +404,6 @@
                 return DeleteShareGroupStateRequest.parse(buffer, apiVersion);
             case READ_SHARE_GROUP_STATE_SUMMARY:
                 return ReadShareGroupStateSummaryRequest.parse(buffer, apiVersion);
->>>>>>> 247c59f8
             default:
                 throw new AssertionError(String.format("ApiKey %s is not currently handled in `parseRequest`, the " +
                         "code should be updated to do so.", apiKey));
