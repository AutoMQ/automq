/*
 * Licensed to the Apache Software Foundation (ASF) under one or more
 * contributor license agreements. See the NOTICE file distributed with
 * this work for additional information regarding copyright ownership.
 * The ASF licenses this file to You under the Apache License, Version 2.0
 * (the "License"); you may not use this file except in compliance with
 * the License. You may obtain a copy of the License at
 *
 *    http://www.apache.org/licenses/LICENSE-2.0
 *
 * Unless required by applicable law or agreed to in writing, software
 * distributed under the License is distributed on an "AS IS" BASIS,
 * WITHOUT WARRANTIES OR CONDITIONS OF ANY KIND, either express or implied.
 * See the License for the specific language governing permissions and
 * limitations under the License.
 */
package org.apache.kafka.common.protocol;

import java.util.HashMap;
import java.util.Map;
import java.util.concurrent.CompletionException;
import java.util.concurrent.ExecutionException;
import java.util.function.Function;
import org.apache.kafka.common.InvalidRecordException;
import org.apache.kafka.common.errors.ApiException;
import org.apache.kafka.common.errors.BrokerIdNotRegisteredException;
import org.apache.kafka.common.errors.BrokerNotAvailableException;
import org.apache.kafka.common.errors.ClusterAuthorizationException;
import org.apache.kafka.common.errors.ConcurrentTransactionsException;
import org.apache.kafka.common.errors.ControllerMovedException;
import org.apache.kafka.common.errors.CoordinatorLoadInProgressException;
import org.apache.kafka.common.errors.CoordinatorNotAvailableException;
import org.apache.kafka.common.errors.CorruptRecordException;
import org.apache.kafka.common.errors.DelegationTokenAuthorizationException;
import org.apache.kafka.common.errors.DelegationTokenDisabledException;
import org.apache.kafka.common.errors.DelegationTokenExpiredException;
import org.apache.kafka.common.errors.DelegationTokenNotFoundException;
import org.apache.kafka.common.errors.DelegationTokenOwnerMismatchException;
import org.apache.kafka.common.errors.DuplicateBrokerRegistrationException;
import org.apache.kafka.common.errors.DuplicateResourceException;
import org.apache.kafka.common.errors.DuplicateSequenceException;
import org.apache.kafka.common.errors.ElectionNotNeededException;
import org.apache.kafka.common.errors.EligibleLeadersNotAvailableException;
import org.apache.kafka.common.errors.FeatureUpdateFailedException;
import org.apache.kafka.common.errors.FencedInstanceIdException;
import org.apache.kafka.common.errors.FencedLeaderEpochException;
import org.apache.kafka.common.errors.FencedMemberEpochException;
import org.apache.kafka.common.errors.FetchSessionIdNotFoundException;
import org.apache.kafka.common.errors.FetchSessionTopicIdException;
import org.apache.kafka.common.errors.GroupAuthorizationException;
import org.apache.kafka.common.errors.GroupIdNotFoundException;
import org.apache.kafka.common.errors.GroupMaxSizeReachedException;
import org.apache.kafka.common.errors.GroupNotEmptyException;
import org.apache.kafka.common.errors.GroupSubscribedToTopicException;
import org.apache.kafka.common.errors.IllegalGenerationException;
import org.apache.kafka.common.errors.IllegalSaslStateException;
import org.apache.kafka.common.errors.InconsistentClusterIdException;
import org.apache.kafka.common.errors.InconsistentGroupProtocolException;
import org.apache.kafka.common.errors.InconsistentTopicIdException;
import org.apache.kafka.common.errors.InconsistentVoterSetException;
import org.apache.kafka.common.errors.IneligibleReplicaException;
import org.apache.kafka.common.errors.InvalidCommitOffsetSizeException;
import org.apache.kafka.common.errors.InvalidConfigurationException;
import org.apache.kafka.common.errors.InvalidFetchSessionEpochException;
import org.apache.kafka.common.errors.InvalidFetchSizeException;
import org.apache.kafka.common.errors.InvalidGroupIdException;
import org.apache.kafka.common.errors.InvalidPartitionsException;
import org.apache.kafka.common.errors.InvalidPidMappingException;
import org.apache.kafka.common.errors.InvalidPrincipalTypeException;
import org.apache.kafka.common.errors.InvalidProducerEpochException;
import org.apache.kafka.common.errors.InvalidRegistrationException;
import org.apache.kafka.common.errors.InvalidReplicaAssignmentException;
import org.apache.kafka.common.errors.InvalidReplicationFactorException;
import org.apache.kafka.common.errors.InvalidRequestException;
import org.apache.kafka.common.errors.InvalidRequiredAcksException;
import org.apache.kafka.common.errors.InvalidSessionTimeoutException;
import org.apache.kafka.common.errors.InvalidTimestampException;
import org.apache.kafka.common.errors.InvalidTopicException;
import org.apache.kafka.common.errors.InvalidTxnStateException;
import org.apache.kafka.common.errors.InvalidTxnTimeoutException;
import org.apache.kafka.common.errors.InvalidUpdateVersionException;
import org.apache.kafka.common.errors.KafkaStorageException;
import org.apache.kafka.common.errors.LeaderNotAvailableException;
import org.apache.kafka.common.errors.ListenerNotFoundException;
import org.apache.kafka.common.errors.LogDirNotFoundException;
import org.apache.kafka.common.errors.MemberIdRequiredException;
import org.apache.kafka.common.errors.MismatchedEndpointTypeException;
import org.apache.kafka.common.errors.NetworkException;
import org.apache.kafka.common.errors.NewLeaderElectedException;
import org.apache.kafka.common.errors.NoReassignmentInProgressException;
import org.apache.kafka.common.errors.NotControllerException;
import org.apache.kafka.common.errors.NotCoordinatorException;
import org.apache.kafka.common.errors.NotEnoughReplicasAfterAppendException;
import org.apache.kafka.common.errors.NotEnoughReplicasException;
import org.apache.kafka.common.errors.NotLeaderOrFollowerException;
import org.apache.kafka.common.errors.OffsetMetadataTooLarge;
import org.apache.kafka.common.errors.OffsetMovedToTieredStorageException;
import org.apache.kafka.common.errors.OffsetNotAvailableException;
import org.apache.kafka.common.errors.OffsetOutOfRangeException;
import org.apache.kafka.common.errors.OperationNotAttemptedException;
import org.apache.kafka.common.errors.OutOfOrderSequenceException;
import org.apache.kafka.common.errors.PolicyViolationException;
import org.apache.kafka.common.errors.PositionOutOfRangeException;
import org.apache.kafka.common.errors.PreferredLeaderNotAvailableException;
import org.apache.kafka.common.errors.PrincipalDeserializationException;
import org.apache.kafka.common.errors.ProducerFencedException;
import org.apache.kafka.common.errors.ReassignmentInProgressException;
import org.apache.kafka.common.errors.RebalanceInProgressException;
import org.apache.kafka.common.errors.RecordBatchTooLargeException;
import org.apache.kafka.common.errors.RecordTooLargeException;
import org.apache.kafka.common.errors.ReplicaNotAvailableException;
import org.apache.kafka.common.errors.ResourceNotFoundException;
import org.apache.kafka.common.errors.RetriableException;
import org.apache.kafka.common.errors.SaslAuthenticationException;
import org.apache.kafka.common.errors.SecurityDisabledException;
import org.apache.kafka.common.errors.SnapshotNotFoundException;
import org.apache.kafka.common.errors.StaleBrokerEpochException;
import org.apache.kafka.common.errors.StaleMemberEpochException;
import org.apache.kafka.common.errors.TelemetryTooLargeException;
import org.apache.kafka.common.errors.ThrottlingQuotaExceededException;
import org.apache.kafka.common.errors.TimeoutException;
import org.apache.kafka.common.errors.TopicAuthorizationException;
import org.apache.kafka.common.errors.TopicDeletionDisabledException;
import org.apache.kafka.common.errors.TopicExistsException;
import org.apache.kafka.common.errors.TransactionCoordinatorFencedException;
import org.apache.kafka.common.errors.TransactionalIdAuthorizationException;
import org.apache.kafka.common.errors.TransactionalIdNotFoundException;
import org.apache.kafka.common.errors.UnacceptableCredentialException;
import org.apache.kafka.common.errors.UnknownControllerIdException;
import org.apache.kafka.common.errors.UnknownLeaderEpochException;
import org.apache.kafka.common.errors.UnknownMemberIdException;
import org.apache.kafka.common.errors.UnknownProducerIdException;
import org.apache.kafka.common.errors.UnknownServerException;
import org.apache.kafka.common.errors.UnknownSubscriptionIdException;
import org.apache.kafka.common.errors.UnknownTopicIdException;
import org.apache.kafka.common.errors.UnknownTopicOrPartitionException;
import org.apache.kafka.common.errors.UnreleasedInstanceIdException;
import org.apache.kafka.common.errors.UnstableOffsetCommitException;
import org.apache.kafka.common.errors.UnsupportedAssignorException;
import org.apache.kafka.common.errors.UnsupportedByAuthenticationException;
import org.apache.kafka.common.errors.UnsupportedCompressionTypeException;
import org.apache.kafka.common.errors.UnsupportedEndpointTypeException;
import org.apache.kafka.common.errors.UnsupportedForMessageFormatException;
import org.apache.kafka.common.errors.UnsupportedSaslMechanismException;
import org.apache.kafka.common.errors.UnsupportedVersionException;
<<<<<<< HEAD
import org.apache.kafka.common.errors.s3.CompactedObjectsNotFoundException;
import org.apache.kafka.common.errors.s3.KeyExistException;
import org.apache.kafka.common.errors.s3.NodeEpochExpiredException;
import org.apache.kafka.common.errors.s3.NodeEpochNotExistException;
import org.apache.kafka.common.errors.s3.NodeFencedException;
import org.apache.kafka.common.errors.s3.ObjectNotExistException;
import org.apache.kafka.common.errors.s3.OffsetNotMatchedException;
import org.apache.kafka.common.errors.s3.RedundantOperationException;
import org.apache.kafka.common.errors.s3.StreamExistException;
import org.apache.kafka.common.errors.s3.StreamFencedException;
import org.apache.kafka.common.errors.s3.StreamInnerErrorException;
import org.apache.kafka.common.errors.s3.StreamNotClosedException;
import org.apache.kafka.common.errors.s3.StreamNotExistException;
import org.apache.kafka.common.errors.s3.StreamNotOpenedException;
=======
import org.apache.kafka.common.errors.AbortableTransactionException;
>>>>>>> 2d4abb85
import org.slf4j.Logger;
import org.slf4j.LoggerFactory;

/**
 * This class contains all the client-server errors--those errors that must be sent from the server to the client. These
 * are thus part of the protocol. The names can be changed but the error code cannot.
 *
 * Note that client library will convert an unknown error code to the non-retriable UnknownServerException if the client library
 * version is old and does not recognize the newly-added error code. Therefore when a new server-side error is added,
 * we may need extra logic to convert the new error code to another existing error code before sending the response back to
 * the client if the request version suggests that the client may not recognize the new error code.
 *
 * Do not add exceptions that occur only on the client or only on the server here.
 *
 * @see org.apache.kafka.common.network.SslTransportLayer
 */
public enum Errors {
    UNKNOWN_SERVER_ERROR(-1, "The server experienced an unexpected error when processing the request.",
            UnknownServerException::new),
    NONE(0, null, message -> null),
    OFFSET_OUT_OF_RANGE(1, "The requested offset is not within the range of offsets maintained by the server.",
            OffsetOutOfRangeException::new),
    CORRUPT_MESSAGE(2, "This message has failed its CRC checksum, exceeds the valid size, has a null key for a compacted topic, or is otherwise corrupt.",
            CorruptRecordException::new),
    UNKNOWN_TOPIC_OR_PARTITION(3, "This server does not host this topic-partition.",
            UnknownTopicOrPartitionException::new),
    INVALID_FETCH_SIZE(4, "The requested fetch size is invalid.",
            InvalidFetchSizeException::new),
    LEADER_NOT_AVAILABLE(5, "There is no leader for this topic-partition as we are in the middle of a leadership election.",
            LeaderNotAvailableException::new),
    NOT_LEADER_OR_FOLLOWER(6, "For requests intended only for the leader, this error indicates that the broker is not the current leader. " +
            "For requests intended for any replica, this error indicates that the broker is not a replica of the topic partition.",
            NotLeaderOrFollowerException::new),
    REQUEST_TIMED_OUT(7, "The request timed out.",
            TimeoutException::new),
    BROKER_NOT_AVAILABLE(8, "The broker is not available.",
            BrokerNotAvailableException::new),
    REPLICA_NOT_AVAILABLE(9, "The replica is not available for the requested topic-partition. Produce/Fetch requests and other requests " +
            "intended only for the leader or follower return NOT_LEADER_OR_FOLLOWER if the broker is not a replica of the topic-partition.",
            ReplicaNotAvailableException::new),
    MESSAGE_TOO_LARGE(10, "The request included a message larger than the max message size the server will accept.",
            RecordTooLargeException::new),
    STALE_CONTROLLER_EPOCH(11, "The controller moved to another broker.",
            ControllerMovedException::new),
    OFFSET_METADATA_TOO_LARGE(12, "The metadata field of the offset request was too large.",
            OffsetMetadataTooLarge::new),
    NETWORK_EXCEPTION(13, "The server disconnected before a response was received.",
            NetworkException::new),
    COORDINATOR_LOAD_IN_PROGRESS(14, "The coordinator is loading and hence can't process requests.",
            CoordinatorLoadInProgressException::new),
    COORDINATOR_NOT_AVAILABLE(15, "The coordinator is not available.",
            CoordinatorNotAvailableException::new),
    NOT_COORDINATOR(16, "This is not the correct coordinator.",
            NotCoordinatorException::new),
    INVALID_TOPIC_EXCEPTION(17, "The request attempted to perform an operation on an invalid topic.",
            InvalidTopicException::new),
    RECORD_LIST_TOO_LARGE(18, "The request included message batch larger than the configured segment size on the server.",
            RecordBatchTooLargeException::new),
    NOT_ENOUGH_REPLICAS(19, "Messages are rejected since there are fewer in-sync replicas than required.",
            NotEnoughReplicasException::new),
    NOT_ENOUGH_REPLICAS_AFTER_APPEND(20, "Messages are written to the log, but to fewer in-sync replicas than required.",
            NotEnoughReplicasAfterAppendException::new),
    INVALID_REQUIRED_ACKS(21, "Produce request specified an invalid value for required acks.",
            InvalidRequiredAcksException::new),
    ILLEGAL_GENERATION(22, "Specified group generation id is not valid.",
            IllegalGenerationException::new),
    INCONSISTENT_GROUP_PROTOCOL(23,
            "The group member's supported protocols are incompatible with those of existing members " +
            "or first group member tried to join with empty protocol type or empty protocol list.",
            InconsistentGroupProtocolException::new),
    INVALID_GROUP_ID(24, "The configured groupId is invalid.",
            InvalidGroupIdException::new),
    UNKNOWN_MEMBER_ID(25, "The coordinator is not aware of this member.",
            UnknownMemberIdException::new),
    INVALID_SESSION_TIMEOUT(26,
            "The session timeout is not within the range allowed by the broker " +
            "(as configured by group.min.session.timeout.ms and group.max.session.timeout.ms).",
            InvalidSessionTimeoutException::new),
    REBALANCE_IN_PROGRESS(27, "The group is rebalancing, so a rejoin is needed.",
            RebalanceInProgressException::new),
    INVALID_COMMIT_OFFSET_SIZE(28, "The committing offset data size is not valid.",
            InvalidCommitOffsetSizeException::new),
    TOPIC_AUTHORIZATION_FAILED(29, "Topic authorization failed.", TopicAuthorizationException::new),
    GROUP_AUTHORIZATION_FAILED(30, "Group authorization failed.", GroupAuthorizationException::new),
    CLUSTER_AUTHORIZATION_FAILED(31, "Cluster authorization failed.",
            ClusterAuthorizationException::new),
    INVALID_TIMESTAMP(32, "The timestamp of the message is out of acceptable range.",
            InvalidTimestampException::new),
    UNSUPPORTED_SASL_MECHANISM(33, "The broker does not support the requested SASL mechanism.",
            UnsupportedSaslMechanismException::new),
    ILLEGAL_SASL_STATE(34, "Request is not valid given the current SASL state.",
            IllegalSaslStateException::new),
    UNSUPPORTED_VERSION(35, "The version of API is not supported.",
            UnsupportedVersionException::new),
    TOPIC_ALREADY_EXISTS(36, "Topic with this name already exists.",
            TopicExistsException::new),
    INVALID_PARTITIONS(37, "Number of partitions is below 1.",
            InvalidPartitionsException::new),
    INVALID_REPLICATION_FACTOR(38, "Replication factor is below 1 or larger than the number of available brokers.",
            InvalidReplicationFactorException::new),
    INVALID_REPLICA_ASSIGNMENT(39, "Replica assignment is invalid.",
            InvalidReplicaAssignmentException::new),
    INVALID_CONFIG(40, "Configuration is invalid.",
            InvalidConfigurationException::new),
    NOT_CONTROLLER(41, "This is not the correct controller for this cluster.",
            NotControllerException::new),
    INVALID_REQUEST(42, "This most likely occurs because of a request being malformed by the " +
            "client library or the message was sent to an incompatible broker. See the broker logs " +
            "for more details.",
            InvalidRequestException::new),
    UNSUPPORTED_FOR_MESSAGE_FORMAT(43, "The message format version on the broker does not support the request.",
            UnsupportedForMessageFormatException::new),
    POLICY_VIOLATION(44, "Request parameters do not satisfy the configured policy.",
            PolicyViolationException::new),
    OUT_OF_ORDER_SEQUENCE_NUMBER(45, "The broker received an out of order sequence number.",
            OutOfOrderSequenceException::new),
    DUPLICATE_SEQUENCE_NUMBER(46, "The broker received a duplicate sequence number.",
            DuplicateSequenceException::new),
    INVALID_PRODUCER_EPOCH(47, "Producer attempted to produce with an old epoch.",
            InvalidProducerEpochException::new),
    INVALID_TXN_STATE(48, "The producer attempted a transactional operation in an invalid state.",
            InvalidTxnStateException::new),
    INVALID_PRODUCER_ID_MAPPING(49, "The producer attempted to use a producer id which is not currently assigned to " +
            "its transactional id.",
            InvalidPidMappingException::new),
    INVALID_TRANSACTION_TIMEOUT(50, "The transaction timeout is larger than the maximum value allowed by " +
            "the broker (as configured by transaction.max.timeout.ms).",
            InvalidTxnTimeoutException::new),
    CONCURRENT_TRANSACTIONS(51, "The producer attempted to update a transaction " +
            "while another concurrent operation on the same transaction was ongoing.",
            ConcurrentTransactionsException::new),
    TRANSACTION_COORDINATOR_FENCED(52, "Indicates that the transaction coordinator sending a WriteTxnMarker " +
            "is no longer the current coordinator for a given producer.",
            TransactionCoordinatorFencedException::new),
    TRANSACTIONAL_ID_AUTHORIZATION_FAILED(53, "Transactional Id authorization failed.",
            TransactionalIdAuthorizationException::new),
    SECURITY_DISABLED(54, "Security features are disabled.",
            SecurityDisabledException::new),
    OPERATION_NOT_ATTEMPTED(55, "The broker did not attempt to execute this operation. This may happen for " +
            "batched RPCs where some operations in the batch failed, causing the broker to respond without " +
            "trying the rest.",
            OperationNotAttemptedException::new),
    KAFKA_STORAGE_ERROR(56, "Disk error when trying to access log file on the disk.",
            KafkaStorageException::new),
    LOG_DIR_NOT_FOUND(57, "The user-specified log directory is not found in the broker config.",
            LogDirNotFoundException::new),
    SASL_AUTHENTICATION_FAILED(58, "SASL Authentication failed.",
            SaslAuthenticationException::new),
    UNKNOWN_PRODUCER_ID(59, "This exception is raised by the broker if it could not locate the producer metadata " +
            "associated with the producerId in question. This could happen if, for instance, the producer's records " +
            "were deleted because their retention time had elapsed. Once the last records of the producerId are " +
            "removed, the producer's metadata is removed from the broker, and future appends by the producer will " +
            "return this exception.",
            UnknownProducerIdException::new),
    REASSIGNMENT_IN_PROGRESS(60, "A partition reassignment is in progress.",
            ReassignmentInProgressException::new),
    DELEGATION_TOKEN_AUTH_DISABLED(61, "Delegation Token feature is not enabled.",
            DelegationTokenDisabledException::new),
    DELEGATION_TOKEN_NOT_FOUND(62, "Delegation Token is not found on server.",
            DelegationTokenNotFoundException::new),
    DELEGATION_TOKEN_OWNER_MISMATCH(63, "Specified Principal is not valid Owner/Renewer.",
            DelegationTokenOwnerMismatchException::new),
    DELEGATION_TOKEN_REQUEST_NOT_ALLOWED(64, "Delegation Token requests are not allowed on PLAINTEXT/1-way SSL " +
            "channels and on delegation token authenticated channels.",
            UnsupportedByAuthenticationException::new),
    DELEGATION_TOKEN_AUTHORIZATION_FAILED(65, "Delegation Token authorization failed.",
            DelegationTokenAuthorizationException::new),
    DELEGATION_TOKEN_EXPIRED(66, "Delegation Token is expired.",
            DelegationTokenExpiredException::new),
    INVALID_PRINCIPAL_TYPE(67, "Supplied principalType is not supported.",
            InvalidPrincipalTypeException::new),
    NON_EMPTY_GROUP(68, "The group is not empty.",
            GroupNotEmptyException::new),
    GROUP_ID_NOT_FOUND(69, "The group id does not exist.",
            GroupIdNotFoundException::new),
    FETCH_SESSION_ID_NOT_FOUND(70, "The fetch session ID was not found.",
            FetchSessionIdNotFoundException::new),
    INVALID_FETCH_SESSION_EPOCH(71, "The fetch session epoch is invalid.",
            InvalidFetchSessionEpochException::new),
    LISTENER_NOT_FOUND(72, "There is no listener on the leader broker that matches the listener on which " +
            "metadata request was processed.",
            ListenerNotFoundException::new),
    TOPIC_DELETION_DISABLED(73, "Topic deletion is disabled.",
            TopicDeletionDisabledException::new),
    FENCED_LEADER_EPOCH(74, "The leader epoch in the request is older than the epoch on the broker.",
            FencedLeaderEpochException::new),
    UNKNOWN_LEADER_EPOCH(75, "The leader epoch in the request is newer than the epoch on the broker.",
            UnknownLeaderEpochException::new),
    UNSUPPORTED_COMPRESSION_TYPE(76, "The requesting client does not support the compression type of given partition.",
            UnsupportedCompressionTypeException::new),
    STALE_BROKER_EPOCH(77, "Broker epoch has changed.",
            StaleBrokerEpochException::new),
    OFFSET_NOT_AVAILABLE(78, "The leader high watermark has not caught up from a recent leader " +
            "election so the offsets cannot be guaranteed to be monotonically increasing.",
            OffsetNotAvailableException::new),
    MEMBER_ID_REQUIRED(79, "The group member needs to have a valid member id before actually entering a consumer group.",
            MemberIdRequiredException::new),
    PREFERRED_LEADER_NOT_AVAILABLE(80, "The preferred leader was not available.",
            PreferredLeaderNotAvailableException::new),
    GROUP_MAX_SIZE_REACHED(81, "The consumer group has reached its max size.", GroupMaxSizeReachedException::new),
    FENCED_INSTANCE_ID(82, "The broker rejected this static consumer since " +
            "another consumer with the same group.instance.id has registered with a different member.id.",
            FencedInstanceIdException::new),
    ELIGIBLE_LEADERS_NOT_AVAILABLE(83, "Eligible topic partition leaders are not available.",
            EligibleLeadersNotAvailableException::new),
    ELECTION_NOT_NEEDED(84, "Leader election not needed for topic partition.", ElectionNotNeededException::new),
    NO_REASSIGNMENT_IN_PROGRESS(85, "No partition reassignment is in progress.",
            NoReassignmentInProgressException::new),
    GROUP_SUBSCRIBED_TO_TOPIC(86, "Deleting offsets of a topic is forbidden while the consumer group is actively subscribed to it.",
            GroupSubscribedToTopicException::new),
    INVALID_RECORD(87, "This record has failed the validation on broker and hence will be rejected.", InvalidRecordException::new),
    UNSTABLE_OFFSET_COMMIT(88, "There are unstable offsets that need to be cleared.", UnstableOffsetCommitException::new),
    THROTTLING_QUOTA_EXCEEDED(89, "The throttling quota has been exceeded.", ThrottlingQuotaExceededException::new),
    PRODUCER_FENCED(90, "There is a newer producer with the same transactionalId " +
            "which fences the current one.", ProducerFencedException::new),
    RESOURCE_NOT_FOUND(91, "A request illegally referred to a resource that does not exist.", ResourceNotFoundException::new),
    DUPLICATE_RESOURCE(92, "A request illegally referred to the same resource twice.", DuplicateResourceException::new),
    UNACCEPTABLE_CREDENTIAL(93, "Requested credential would not meet criteria for acceptability.", UnacceptableCredentialException::new),
    INCONSISTENT_VOTER_SET(94, "Indicates that the either the sender or recipient of a " +
            "voter-only request is not one of the expected voters.", InconsistentVoterSetException::new),
    INVALID_UPDATE_VERSION(95, "The given update version was invalid.", InvalidUpdateVersionException::new),
    FEATURE_UPDATE_FAILED(96, "Unable to update finalized features due to an unexpected server error.", FeatureUpdateFailedException::new),
    PRINCIPAL_DESERIALIZATION_FAILURE(97, "Request principal deserialization failed during forwarding. " +
         "This indicates an internal error on the broker cluster security setup.", PrincipalDeserializationException::new),
    SNAPSHOT_NOT_FOUND(98, "Requested snapshot was not found.", SnapshotNotFoundException::new),
    POSITION_OUT_OF_RANGE(
        99,
        "Requested position is not greater than or equal to zero, and less than the size of the snapshot.",
        PositionOutOfRangeException::new),
    UNKNOWN_TOPIC_ID(100, "This server does not host this topic ID.", UnknownTopicIdException::new),
    DUPLICATE_BROKER_REGISTRATION(101, "This broker ID is already in use.", DuplicateBrokerRegistrationException::new),
    BROKER_ID_NOT_REGISTERED(102, "The given broker ID was not registered.", BrokerIdNotRegisteredException::new),
    INCONSISTENT_TOPIC_ID(103, "The log's topic ID did not match the topic ID in the request.", InconsistentTopicIdException::new),
    INCONSISTENT_CLUSTER_ID(104, "The clusterId in the request does not match that found on the server.", InconsistentClusterIdException::new),
    TRANSACTIONAL_ID_NOT_FOUND(105, "The transactionalId could not be found.", TransactionalIdNotFoundException::new),
    FETCH_SESSION_TOPIC_ID_ERROR(106, "The fetch session encountered inconsistent topic ID usage.", FetchSessionTopicIdException::new),
    INELIGIBLE_REPLICA(107, "The new ISR contains at least one ineligible replica.", IneligibleReplicaException::new),
    NEW_LEADER_ELECTED(108, "The AlterPartition request successfully updated the partition state but the leader has changed.", NewLeaderElectedException::new),
    OFFSET_MOVED_TO_TIERED_STORAGE(109, "The requested offset is moved to tiered storage.", OffsetMovedToTieredStorageException::new),
    FENCED_MEMBER_EPOCH(110, "The member epoch is fenced by the group coordinator. The member must abandon all its partitions and rejoin.", FencedMemberEpochException::new),
    UNRELEASED_INSTANCE_ID(111, "The instance ID is still used by another member in the consumer group. That member must leave first.", UnreleasedInstanceIdException::new),
    UNSUPPORTED_ASSIGNOR(112, "The assignor or its version range is not supported by the consumer group.", UnsupportedAssignorException::new),
    STALE_MEMBER_EPOCH(113, "The member epoch is stale. The member must retry after receiving its updated member epoch via the ConsumerGroupHeartbeat API.", StaleMemberEpochException::new),
    MISMATCHED_ENDPOINT_TYPE(114, "The request was sent to an endpoint of the wrong type.", MismatchedEndpointTypeException::new),
    UNSUPPORTED_ENDPOINT_TYPE(115, "This endpoint type is not supported yet.", UnsupportedEndpointTypeException::new),
    UNKNOWN_CONTROLLER_ID(116, "This controller ID is not known.", UnknownControllerIdException::new),
    UNKNOWN_SUBSCRIPTION_ID(117, "Client sent a push telemetry request with an invalid or outdated subscription ID.", UnknownSubscriptionIdException::new),
    TELEMETRY_TOO_LARGE(118, "Client sent a push telemetry request larger than the maximum size the broker will accept.", TelemetryTooLargeException::new),
    INVALID_REGISTRATION(119, "The controller has considered the broker registration to be invalid.", InvalidRegistrationException::new),
<<<<<<< HEAD

    // AutoMQ for Kafka inject start
    STREAM_EXIST(501, "The stream already exists.", StreamExistException::new),
    STREAM_NOT_EXIST(502, "The stream does not exist.", StreamNotExistException::new),
    STREAM_FENCED(503, "The stream is fenced.", StreamFencedException::new),
    OBJECT_NOT_EXIST(504, "The object does not exist.", ObjectNotExistException::new),
    STREAM_NOT_OPENED(505, "The stream is not opened.", StreamNotOpenedException::new),
    STREAM_NOT_CLOSED(506, "The stream is not closed.", StreamNotClosedException::new),
    REDUNDANT_OPERATION(507, "The operation is redundant.", RedundantOperationException::new),
    COMPACTED_OBJECTS_NOT_FOUND(508, "The compacted objects are not found.", CompactedObjectsNotFoundException::new),
    OFFSET_NOT_MATCHED(509, "The offset is not matched.", OffsetNotMatchedException::new),
    NODE_EPOCH_EXPIRED(510, "The node's epoch has been expired", NodeEpochExpiredException::new),
    NODE_EPOCH_NOT_EXIST(511, "The node's epoch does not exist", NodeEpochNotExistException::new),
    KEY_EXIST(512, "The key already exists.", KeyExistException::new),
    KEY_NOT_EXIST(513, "The key does not exist.", ObjectNotExistException::new),
    NODE_FENCED(514, "The node is fenced.", NodeFencedException::new),
    STREAM_INNER_ERROR(599, "The stream inner error.", StreamInnerErrorException::new);
    // AutoMQ for Kafka inject end
=======
    ABORTABLE_TRANSACTION(120, "The server encountered an error with the transaction. The client can abort the transaction to continue using this transactional ID.", AbortableTransactionException::new);
>>>>>>> 2d4abb85

    private static final Logger log = LoggerFactory.getLogger(Errors.class);

    private static final Map<Class<?>, Errors> CLASS_TO_ERROR = new HashMap<>();
    private static final Map<Short, Errors> CODE_TO_ERROR = new HashMap<>();

    static {
        for (Errors error : Errors.values()) {
            if (CODE_TO_ERROR.put(error.code(), error) != null)
                throw new ExceptionInInitializerError("Code " + error.code() + " for error " +
                        error + " has already been used");

            if (error.exception != null)
                CLASS_TO_ERROR.put(error.exception.getClass(), error);
        }
    }

    private final short code;
    private final Function<String, ApiException> builder;
    private final ApiException exception;

    Errors(int code, String defaultExceptionString, Function<String, ApiException> builder) {
        this.code = (short) code;
        this.builder = builder;
        this.exception = builder.apply(defaultExceptionString);
    }

    /**
     * An instance of the exception
     */
    public ApiException exception() {
        return this.exception;
    }

    /**
     * Create an instance of the ApiException that contains the given error message.
     *
     * @param message    The message string to set.
     * @return           The exception.
     */
    public ApiException exception(String message) {
        if (message == null) {
            // If no error message was specified, return an exception with the default error message.
            return exception;
        }
        // Return an exception with the given error message.
        return builder.apply(message);
    }

    /**
     * Returns the class name of the exception or null if this is {@code Errors.NONE}.
     */
    public String exceptionName() {
        return exception == null ? null : exception.getClass().getName();
    }

    /**
     * The error code for the exception
     */
    public short code() {
        return this.code;
    }

    /**
     * Throw the exception corresponding to this error if there is one
     */
    public void maybeThrow() {
        if (exception != null) {
            throw this.exception;
        }
    }

    /**
     * Get a friendly description of the error (if one is available).
     * @return the error message
     */
    public String message() {
        if (exception != null)
            return exception.getMessage();
        return toString();
    }

    /**
     * Throw the exception if there is one
     */
    public static Errors forCode(short code) {
        Errors error = CODE_TO_ERROR.get(code);
        if (error != null) {
            return error;
        } else {
            log.warn("Unexpected error code: {}.", code);
            return UNKNOWN_SERVER_ERROR;
        }
    }

    /**
     * Return the error instance associated with this exception or any of its superclasses (or UNKNOWN if there is none).
     * If there are multiple matches in the class hierarchy, the first match starting from the bottom is used.
     */
    public static Errors forException(Throwable t) {
        Throwable cause = maybeUnwrapException(t);
        Class<?> clazz = cause.getClass();
        while (clazz != null) {
            Errors error = CLASS_TO_ERROR.get(clazz);
            if (error != null)
                return error;
            clazz = clazz.getSuperclass();
        }
        return UNKNOWN_SERVER_ERROR;
    }

    /**
     * Check if a Throwable is a commonly wrapped exception type (e.g. `CompletionException`) and return
     * the cause if so. This is useful to handle cases where exceptions may be raised from a future or a
     * completion stage (as might be the case for requests sent to the controller in `ControllerApis`).
     *
     * @param t The Throwable to check
     * @return The throwable itself or its cause if it is an instance of a commonly wrapped exception type
     */
    public static Throwable maybeUnwrapException(Throwable t) {
        if (t instanceof CompletionException || t instanceof ExecutionException) {
            Throwable cause = t.getCause();
            return cause == null ? t : cause;
        } else {
            return t;
        }
    }

    private static String toHtml() {
        final StringBuilder b = new StringBuilder();
        b.append("<table class=\"data-table\"><tbody>\n");
        b.append("<tr>");
        b.append("<th>Error</th>\n");
        b.append("<th>Code</th>\n");
        b.append("<th>Retriable</th>\n");
        b.append("<th>Description</th>\n");
        b.append("</tr>\n");
        for (Errors error : Errors.values()) {
            b.append("<tr>");
            b.append("<td>");
            b.append(error.name());
            b.append("</td>");
            b.append("<td>");
            b.append(error.code());
            b.append("</td>");
            b.append("<td>");
            b.append(error.exception() != null && error.exception() instanceof RetriableException ? "True" : "False");
            b.append("</td>");
            b.append("<td>");
            b.append(error.exception() != null ? error.exception().getMessage() : "");
            b.append("</td>");
            b.append("</tr>\n");
        }
        b.append("</tbody></table>\n");
        return b.toString();
    }

    public static void main(String[] args) {
        System.out.println(toHtml());
    }
}<|MERGE_RESOLUTION|>--- conflicted
+++ resolved
@@ -143,7 +143,9 @@
 import org.apache.kafka.common.errors.UnsupportedForMessageFormatException;
 import org.apache.kafka.common.errors.UnsupportedSaslMechanismException;
 import org.apache.kafka.common.errors.UnsupportedVersionException;
-<<<<<<< HEAD
+import org.apache.kafka.common.errors.AbortableTransactionException;
+
+// AutoMQ inject start
 import org.apache.kafka.common.errors.s3.CompactedObjectsNotFoundException;
 import org.apache.kafka.common.errors.s3.KeyExistException;
 import org.apache.kafka.common.errors.s3.NodeEpochExpiredException;
@@ -158,9 +160,8 @@
 import org.apache.kafka.common.errors.s3.StreamNotClosedException;
 import org.apache.kafka.common.errors.s3.StreamNotExistException;
 import org.apache.kafka.common.errors.s3.StreamNotOpenedException;
-=======
-import org.apache.kafka.common.errors.AbortableTransactionException;
->>>>>>> 2d4abb85
+// AutoMQ inject end
+
 import org.slf4j.Logger;
 import org.slf4j.LoggerFactory;
 
@@ -410,7 +411,7 @@
     UNKNOWN_SUBSCRIPTION_ID(117, "Client sent a push telemetry request with an invalid or outdated subscription ID.", UnknownSubscriptionIdException::new),
     TELEMETRY_TOO_LARGE(118, "Client sent a push telemetry request larger than the maximum size the broker will accept.", TelemetryTooLargeException::new),
     INVALID_REGISTRATION(119, "The controller has considered the broker registration to be invalid.", InvalidRegistrationException::new),
-<<<<<<< HEAD
+    ABORTABLE_TRANSACTION(120, "The server encountered an error with the transaction. The client can abort the transaction to continue using this transactional ID.", AbortableTransactionException::new),
 
     // AutoMQ for Kafka inject start
     STREAM_EXIST(501, "The stream already exists.", StreamExistException::new),
@@ -428,10 +429,7 @@
     KEY_NOT_EXIST(513, "The key does not exist.", ObjectNotExistException::new),
     NODE_FENCED(514, "The node is fenced.", NodeFencedException::new),
     STREAM_INNER_ERROR(599, "The stream inner error.", StreamInnerErrorException::new);
-    // AutoMQ for Kafka inject end
-=======
-    ABORTABLE_TRANSACTION(120, "The server encountered an error with the transaction. The client can abort the transaction to continue using this transactional ID.", AbortableTransactionException::new);
->>>>>>> 2d4abb85
+    // AutoMQ inject end
 
     private static final Logger log = LoggerFactory.getLogger(Errors.class);
 
