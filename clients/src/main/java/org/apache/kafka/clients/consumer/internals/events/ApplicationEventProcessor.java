/*
 * Licensed to the Apache Software Foundation (ASF) under one or more
 * contributor license agreements. See the NOTICE file distributed with
 * this work for additional information regarding copyright ownership.
 * The ASF licenses this file to You under the Apache License, Version 2.0
 * (the "License"); you may not use this file except in compliance with
 * the License. You may obtain a copy of the License at
 *
 *    http://www.apache.org/licenses/LICENSE-2.0
 *
 * Unless required by applicable law or agreed to in writing, software
 * distributed under the License is distributed on an "AS IS" BASIS,
 * WITHOUT WARRANTIES OR CONDITIONS OF ANY KIND, either express or implied.
 * See the License for the specific language governing permissions and
 * limitations under the License.
 */
package org.apache.kafka.clients.consumer.internals.events;

import org.apache.kafka.clients.consumer.OffsetAndMetadata;
<<<<<<< HEAD
import org.apache.kafka.clients.consumer.OffsetAndTimestamp;
=======
>>>>>>> 0971924e
import org.apache.kafka.clients.consumer.internals.CachedSupplier;
import org.apache.kafka.clients.consumer.internals.CommitRequestManager;
import org.apache.kafka.clients.consumer.internals.ConsumerMetadata;
import org.apache.kafka.clients.consumer.internals.ConsumerNetworkThread;
import org.apache.kafka.clients.consumer.internals.MembershipManager;
import org.apache.kafka.clients.consumer.internals.OffsetAndTimestampInternal;
import org.apache.kafka.clients.consumer.internals.RequestManagers;
import org.apache.kafka.common.KafkaException;
import org.apache.kafka.common.PartitionInfo;
import org.apache.kafka.common.TopicPartition;
import org.apache.kafka.common.utils.LogContext;
import org.slf4j.Logger;

import java.util.List;
import java.util.Map;
import java.util.Objects;
import java.util.concurrent.CompletableFuture;
import java.util.function.BiConsumer;
import java.util.function.Supplier;

/**
 * An {@link EventProcessor} that is created and executes in the {@link ConsumerNetworkThread network thread}
 * which processes {@link ApplicationEvent application events} generated by the application thread.
 */
public class ApplicationEventProcessor implements EventProcessor<ApplicationEvent> {

    private final Logger log;
    private final ConsumerMetadata metadata;
    private final RequestManagers requestManagers;

    public ApplicationEventProcessor(final LogContext logContext,
                                     final RequestManagers requestManagers,
                                     final ConsumerMetadata metadata) {
        this.log = logContext.logger(ApplicationEventProcessor.class);
        this.requestManagers = requestManagers;
        this.metadata = metadata;
    }

<<<<<<< HEAD
    /**
     * Process the events—if any—that were produced by the application thread. It is possible that when processing
     * an event generates an error. In such cases, the processor will log an exception, but we do not want those
     * errors to be propagated to the caller.
     */
    public boolean process() {
        return process((event, error) -> error.ifPresent(e -> log.warn("Error processing event {}", e.getMessage(), e)));
    }

=======
>>>>>>> 0971924e
    @SuppressWarnings({"CyclomaticComplexity"})
    @Override
    public void process(ApplicationEvent event) {
        switch (event.type()) {
            case COMMIT_ASYNC:
                process((AsyncCommitEvent) event);
                return;

            case COMMIT_SYNC:
                process((SyncCommitEvent) event);
                return;

            case POLL:
                process((PollEvent) event);
                return;

            case FETCH_COMMITTED_OFFSETS:
                process((FetchCommittedOffsetsEvent) event);
                return;

            case NEW_TOPICS_METADATA_UPDATE:
                process((NewTopicsMetadataUpdateRequestEvent) event);
                return;

            case ASSIGNMENT_CHANGE:
                process((AssignmentChangeEvent) event);
                return;

            case TOPIC_METADATA:
                process((TopicMetadataEvent) event);
                return;

            case ALL_TOPICS_METADATA:
                process((AllTopicsMetadataEvent) event);
                return;

            case LIST_OFFSETS:
                process((ListOffsetsEvent) event);
                return;

            case RESET_POSITIONS:
                process((ResetPositionsEvent) event);
                return;

            case VALIDATE_POSITIONS:
                process((ValidatePositionsEvent) event);
                return;

            case SUBSCRIPTION_CHANGE:
                process((SubscriptionChangeEvent) event);
                return;

            case UNSUBSCRIBE:
                process((UnsubscribeEvent) event);
                return;

            case CONSUMER_REBALANCE_LISTENER_CALLBACK_COMPLETED:
                process((ConsumerRebalanceListenerCallbackCompletedEvent) event);
                return;

            case COMMIT_ON_CLOSE:
                process((CommitOnCloseEvent) event);
                return;

            case LEAVE_ON_CLOSE:
                process((LeaveOnCloseEvent) event);
                return;

            default:
                log.warn("Application event type " + event.type() + " was not expected");
        }
    }

    private void process(final PollEvent event) {
        if (!requestManagers.commitRequestManager.isPresent()) {
            return;
        }

        requestManagers.commitRequestManager.ifPresent(m -> m.updateAutoCommitTimer(event.pollTimeMs()));
        requestManagers.heartbeatRequestManager.ifPresent(hrm -> hrm.resetPollTimer(event.pollTimeMs()));
    }

    private void process(final AsyncCommitEvent event) {
        if (!requestManagers.commitRequestManager.isPresent()) {
            return;
        }

        CommitRequestManager manager = requestManagers.commitRequestManager.get();
        CompletableFuture<Void> future = manager.commitAsync(event.offsets());
        future.whenComplete(complete(event.future()));
    }

    private void process(final SyncCommitEvent event) {
        if (!requestManagers.commitRequestManager.isPresent()) {
            return;
        }

        CommitRequestManager manager = requestManagers.commitRequestManager.get();
        CompletableFuture<Void> future = manager.commitSync(event.offsets(), event.deadlineMs());
        future.whenComplete(complete(event.future()));
    }

    private void process(final FetchCommittedOffsetsEvent event) {
        if (!requestManagers.commitRequestManager.isPresent()) {
            event.future().completeExceptionally(new KafkaException("Unable to fetch committed " +
                    "offset because the CommittedRequestManager is not available. Check if group.id was set correctly"));
            return;
        }
        CommitRequestManager manager = requestManagers.commitRequestManager.get();
        CompletableFuture<Map<TopicPartition, OffsetAndMetadata>> future = manager.fetchOffsets(event.partitions(), event.deadlineMs());
        future.whenComplete(complete(event.future()));
    }

    private void process(final NewTopicsMetadataUpdateRequestEvent ignored) {
        metadata.requestUpdateForNewTopics();
    }

    /**
     * Commit all consumed if auto-commit is enabled. Note this will trigger an async commit,
     * that will not be retried if the commit request fails.
     */
    private void process(final AssignmentChangeEvent event) {
        if (!requestManagers.commitRequestManager.isPresent()) {
            return;
        }
        CommitRequestManager manager = requestManagers.commitRequestManager.get();
        manager.updateAutoCommitTimer(event.currentTimeMs());
        manager.maybeAutoCommitAsync();
    }

<<<<<<< HEAD
    private void process(final ListOffsetsEvent event) {
        final CompletableFuture<Map<TopicPartition, OffsetAndTimestamp>> future =
                requestManagers.offsetsRequestManager.fetchOffsets(event.timestampsToSearch(),
                        event.requireTimestamps());
=======
    /**
     * Handles ListOffsetsEvent by fetching the offsets for the given partitions and timestamps.
     */
    private void process(final ListOffsetsEvent event) {
        final CompletableFuture<Map<TopicPartition, OffsetAndTimestampInternal>> future =
            requestManagers.offsetsRequestManager.fetchOffsets(event.timestampsToSearch(), event.requireTimestamps());
>>>>>>> 0971924e
        future.whenComplete(complete(event.future()));
    }

    /**
     * Process event that indicates that the subscription changed. This will make the
     * consumer join the group if it is not part of it yet, or send the updated subscription if
     * it is already a member.
     */
    private void process(final SubscriptionChangeEvent ignored) {
        if (!requestManagers.heartbeatRequestManager.isPresent()) {
            log.warn("Group membership manager not present when processing a subscribe event");
            return;
        }
        MembershipManager membershipManager = requestManagers.heartbeatRequestManager.get().membershipManager();
        membershipManager.onSubscriptionUpdated();
    }

    /**
     * Process event indicating that the consumer unsubscribed from all topics. This will make
     * the consumer release its assignment and send a request to leave the group.
     *
     * @param event Unsubscribe event containing a future that will complete when the callback
     *              execution for releasing the assignment completes, and the request to leave
     *              the group is sent out.
     */
    private void process(final UnsubscribeEvent event) {
        if (!requestManagers.heartbeatRequestManager.isPresent()) {
            KafkaException error = new KafkaException("Group membership manager not present when processing an unsubscribe event");
            event.future().completeExceptionally(error);
            return;
        }
        MembershipManager membershipManager = requestManagers.heartbeatRequestManager.get().membershipManager();
        CompletableFuture<Void> future = membershipManager.leaveGroup();
        future.whenComplete(complete(event.future()));
    }

    private void process(final ResetPositionsEvent event) {
        CompletableFuture<Void> future = requestManagers.offsetsRequestManager.resetPositionsIfNeeded();
        future.whenComplete(complete(event.future()));
    }

    private void process(final ValidatePositionsEvent event) {
        CompletableFuture<Void> future = requestManagers.offsetsRequestManager.validatePositionsIfNeeded();
        future.whenComplete(complete(event.future()));
    }

    private void process(final TopicMetadataEvent event) {
        final CompletableFuture<Map<String, List<PartitionInfo>>> future =
                requestManagers.topicMetadataRequestManager.requestTopicMetadata(event.topic(), event.deadlineMs());
        future.whenComplete(complete(event.future()));
    }

    private void process(final AllTopicsMetadataEvent event) {
        final CompletableFuture<Map<String, List<PartitionInfo>>> future =
                requestManagers.topicMetadataRequestManager.requestAllTopicsMetadata(event.deadlineMs());
        future.whenComplete(complete(event.future()));
    }

    private void process(final ConsumerRebalanceListenerCallbackCompletedEvent event) {
        if (!requestManagers.heartbeatRequestManager.isPresent()) {
            log.warn(
                "An internal error occurred; the group membership manager was not present, so the notification of the {} callback execution could not be sent",
                event.methodName()
            );
            return;
        }
        MembershipManager manager = requestManagers.heartbeatRequestManager.get().membershipManager();
        manager.consumerRebalanceListenerCallbackCompleted(event);
    }

<<<<<<< HEAD
    private void process(final CommitOnCloseEvent event) {
=======
    private void process(@SuppressWarnings("unused") final CommitOnCloseEvent event) {
>>>>>>> 0971924e
        if (!requestManagers.commitRequestManager.isPresent())
            return;
        log.debug("Signal CommitRequestManager closing");
        requestManagers.commitRequestManager.get().signalClose();
    }

    private void process(final LeaveOnCloseEvent event) {
        if (!requestManagers.heartbeatRequestManager.isPresent()) {
            event.future().complete(null);
            return;
        }
        MembershipManager membershipManager =
            Objects.requireNonNull(requestManagers.heartbeatRequestManager.get().membershipManager(), "Expecting " +
                "membership manager to be non-null");
        log.debug("Leaving group before closing");
        CompletableFuture<Void> future = membershipManager.leaveGroup();
        // The future will be completed on heartbeat sent
        future.whenComplete(complete(event.future()));
    }

    private <T> BiConsumer<? super T, ? super Throwable> complete(final CompletableFuture<T> b) {
        return (value, exception) -> {
            if (exception != null)
                b.completeExceptionally(exception);
            else
                b.complete(value);
        };
    }

    /**
     * Creates a {@link Supplier} for deferred creation during invocation by
     * {@link ConsumerNetworkThread}.
     */
    public static Supplier<ApplicationEventProcessor> supplier(final LogContext logContext,
                                                               final ConsumerMetadata metadata,
                                                               final Supplier<RequestManagers> requestManagersSupplier) {
        return new CachedSupplier<ApplicationEventProcessor>() {
            @Override
            protected ApplicationEventProcessor create() {
                RequestManagers requestManagers = requestManagersSupplier.get();
                return new ApplicationEventProcessor(
                        logContext,
                        requestManagers,
                        metadata
                );
            }
        };
    }
}<|MERGE_RESOLUTION|>--- conflicted
+++ resolved
@@ -17,10 +17,6 @@
 package org.apache.kafka.clients.consumer.internals.events;
 
 import org.apache.kafka.clients.consumer.OffsetAndMetadata;
-<<<<<<< HEAD
-import org.apache.kafka.clients.consumer.OffsetAndTimestamp;
-=======
->>>>>>> 0971924e
 import org.apache.kafka.clients.consumer.internals.CachedSupplier;
 import org.apache.kafka.clients.consumer.internals.CommitRequestManager;
 import org.apache.kafka.clients.consumer.internals.ConsumerMetadata;
@@ -59,18 +55,6 @@
         this.metadata = metadata;
     }
 
-<<<<<<< HEAD
-    /**
-     * Process the events—if any—that were produced by the application thread. It is possible that when processing
-     * an event generates an error. In such cases, the processor will log an exception, but we do not want those
-     * errors to be propagated to the caller.
-     */
-    public boolean process() {
-        return process((event, error) -> error.ifPresent(e -> log.warn("Error processing event {}", e.getMessage(), e)));
-    }
-
-=======
->>>>>>> 0971924e
     @SuppressWarnings({"CyclomaticComplexity"})
     @Override
     public void process(ApplicationEvent event) {
@@ -201,19 +185,12 @@
         manager.maybeAutoCommitAsync();
     }
 
-<<<<<<< HEAD
-    private void process(final ListOffsetsEvent event) {
-        final CompletableFuture<Map<TopicPartition, OffsetAndTimestamp>> future =
-                requestManagers.offsetsRequestManager.fetchOffsets(event.timestampsToSearch(),
-                        event.requireTimestamps());
-=======
     /**
      * Handles ListOffsetsEvent by fetching the offsets for the given partitions and timestamps.
      */
     private void process(final ListOffsetsEvent event) {
         final CompletableFuture<Map<TopicPartition, OffsetAndTimestampInternal>> future =
             requestManagers.offsetsRequestManager.fetchOffsets(event.timestampsToSearch(), event.requireTimestamps());
->>>>>>> 0971924e
         future.whenComplete(complete(event.future()));
     }
 
@@ -284,11 +261,7 @@
         manager.consumerRebalanceListenerCallbackCompleted(event);
     }
 
-<<<<<<< HEAD
-    private void process(final CommitOnCloseEvent event) {
-=======
     private void process(@SuppressWarnings("unused") final CommitOnCloseEvent event) {
->>>>>>> 0971924e
         if (!requestManagers.commitRequestManager.isPresent())
             return;
         log.debug("Signal CommitRequestManager closing");
