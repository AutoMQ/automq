--- conflicted
+++ resolved
@@ -295,23 +295,24 @@
         return delegate.clientInstanceId(timeout);
     }
 
-    @Override
-<<<<<<< HEAD
+    public AddRaftVoterResult addRaftVoter(int voterId, Uuid voterDirectoryId, Set<RaftVoterEndpoint> endpoints, AddRaftVoterOptions options) {
+        return delegate.addRaftVoter(voterId, voterDirectoryId, endpoints, options);
+    }
+
+    @Override
+    public RemoveRaftVoterResult removeRaftVoter(int voterId, Uuid voterDirectoryId, RemoveRaftVoterOptions options) {
+        return delegate.removeRaftVoter(voterId, voterDirectoryId, options);
+    }
+
+    @Override
+    public Map<MetricName, ? extends Metric> metrics() {
+        return delegate.metrics();
+    }
+
+    // AutoMQ inject start
+    @Override
     public GetNodesResult getNodes(Collection<Integer> nodeIdList, GetNodesOptions options) {
         return delegate.getNodes(nodeIdList, options);
-=======
-    public AddRaftVoterResult addRaftVoter(int voterId, Uuid voterDirectoryId, Set<RaftVoterEndpoint> endpoints, AddRaftVoterOptions options) {
-        return delegate.addRaftVoter(voterId, voterDirectoryId, endpoints, options);
-    }
-
-    @Override
-    public RemoveRaftVoterResult removeRaftVoter(int voterId, Uuid voterDirectoryId, RemoveRaftVoterOptions options) {
-        return delegate.removeRaftVoter(voterId, voterDirectoryId, options);
->>>>>>> 247c59f8
-    }
-
-    @Override
-    public Map<MetricName, ? extends Metric> metrics() {
-        return delegate.metrics();
-    }
+    }
+    // AutoMQ inject end
 }