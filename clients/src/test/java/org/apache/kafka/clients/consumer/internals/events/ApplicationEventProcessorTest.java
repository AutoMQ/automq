--- conflicted
+++ resolved
@@ -29,10 +29,6 @@
 import org.apache.kafka.common.utils.LogContext;
 import org.apache.kafka.common.utils.MockTime;
 import org.apache.kafka.common.utils.Time;
-<<<<<<< HEAD
-import org.apache.kafka.common.utils.Timer;
-=======
->>>>>>> 55d2f316
 import org.junit.jupiter.api.BeforeEach;
 import org.junit.jupiter.api.Test;
 
@@ -42,10 +38,7 @@
 import java.util.concurrent.BlockingQueue;
 import java.util.concurrent.CompletableFuture;
 
-<<<<<<< HEAD
-=======
 import static org.apache.kafka.clients.consumer.internals.events.CompletableEvent.calculateDeadlineMs;
->>>>>>> 55d2f316
 import static org.junit.jupiter.api.Assertions.assertTrue;
 import static org.mockito.Mockito.doReturn;
 import static org.mockito.Mockito.mock;
@@ -54,11 +47,8 @@
 
 public class ApplicationEventProcessorTest {
     private final Time time = new MockTime(1);
-<<<<<<< HEAD
-=======
     private final BlockingQueue applicationEventQueue = mock(BlockingQueue.class);
     private final ConsumerMetadata metadata = mock(ConsumerMetadata.class);
->>>>>>> 55d2f316
     private ApplicationEventProcessor processor;
     private CommitRequestManager commitRequestManager;
     private HeartbeatRequestManager heartbeatRequestManager;
@@ -102,12 +92,7 @@
 
     @Test
     public void testPrepClosingLeaveGroupEvent() {
-<<<<<<< HEAD
-        Timer timer = time.timer(100);
-        LeaveOnCloseEvent event = new LeaveOnCloseEvent(timer);
-=======
         LeaveOnCloseEvent event = new LeaveOnCloseEvent(calculateDeadlineMs(time, 100));
->>>>>>> 55d2f316
         when(heartbeatRequestManager.membershipManager()).thenReturn(membershipManager);
         when(membershipManager.leaveGroup()).thenReturn(CompletableFuture.completedFuture(null));
         processor.process(event);
