--- conflicted
+++ resolved
@@ -1420,16 +1420,7 @@
     }
 
     @Override
-<<<<<<< HEAD
-    public GetNodesResult getNodes(Collection<Integer> nodeIdList, GetNodesOptions options) {
-        throw new UnsupportedOperationException();
-    }
-
-    @Override
-    synchronized public Map<MetricName, ? extends Metric> metrics() {
-=======
     public synchronized Map<MetricName, ? extends Metric> metrics() {
->>>>>>> 247c59f8
         return mockMetrics;
     }
 
@@ -1448,4 +1439,11 @@
     public synchronized Node broker(int index) {
         return brokers.get(index);
     }
+
+    // AutoMQ inject start
+    public GetNodesResult getNodes(Collection<Integer> nodeIdList, GetNodesOptions options) {
+        throw new UnsupportedOperationException();
+    }
+    // AutoMQ inject end
+
 }