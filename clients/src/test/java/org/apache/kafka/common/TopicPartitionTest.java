--- conflicted
+++ resolved
@@ -55,11 +55,7 @@
     public void testTopiPartitionSerializationCompatibility() throws IOException, ClassNotFoundException {
         // assert serialized TopicPartition object in file (serializedData/topicPartitionSerializedfile) is
         // deserializable into TopicPartition and is compatible
-<<<<<<< HEAD
-        Object deserializedObject = Serializer.deserialize(fileName);
-=======
         Object deserializedObject = Serializer.deserialize("serializedData/topicPartitionSerializedfile");
->>>>>>> 0971924e
         assertInstanceOf(TopicPartition.class, deserializedObject);
         checkValues((TopicPartition) deserializedObject);
     }
