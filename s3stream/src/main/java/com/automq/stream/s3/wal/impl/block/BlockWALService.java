--- conflicted
+++ resolved
@@ -423,17 +423,11 @@
             return result;
         } catch (Throwable t) {
             buf.release();
-<<<<<<< HEAD
             if (t instanceof OverCapacityException) {
-                StorageOperationStats.getInstance().appendWALFullStats.record(TimerUtil.durationElapsedAs(startTime, TimeUnit.NANOSECONDS));
+                StorageOperationStats.getInstance().appendWALFullStats.record(TimerUtil.timeElapsedSince(startTime, TimeUnit.NANOSECONDS));
             }
             TraceUtils.endSpan(scope, t);
             throw t;
-=======
-            StorageOperationStats.getInstance().appendWALFullStats.record(TimerUtil.timeElapsedSince(startTime, TimeUnit.NANOSECONDS));
-            TraceUtils.endSpan(scope, ex);
-            throw ex;
->>>>>>> 40685454
         }
     }
 
