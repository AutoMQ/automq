/*
 * Copyright 2024, AutoMQ HK Limited.
 *
 * The use of this file is governed by the Business Source License,
 * as detailed in the file "/LICENSE.S3Stream" included in this repository.
 *
 * As of the Change Date specified in that file, in accordance with
 * the Business Source License, use of this software will be governed
 * by the Apache License, Version 2.0
 */

package com.automq.stream.s3;

import com.automq.stream.api.exceptions.FastReadFailFastException;
import com.automq.stream.s3.cache.CacheAccessType;
import com.automq.stream.s3.cache.LogCache;
import com.automq.stream.s3.cache.ReadDataBlock;
import com.automq.stream.s3.cache.S3BlockCache;
import com.automq.stream.s3.context.AppendContext;
import com.automq.stream.s3.context.FetchContext;
import com.automq.stream.s3.failover.Failover;
import com.automq.stream.s3.failover.StorageFailureHandler;
import com.automq.stream.s3.metadata.StreamMetadata;
import com.automq.stream.s3.metrics.S3StreamMetricsManager;
import com.automq.stream.s3.metrics.TimerUtil;
import com.automq.stream.s3.metrics.stats.StorageOperationStats;
import com.automq.stream.s3.model.StreamRecordBatch;
import com.automq.stream.s3.objects.ObjectManager;
import com.automq.stream.s3.operator.ObjectStorage;
import com.automq.stream.s3.streams.StreamManager;
import com.automq.stream.s3.trace.context.TraceContext;
import com.automq.stream.s3.wal.AppendResult;
import com.automq.stream.s3.wal.RecoverResult;
import com.automq.stream.s3.wal.WriteAheadLog;
import com.automq.stream.s3.wal.exception.OverCapacityException;
import com.automq.stream.utils.FutureTicker;
import com.automq.stream.utils.FutureUtil;
import com.automq.stream.utils.ThreadUtils;
import com.automq.stream.utils.Threads;
import io.netty.buffer.ByteBuf;
import io.netty.util.HashedWheelTimer;
import io.netty.util.Timeout;
import io.opentelemetry.instrumentation.annotations.SpanAttribute;
import io.opentelemetry.instrumentation.annotations.WithSpan;
import java.io.IOException;
import java.util.ArrayList;
import java.util.Collections;
import java.util.Comparator;
import java.util.HashMap;
import java.util.Iterator;
import java.util.LinkedList;
import java.util.List;
import java.util.Map;
import java.util.Objects;
import java.util.Optional;
import java.util.PriorityQueue;
import java.util.Queue;
import java.util.concurrent.CompletableFuture;
import java.util.concurrent.ConcurrentHashMap;
import java.util.concurrent.ConcurrentLinkedQueue;
import java.util.concurrent.CopyOnWriteArrayList;
import java.util.concurrent.ExecutorService;
import java.util.concurrent.LinkedBlockingQueue;
import java.util.concurrent.ScheduledExecutorService;
import java.util.concurrent.ScheduledFuture;
import java.util.concurrent.TimeUnit;
import java.util.concurrent.atomic.AtomicLong;
import java.util.concurrent.locks.Lock;
import java.util.concurrent.locks.ReadWriteLock;
import java.util.concurrent.locks.ReentrantLock;
import java.util.concurrent.locks.ReentrantReadWriteLock;
import java.util.stream.Collectors;
import java.util.stream.IntStream;
import org.slf4j.Logger;
import org.slf4j.LoggerFactory;

import static com.automq.stream.utils.FutureUtil.suppress;

public class S3Storage implements Storage {
    private static final Logger LOGGER = LoggerFactory.getLogger(S3Storage.class);
    private static final FastReadFailFastException FAST_READ_FAIL_FAST_EXCEPTION = new FastReadFailFastException();

    private static final int NUM_STREAM_CALLBACK_LOCKS = 128;
    /**
     * Stream callback locks. Used to ensure the stream callbacks will not be called concurrently.
     *
     * @see #handleAppendCallback
     */
    private final static Lock[] STREAM_CALLBACK_LOCKS = IntStream.range(0, NUM_STREAM_CALLBACK_LOCKS).mapToObj(i -> new ReentrantLock()).toArray(Lock[]::new);
    private final long maxDeltaWALCacheSize;
    private final Config config;
    private final WriteAheadLog deltaWAL;
    /**
     * WAL log cache
     */
    private final LogCache deltaWALCache;
    /**
     * WAL out of order callback sequencer. {@link #STREAM_CALLBACK_LOCKS} will ensure the memory safety.
     */
    private final WALCallbackSequencer callbackSequencer = new WALCallbackSequencer();
    private final WALConfirmOffsetCalculator confirmOffsetCalculator = new WALConfirmOffsetCalculator();
    private final Queue<DeltaWALUploadTaskContext> walPrepareQueue = new LinkedList<>();
    private final Queue<DeltaWALUploadTaskContext> walCommitQueue = new LinkedList<>();
    private final List<DeltaWALUploadTaskContext> inflightWALUploadTasks = new CopyOnWriteArrayList<>();
    private final ScheduledExecutorService backgroundExecutor = Threads.newSingleThreadScheduledExecutor(
        ThreadUtils.createThreadFactory("s3-storage-background", true), LOGGER);
    private final ExecutorService uploadWALExecutor = Threads.newFixedThreadPoolWithMonitor(
        4, "s3-storage-upload-wal", true, LOGGER);
    /**
     * A ticker used for batching force upload WAL.
     *
     * @see #forceUpload
     */
    private final FutureTicker forceUploadTicker = new FutureTicker(100, TimeUnit.MILLISECONDS, backgroundExecutor);
    private final Queue<WalWriteRequest> backoffRecords = new LinkedBlockingQueue<>();
    private final ScheduledFuture<?> drainBackoffTask;
    private final StreamManager streamManager;
    private final ObjectManager objectManager;
    private final ObjectStorage objectStorage;
    private final S3BlockCache blockCache;
<<<<<<< HEAD

=======
    private final StorageFailureHandler storageFailureHandler;
    /**
     * Stream callback locks. Used to ensure the stream callbacks will not be called concurrently.
     *
     * @see #handleAppendCallback
     */
    private final Lock[] streamCallbackLocks = IntStream.range(0, NUM_STREAM_CALLBACK_LOCKS).mapToObj(i -> new ReentrantLock()).toArray(Lock[]::new);
>>>>>>> 8f913bf0
    private final HashedWheelTimer timeoutDetect = new HashedWheelTimer(
        ThreadUtils.createThreadFactory("storage-timeout-detect", true), 1, TimeUnit.SECONDS, 100);
    private long lastLogTimestamp = 0L;
    private volatile double maxDataWriteRate = 0.0;

    private final AtomicLong pendingUploadBytes = new AtomicLong(0L);

    @SuppressWarnings("this-escape")
    public S3Storage(Config config, WriteAheadLog deltaWAL, StreamManager streamManager, ObjectManager objectManager,
        S3BlockCache blockCache, ObjectStorage objectStorage, StorageFailureHandler storageFailureHandler) {
        this.config = config;
        this.maxDeltaWALCacheSize = config.walCacheSize();
        this.deltaWAL = deltaWAL;
        this.blockCache = blockCache;
        this.deltaWALCache = new LogCache(config.walCacheSize(), config.walUploadThreshold(), config.maxStreamNumPerStreamSetObject());
        this.streamManager = streamManager;
        this.objectManager = objectManager;
        this.objectStorage = objectStorage;
        this.storageFailureHandler = storageFailureHandler;
        this.drainBackoffTask = this.backgroundExecutor.scheduleWithFixedDelay(this::tryDrainBackoffRecords, 100, 100, TimeUnit.MILLISECONDS);
        S3StreamMetricsManager.registerInflightWALUploadTasksCountSupplier(this.inflightWALUploadTasks::size);
        S3StreamMetricsManager.registerDeltaWalPendingUploadBytesSupplier(this.pendingUploadBytes::get);
    }

    /**
     * Only for test.
     */
    static LogCache.LogCacheBlock recoverContinuousRecords(Iterator<RecoverResult> it,
        List<StreamMetadata> openingStreams) {
        InnerRecoverResult result = recoverContinuousRecords(it, openingStreams, LOGGER);
        result.firstException().ifPresent(e -> {
            throw e;
        });
        return result.cacheBlock;
    }

    /**
     * Recover continuous records in each stream from the WAL, and put them into the returned {@link LogCache.LogCacheBlock}.
     * It will filter out
     * <ul>
     *     <li>the records that are not in the opening streams</li>
     *     <li>the records that have been committed</li>
     *     <li>the records that are not continuous, which means, all records after the first discontinuous record</li>
     * </ul>
     * <p>
     * It throws {@link IllegalStateException} if the start offset of the first recovered record mismatches
     * the end offset of any opening stream, which indicates data loss.
     * <p>
     * If there are out of order records (which should never happen or there is a BUG), it will try to re-order them.
     * <p>
     * For example, if we recover following records from the WAL in a stream:
     * <pre>    1, 2, 3, 5, 4, 6, 10, 11</pre>
     * and the {@link StreamMetadata#endOffset()} of this stream is 3. Then the returned {@link LogCache.LogCacheBlock}
     * will contain records
     * <pre>    3, 4, 5, 6</pre>
     * Here,
     * <ul>
     *     <li>The record 1 and 2 are discarded because they have been committed (less than 3, the end offset of the stream)</li>
     *     <li>The record 10 and 11 are discarded because they are not continuous (10 is not 7, the next offset of 6)</li>
     *     <li>The record 5 and 4 are reordered because they are out of order, and we handle this bug here</li>
     * </ul>
     */
    static InnerRecoverResult recoverContinuousRecords(Iterator<RecoverResult> it,
        List<StreamMetadata> openingStreams, Logger logger) {
        Map<Long, Long> openingStreamEndOffsets = openingStreams.stream().collect(Collectors.toMap(StreamMetadata::streamId, StreamMetadata::endOffset));
        LogCache.LogCacheBlock cacheBlock = new LogCache.LogCacheBlock(1024L * 1024 * 1024);
        Map<Long, Long> streamNextOffsets = new HashMap<>();
        Map<Long, Queue<StreamRecordBatch>> streamDiscontinuousRecords = new HashMap<>();
        long logEndOffset = recoverContinuousRecords(it, openingStreamEndOffsets, streamNextOffsets, streamDiscontinuousRecords, cacheBlock, logger);
        // release all discontinuous records.
        streamDiscontinuousRecords.values().forEach(queue -> {
            if (queue.isEmpty()) {
                return;
            }
            logger.info("drop discontinuous records, records={}", queue);
            queue.forEach(StreamRecordBatch::release);
        });

        if (logEndOffset >= 0L) {
            cacheBlock.confirmOffset(logEndOffset);
        }

        InnerRecoverResult result = new InnerRecoverResult();
        cacheBlock.records().forEach((streamId, records) -> {
            if (!records.isEmpty()) {
                long startOffset = records.get(0).getBaseOffset();
                long expectedStartOffset = openingStreamEndOffsets.getOrDefault(streamId, startOffset);
                if (startOffset != expectedStartOffset) {
                    RuntimeException exception = new IllegalStateException(String.format("[BUG] WAL data may lost, streamId %d endOffset=%d from controller, " +
                        "but WAL recovered records startOffset=%s", streamId, expectedStartOffset, startOffset));
                    LOGGER.error("invalid stream records", exception);
                    result.invalidStreams.put(streamId, exception);
                }
            }
        });
        if (result.invalidStreams.isEmpty()) {
            result.cacheBlock = cacheBlock;
        } else {
            // re-new a cache block and put all valid records into it.
            LogCache.LogCacheBlock newCacheBlock = new LogCache.LogCacheBlock(1024L * 1024 * 1024);
            cacheBlock.records().forEach((streamId, records) -> {
                if (!result.invalidStreams.containsKey(streamId)) {
                    records.forEach(newCacheBlock::put);
                } else {
                    // release invalid records.
                    records.forEach(StreamRecordBatch::release);
                }
            });
            result.cacheBlock = newCacheBlock;
        }

        return result;
    }

    /**
     * Recover continuous records in each stream from the WAL, and put them into the returned {@link LogCache.LogCacheBlock}.
     *
     * @param it                         WAL recover iterator
     * @param openingStreamEndOffsets    the end offset of each opening stream
     * @param streamNextOffsets          the next offset of each stream (to be filled)
     * @param streamDiscontinuousRecords the out-of-order records of each stream (to be filled)
     * @param cacheBlock                 the cache block (to be filled)
     * @return the end offset of the last record recovered
     */
    private static long recoverContinuousRecords(Iterator<RecoverResult> it,
        Map<Long, Long> openingStreamEndOffsets,
        Map<Long, Long> streamNextOffsets,
        Map<Long, Queue<StreamRecordBatch>> streamDiscontinuousRecords,
        LogCache.LogCacheBlock cacheBlock,
        Logger logger) {
        long logEndOffset = -1L;
        while (it.hasNext()) {
            RecoverResult recoverResult = it.next();
            logEndOffset = recoverResult.recordOffset();
            ByteBuf recordBuf = recoverResult.record().duplicate();
            StreamRecordBatch streamRecordBatch = StreamRecordBatchCodec.decode(recordBuf);
            long streamId = streamRecordBatch.getStreamId();
            Long openingStreamEndOffset = openingStreamEndOffsets.get(streamId);
            if (openingStreamEndOffset == null) {
                // stream is already safe closed. so skip the stream records.
                recordBuf.release();
                continue;
            }
            if (streamRecordBatch.getBaseOffset() < openingStreamEndOffset) {
                // filter committed records.
                recordBuf.release();
                continue;
            }

            Long expectNextOffset = streamNextOffsets.get(streamId);
            Queue<StreamRecordBatch> discontinuousRecords = streamDiscontinuousRecords.get(streamId);
            if (expectNextOffset == null || expectNextOffset == streamRecordBatch.getBaseOffset()) {
                // continuous record, put it into cache.
                cacheBlock.put(streamRecordBatch);
                expectNextOffset = streamRecordBatch.getLastOffset();
                // check if there are some out of order records in the queue.
                if (discontinuousRecords != null) {
                    while (!discontinuousRecords.isEmpty()) {
                        StreamRecordBatch peek = discontinuousRecords.peek();
                        if (peek.getBaseOffset() == expectNextOffset) {
                            // should never happen, log it.
                            logger.error("[BUG] recover an out of order record, streamId={}, expectNextOffset={}, record={}", streamId, expectNextOffset, peek);
                            cacheBlock.put(peek);
                            discontinuousRecords.poll();
                            expectNextOffset = peek.getLastOffset();
                        } else {
                            break;
                        }
                    }
                }
                // update next offset.
                streamNextOffsets.put(streamRecordBatch.getStreamId(), expectNextOffset);
            } else {
                // unexpected record, put it into discontinuous records queue.
                if (discontinuousRecords == null) {
                    discontinuousRecords = new PriorityQueue<>(Comparator.comparingLong(StreamRecordBatch::getBaseOffset));
                    streamDiscontinuousRecords.put(streamId, discontinuousRecords);
                }
                discontinuousRecords.add(streamRecordBatch);
            }
        }
        return logEndOffset;
    }

    @Override
    public void startup() {
        try {
            LOGGER.info("S3Storage starting");
            recover();
            LOGGER.info("S3Storage start completed");
        } catch (Throwable e) {
            LOGGER.error("S3Storage start fail", e);
            throw new RuntimeException(e);
        }
    }

    /**
     * Upload WAL to S3 and close opening streams.
     */
    public void recover() throws Throwable {
        this.deltaWAL.start();
        recover0(this.deltaWAL, this.streamManager, this.objectManager, LOGGER);
    }

    /**
     * Be called by {@link Failover} to recover from crash.
     * Note: {@link WriteAheadLog#start()} should be called before this method.
     */
    public void recover(WriteAheadLog deltaWAL, StreamManager streamManager, ObjectManager objectManager,
        Logger logger) throws Throwable {
        recover0(deltaWAL, streamManager, objectManager, logger);
    }

    /**
     * Recover WAL, upload WAL to S3 and close opening streams.
     * Note: {@link WriteAheadLog#start()} should be called before this method.
     */
    void recover0(WriteAheadLog deltaWAL, StreamManager streamManager, ObjectManager objectManager,
        Logger logger) throws Throwable {
        List<StreamMetadata> streams = streamManager.getOpeningStreams().get();

        InnerRecoverResult recoverResult = recoverContinuousRecords(deltaWAL.recover(), streams, logger);
        LogCache.LogCacheBlock cacheBlock = recoverResult.cacheBlock;

        Map<Long, Long> streamEndOffsets = new HashMap<>();
        cacheBlock.records().forEach((streamId, records) -> {
            if (!records.isEmpty()) {
                streamEndOffsets.put(streamId, records.get(records.size() - 1).getLastOffset());
            }
        });

        if (cacheBlock.size() != 0) {
            logger.info("try recover from crash, recover records bytes size {}", cacheBlock.size());
            DeltaWALUploadTask task = DeltaWALUploadTask.builder().config(config).streamRecordsMap(cacheBlock.records())
                .objectManager(objectManager).objectStorage(objectStorage).executor(uploadWALExecutor).build();
            task.prepare().thenCompose(nil -> task.upload()).thenCompose(nil -> task.commit()).get();
            cacheBlock.records().forEach((streamId, records) -> records.forEach(StreamRecordBatch::release));
        }
        deltaWAL.reset().get();
        for (StreamMetadata stream : streams) {
            long newEndOffset = streamEndOffsets.getOrDefault(stream.streamId(), stream.endOffset());
            logger.info("recover try close stream {} with new end offset {}", stream, newEndOffset);
        }
        CompletableFuture.allOf(
            streams
                .stream()
                .map(s -> streamManager.closeStream(s.streamId(), s.epoch()))
                .toArray(CompletableFuture[]::new)
        ).get();

        // fail it if there is any invalid stream.
        recoverResult.firstException().ifPresent(e -> {
            throw e;
        });
    }

    @Override
    public void shutdown() {
        drainBackoffTask.cancel(false);
        for (WalWriteRequest request : backoffRecords) {
            request.cf.completeExceptionally(new IOException("S3Storage is shutdown"));
        }
        deltaWAL.shutdownGracefully();
        backgroundExecutor.shutdown();
        try {
            if (backgroundExecutor.awaitTermination(10, TimeUnit.SECONDS)) {
                LOGGER.warn("await backgroundExecutor timeout 10s");
            }
        } catch (InterruptedException e) {
            backgroundExecutor.shutdownNow();
            LOGGER.warn("await backgroundExecutor close fail", e);
        }
        timeoutDetect.stop();
    }

    @Override
    @WithSpan
    public CompletableFuture<Void> append(AppendContext context, StreamRecordBatch streamRecord) {
        final long startTime = System.nanoTime();
        CompletableFuture<Void> cf = new CompletableFuture<>();
        // encoded before append to free heap ByteBuf.
        streamRecord.encoded();
        WalWriteRequest writeRequest = new WalWriteRequest(streamRecord, -1L, cf, context);
        handleAppendRequest(writeRequest);
        append0(context, writeRequest, false);
        cf.whenComplete((nil, ex) -> {
            streamRecord.release();
            StorageOperationStats.getInstance().appendStats.record(TimerUtil.durationElapsedAs(startTime, TimeUnit.NANOSECONDS));
        });
        return cf;
    }

    /**
     * Append record to WAL.
     *
     * @return backoff status.
     */
    public boolean append0(AppendContext context, WalWriteRequest request, boolean fromBackoff) {
        // TODO: storage status check, fast fail the request when storage closed.
        if (!fromBackoff && !backoffRecords.isEmpty()) {
            backoffRecords.offer(request);
            return true;
        }
        if (!tryAcquirePermit()) {
            if (!fromBackoff) {
                backoffRecords.offer(request);
            }
            StorageOperationStats.getInstance().appendLogCacheFullStats.record(0L);
            if (System.currentTimeMillis() - lastLogTimestamp > 1000L) {
                LOGGER.warn("[BACKOFF] log cache size {} is larger than {}", deltaWALCache.size(), maxDeltaWALCacheSize);
                lastLogTimestamp = System.currentTimeMillis();
            }
            return true;
        }
        AppendResult appendResult;
        try {
            try {
                StreamRecordBatch streamRecord = request.record;
                streamRecord.retain();
                Lock lock = confirmOffsetCalculator.addLock();
                lock.lock();
                try {
                    appendResult = deltaWAL.append(new TraceContext(context), streamRecord.encoded());
                } finally {
                    lock.unlock();
                }
            } catch (OverCapacityException e) {
                // the WAL write data align with block, 'WAL is full but LogCacheBlock is not full' may happen.
                confirmOffsetCalculator.update();
                forceUpload(LogCache.MATCH_ALL_STREAMS);
                if (!fromBackoff) {
                    backoffRecords.offer(request);
                }
                if (System.currentTimeMillis() - lastLogTimestamp > 1000L) {
                    LOGGER.warn("[BACKOFF] log over capacity", e);
                    lastLogTimestamp = System.currentTimeMillis();
                }
                return true;
            }
            request.offset = appendResult.recordOffset();
            confirmOffsetCalculator.add(request);
        } catch (Throwable e) {
            LOGGER.error("[UNEXPECTED] append WAL fail", e);
            request.cf.completeExceptionally(e);
            return false;
        }
        appendResult.future().whenComplete((nil, ex) -> {
            if (ex != null) {
                LOGGER.error("append WAL fail, request {}", request, ex);
                storageFailureHandler.handle(ex);
                return;
            }
            handleAppendCallback(request);
        });
        return false;
    }

    @SuppressWarnings("BooleanMethodIsAlwaysInverted")
    private boolean tryAcquirePermit() {
        return deltaWALCache.size() < maxDeltaWALCacheSize;
    }

    private void tryDrainBackoffRecords() {
        try {
            for (; ; ) {
                WalWriteRequest request = backoffRecords.peek();
                if (request == null) {
                    break;
                }
                if (append0(request.context, request, true)) {
                    LOGGER.warn("try drain backoff record fail, still backoff");
                    break;
                }
                backoffRecords.poll();
            }
        } catch (Throwable e) {
            LOGGER.error("[UNEXPECTED] tryDrainBackoffRecords fail", e);
        }
    }

    @Override
    @WithSpan
    public CompletableFuture<ReadDataBlock> read(FetchContext context,
        @SpanAttribute long streamId,
        @SpanAttribute long startOffset,
        @SpanAttribute long endOffset,
        @SpanAttribute int maxBytes) {
        final long startTime = System.nanoTime();
        CompletableFuture<ReadDataBlock> cf = new CompletableFuture<>();
        FutureUtil.propagate(read0(context, streamId, startOffset, endOffset, maxBytes), cf);
        cf.whenComplete((nil, ex) -> StorageOperationStats.getInstance().readStats.record(TimerUtil.durationElapsedAs(startTime, TimeUnit.NANOSECONDS)));
        return cf;
    }

    @WithSpan
    private CompletableFuture<ReadDataBlock> read0(FetchContext context,
        @SpanAttribute long streamId,
        @SpanAttribute long startOffset,
        @SpanAttribute long endOffset,
        @SpanAttribute int maxBytes) {
        List<StreamRecordBatch> logCacheRecords = deltaWALCache.get(context, streamId, startOffset, endOffset, maxBytes);
        if (!logCacheRecords.isEmpty() && logCacheRecords.get(0).getBaseOffset() <= startOffset) {
            return CompletableFuture.completedFuture(new ReadDataBlock(logCacheRecords, CacheAccessType.DELTA_WAL_CACHE_HIT));
        }
        if (context.readOptions().fastRead()) {
            // fast read fail fast when need read from block cache.
            logCacheRecords.forEach(StreamRecordBatch::release);
            logCacheRecords.clear();
            return CompletableFuture.failedFuture(FAST_READ_FAIL_FAST_EXCEPTION);
        }
        if (!logCacheRecords.isEmpty()) {
            endOffset = logCacheRecords.get(0).getBaseOffset();
        }
        long finalEndOffset = endOffset;
        Timeout timeout = timeoutDetect.newTimeout(t -> LOGGER.error("[POTENTIAL_BUG] read from block cache timeout, stream={}, [{},{}), maxBytes: {}", streamId, startOffset, finalEndOffset, maxBytes), 1, TimeUnit.MINUTES);
        return blockCache.read(context, streamId, startOffset, endOffset, maxBytes).thenApply(blockCacheRst -> {
            List<StreamRecordBatch> rst = new ArrayList<>(blockCacheRst.getRecords());
            int remainingBytesSize = maxBytes - rst.stream().mapToInt(StreamRecordBatch::size).sum();
            int readIndex = -1;
            for (int i = 0; i < logCacheRecords.size() && remainingBytesSize > 0; i++) {
                readIndex = i;
                StreamRecordBatch record = logCacheRecords.get(i);
                rst.add(record);
                remainingBytesSize -= record.size();
            }
            try {
                continuousCheck(rst);
            } catch (IllegalArgumentException e) {
                blockCacheRst.getRecords().forEach(StreamRecordBatch::release);
                throw e;
            }
            if (readIndex < logCacheRecords.size()) {
                // release unnecessary record
                logCacheRecords.subList(readIndex + 1, logCacheRecords.size()).forEach(StreamRecordBatch::release);
            }
            return new ReadDataBlock(rst, blockCacheRst.getCacheAccessType());
        }).whenComplete((rst, ex) -> {
            handleTimeout(timeout, streamId, startOffset, finalEndOffset, maxBytes);
            if (ex != null) {
                LOGGER.error("read from block cache failed, stream={}, {}-{}, maxBytes: {}",
                    streamId, startOffset, finalEndOffset, maxBytes, ex);
                logCacheRecords.forEach(StreamRecordBatch::release);
            }
        });
    }

    private void handleTimeout(Timeout timeout, long streamId, long startOffset, long finalEndOffset, int maxBytes) {
        if (timeout.isExpired()) {
            LOGGER.error("[POTENTIAL_BUG_RECOVERED] read from block cache completed, stream={}, [{},{}), maxBytes: {}",
                streamId, startOffset, finalEndOffset, maxBytes);
        } else {
            timeout.cancel();
        }
    }

    private void continuousCheck(List<StreamRecordBatch> records) {
        long expectStartOffset = -1L;
        for (StreamRecordBatch record : records) {
            if (expectStartOffset == -1L || record.getBaseOffset() == expectStartOffset) {
                expectStartOffset = record.getLastOffset();
            } else {
                throw new IllegalArgumentException(String.format("Continuous check failed, expect offset: %d," +
                    " actual: %d, records: %s", expectStartOffset, record.getBaseOffset(), records));
            }
        }
    }

    /**
     * Force upload stream WAL cache to S3. Use group upload to avoid generate too many S3 objects when broker shutdown.
     * {@code streamId} can be {@link LogCache#MATCH_ALL_STREAMS} to force upload all streams.
     */
    @Override
    public CompletableFuture<Void> forceUpload(long streamId) {
        final long startTime = System.nanoTime();
        CompletableFuture<Void> cf = new CompletableFuture<>();
        // Wait for a while to group force upload tasks.
        forceUploadTicker.tick().whenComplete((nil, ex) -> {
            StorageOperationStats.getInstance().forceUploadWALAwaitStats.record(TimerUtil.durationElapsedAs(startTime, TimeUnit.NANOSECONDS));
            uploadDeltaWAL(streamId, true);
            // Wait for all tasks contains streamId complete.
            FutureUtil.propagate(CompletableFuture.allOf(this.inflightWALUploadTasks.stream()
                .filter(it -> it.cache.containsStream(streamId))
                .map(it -> it.cf).toArray(CompletableFuture[]::new)), cf);
            if (LogCache.MATCH_ALL_STREAMS != streamId) {
                callbackSequencer.tryFree(streamId);
            }
        });
        cf.whenComplete((nil, ex) -> StorageOperationStats.getInstance().forceUploadWALCompleteStats.record(
            TimerUtil.durationElapsedAs(startTime, TimeUnit.NANOSECONDS)));
        return cf;
    }

    private void handleAppendRequest(WalWriteRequest request) {
        callbackSequencer.before(request);
    }

    private void handleAppendCallback(WalWriteRequest request) {
        suppress(() -> {
            final long startTime = System.nanoTime();
            handleAppendCallback0(request);
            StorageOperationStats.getInstance().appendCallbackStats.record(TimerUtil.durationElapsedAs(startTime, TimeUnit.NANOSECONDS));
        }, LOGGER);
    }

    private void handleAppendCallback0(WalWriteRequest request) {

        List<WalWriteRequest> waitingAckRequests = callbackSequencer.after(request);
        if (waitingAckRequests.isEmpty()) {
            return;
        }
        for (WalWriteRequest waitingAckRequest : waitingAckRequests) {
            waitingAckRequest.record.retain();
            boolean full = deltaWALCache.put(waitingAckRequest.record);
            waitingAckRequest.confirmed = true;
            if (full) {
                // cache block is full, trigger WAL upload.
                uploadDeltaWAL();
            }
        }
        for (WalWriteRequest waitingAckRequest : waitingAckRequests) {
            waitingAckRequest.cf.complete(null);
        }
    }

    private static Lock getStreamCallbackLock(long streamId) {
        return STREAM_CALLBACK_LOCKS[(int) ((streamId & Long.MAX_VALUE) % NUM_STREAM_CALLBACK_LOCKS)];
    }

    @SuppressWarnings("UnusedReturnValue")
    CompletableFuture<Void> uploadDeltaWAL() {
        return uploadDeltaWAL(LogCache.MATCH_ALL_STREAMS, false);
    }

    CompletableFuture<Void> uploadDeltaWAL(long streamId, boolean force) {
        synchronized (deltaWALCache) {
            deltaWALCache.setConfirmOffset(confirmOffsetCalculator.get());
            Optional<LogCache.LogCacheBlock> blockOpt = deltaWALCache.archiveCurrentBlockIfContains(streamId);
            if (blockOpt.isPresent()) {
                LogCache.LogCacheBlock logCacheBlock = blockOpt.get();
                DeltaWALUploadTaskContext context = new DeltaWALUploadTaskContext(logCacheBlock);
                context.objectManager = this.objectManager;
                context.force = force;
                return uploadDeltaWAL(context);
            } else {
                return CompletableFuture.completedFuture(null);
            }
        }
    }

    // only for test
    CompletableFuture<Void> uploadDeltaWAL(LogCache.LogCacheBlock logCacheBlock) {
        DeltaWALUploadTaskContext context = new DeltaWALUploadTaskContext(logCacheBlock);
        context.objectManager = this.objectManager;
        return uploadDeltaWAL(context);
    }

    /**
     * Upload cache block to S3. The earlier cache block will have smaller objectId and commit first.
     */
    CompletableFuture<Void> uploadDeltaWAL(DeltaWALUploadTaskContext context) {
        context.timer = new TimerUtil();
        CompletableFuture<Void> cf = new CompletableFuture<>();
        context.cf = cf;
        inflightWALUploadTasks.add(context);

        long size = context.cache.size();
        pendingUploadBytes.addAndGet(size);

        if (context.force) {
            // trigger previous task burst.
            inflightWALUploadTasks.forEach(ctx -> {
                ctx.force = true;
                if (ctx.task != null) {
                    ctx.task.burst();
                }
            });
        }

        backgroundExecutor.execute(() -> FutureUtil.exec(() -> uploadDeltaWAL0(context), cf, LOGGER, "uploadDeltaWAL"));
        cf.whenComplete((nil, ex) -> {
            StorageOperationStats.getInstance().uploadWALCompleteStats.record(context.timer.elapsedAs(TimeUnit.NANOSECONDS));
            pendingUploadBytes.addAndGet(-size);
            inflightWALUploadTasks.remove(context);
            if (ex != null) {
                LOGGER.error("upload delta WAL fail", ex);
            }
        });
        return cf;
    }

    private void uploadDeltaWAL0(DeltaWALUploadTaskContext context) {
        // calculate upload rate
        long elapsed = System.currentTimeMillis() - context.cache.createdTimestamp();
        double rate;
        if (context.force || elapsed <= 100L) {
            rate = Long.MAX_VALUE;
        } else {
            rate = context.cache.size() * 1000.0 / Math.min(5000L, elapsed);
            if (rate > maxDataWriteRate) {
                maxDataWriteRate = rate;
            }
            rate = maxDataWriteRate;
        }
        context.task = DeltaWALUploadTask.builder()
            .config(config)
            .streamRecordsMap(context.cache.records())
            .objectManager(objectManager)
            .objectStorage(objectStorage)
            .executor(uploadWALExecutor)
            .rate(rate)
            .build();
        boolean walObjectPrepareQueueEmpty = walPrepareQueue.isEmpty();
        walPrepareQueue.add(context);
        if (!walObjectPrepareQueueEmpty) {
            // there is another WAL upload task is preparing, just return.
            return;
        }
        prepareDeltaWALUpload(context);
    }

    private void prepareDeltaWALUpload(DeltaWALUploadTaskContext context) {
        context.task.prepare().thenAcceptAsync(nil -> {
            StorageOperationStats.getInstance().uploadWALPrepareStats.record(context.timer.elapsedAs(TimeUnit.NANOSECONDS));
            // 1. poll out current task and trigger upload.
            DeltaWALUploadTaskContext peek = walPrepareQueue.poll();
            Objects.requireNonNull(peek).task.upload().thenAccept(nil2 -> StorageOperationStats.getInstance()
                .uploadWALUploadStats.record(context.timer.elapsedAs(TimeUnit.NANOSECONDS)));
            // 2. add task to commit queue.
            boolean walObjectCommitQueueEmpty = walCommitQueue.isEmpty();
            walCommitQueue.add(peek);
            if (walObjectCommitQueueEmpty) {
                commitDeltaWALUpload(peek);
            }
            // 3. trigger next task to prepare.
            DeltaWALUploadTaskContext next = walPrepareQueue.peek();
            if (next != null) {
                prepareDeltaWALUpload(next);
            }
        }, backgroundExecutor).exceptionally(ex -> {
            LOGGER.error("Unexpected exception when prepare commit stream set object", ex);
            return null;
        });
    }

    private void commitDeltaWALUpload(DeltaWALUploadTaskContext context) {
        context.task.commit().thenAcceptAsync(nil -> {
            StorageOperationStats.getInstance().uploadWALCommitStats.record(context.timer.elapsedAs(TimeUnit.NANOSECONDS));
            // 1. poll out current task
            walCommitQueue.poll();
            if (context.cache.confirmOffset() != 0) {
                LOGGER.info("try trim WAL to {}", context.cache.confirmOffset());
                deltaWAL.trim(context.cache.confirmOffset());
            }
            // transfer records ownership to block cache.
            freeCache(context.cache);
            context.cf.complete(null);

            // 2. trigger next task to commit.
            DeltaWALUploadTaskContext next = walCommitQueue.peek();
            if (next != null) {
                commitDeltaWALUpload(next);
            }
        }, backgroundExecutor).exceptionally(ex -> {
            LOGGER.error("Unexpected exception when commit stream set object", ex);
            context.cf.completeExceptionally(ex);
            System.err.println("Unexpected exception when commit stream set object");
            //noinspection CallToPrintStackTrace
            ex.printStackTrace();
            Runtime.getRuntime().halt(1);
            return null;
        });
    }

    private void freeCache(LogCache.LogCacheBlock cacheBlock) {
        deltaWALCache.markFree(cacheBlock);
    }

    /**
     * WALConfirmOffsetCalculator is used to calculate the confirmed offset of WAL.
     */
    static class WALConfirmOffsetCalculator {
        public static final long NOOP_OFFSET = -1L;
        private final ReadWriteLock rwLock = new ReentrantReadWriteLock();
        private final Queue<WalWriteRequestWrapper> queue = new ConcurrentLinkedQueue<>();
        private final AtomicLong confirmOffset = new AtomicLong(NOOP_OFFSET);

        public WALConfirmOffsetCalculator() {
            // Update the confirmed offset periodically.
            Threads.newSingleThreadScheduledExecutor(ThreadUtils.createThreadFactory("wal-calculator-update-confirm-offset", true), LOGGER)
                .scheduleAtFixedRate(this::update, 100, 100, TimeUnit.MILLISECONDS);
        }

        /**
         * Lock of {@link #add}.
         * Operations of assigning offsets, for example {@link WriteAheadLog#append}, need to be performed while holding the lock.
         */
        public Lock addLock() {
            return rwLock.readLock();
        }

        public void add(WalWriteRequest request) {
            assert null != request;
            queue.add(new WalWriteRequestWrapper(request));
        }

        /**
         * Return the offset before and including which all records have been persisted.
         * Note: It is updated by {@link #update} periodically, and is not real-time.
         */
        public Long get() {
            return confirmOffset.get();
        }

        /**
         * Calculate and update the confirmed offset.
         */
        public void update() {
            long offset = calculate();
            if (offset != NOOP_OFFSET) {
                confirmOffset.set(offset);
            }
        }

        /**
         * Calculate the offset before and including which all records have been persisted.
         * All records whose offset is not larger than the returned offset will be removed from the queue.
         * It returns {@link #NOOP_OFFSET} if the first record is not persisted yet.
         */
        synchronized private long calculate() {
            Lock lock = rwLock.writeLock();
            lock.lock();
            try {
                // Insert a flag.
                queue.add(WalWriteRequestWrapper.flag());
            } finally {
                lock.unlock();
            }

            long minUnconfirmedOffset = Long.MAX_VALUE;
            boolean reachFlag = false;
            for (WalWriteRequestWrapper wrapper : queue) {
                // Iterate the queue to find the min unconfirmed offset.
                if (wrapper.isFlag()) {
                    // Reach the flag.
                    reachFlag = true;
                    break;
                }
                WalWriteRequest request = wrapper.request;
                assert request.offset != NOOP_OFFSET;
                if (!request.confirmed) {
                    minUnconfirmedOffset = Math.min(minUnconfirmedOffset, request.offset);
                }
            }
            assert reachFlag;

            long confirmedOffset = NOOP_OFFSET;
            // Iterate the queue to find the max offset less than minUnconfirmedOffset.
            // Remove all records whose offset is less than minUnconfirmedOffset.
            for (Iterator<WalWriteRequestWrapper> iterator = queue.iterator(); iterator.hasNext(); ) {
                WalWriteRequestWrapper wrapper = iterator.next();
                if (wrapper.isFlag()) {
                    /// Reach and remove the flag.
                    iterator.remove();
                    break;
                }
                WalWriteRequest request = wrapper.request;
                if (request.confirmed && request.offset < minUnconfirmedOffset) {
                    confirmedOffset = Math.max(confirmedOffset, request.offset);
                    iterator.remove();
                }
            }
            return confirmedOffset;
        }

        /**
         * Wrapper of {@link WalWriteRequest}.
         * When the {@code request} is null, it is used as a flag.
         */
        static final class WalWriteRequestWrapper {
            private final WalWriteRequest request;

            /**
             *
             */
            WalWriteRequestWrapper(WalWriteRequest request) {
                this.request = request;
            }

            static WalWriteRequestWrapper flag() {
                return new WalWriteRequestWrapper(null);
            }

            public boolean isFlag() {
                return request == null;
            }

            public WalWriteRequest request() {
                return request;
            }

            @Override
            public boolean equals(Object obj) {
                if (obj == this)
                    return true;
                if (obj == null || obj.getClass() != this.getClass())
                    return false;
                var that = (WalWriteRequestWrapper) obj;
                return Objects.equals(this.request, that.request);
            }

            @Override
            public int hashCode() {
                return Objects.hash(request);
            }

            @Override
            public String toString() {
                return "WalWriteRequestWrapper[" +
                    "request=" + request + ']';
            }

        }
    }

    /**
     * WALCallbackSequencer is used to sequence the unordered returned persistent data.
     */
    static class WALCallbackSequencer {
        private final Map<Long, Queue<WalWriteRequest>> stream2requests = new ConcurrentHashMap<>();

        /**
         * Add request to stream sequence queue.
         * When the {@code request.record.getStreamId()} is different, concurrent calls are allowed.
         * When the {@code request.record.getStreamId()} is the same, concurrent calls are not allowed. And it is
         * necessary to ensure that calls are made in the order of increasing offsets.
         */
        public void before(WalWriteRequest request) {
            try {
                Queue<WalWriteRequest> streamRequests = stream2requests.computeIfAbsent(request.record.getStreamId(),
                    s -> new ConcurrentLinkedQueue<>());
                streamRequests.add(request);
            } catch (Throwable ex) {
                request.cf.completeExceptionally(ex);
            }
        }

        /**
         * Try pop sequence persisted request from stream queue and move forward wal inclusive confirm offset.
         * When the {@code request.record.getStreamId()} is different, concurrent calls are allowed.
         * When the {@code request.record.getStreamId()} is the same, concurrent calls are not allowed.
         *
         * @return popped sequence persisted request.
         */
        public List<WalWriteRequest> after(WalWriteRequest request) {
            request.persisted();

            // Try to pop sequential persisted requests from the queue.
            long streamId = request.record.getStreamId();
            Queue<WalWriteRequest> streamRequests = stream2requests.get(streamId);
            WalWriteRequest peek = streamRequests.peek();
            if (peek == null || peek.offset != request.offset) {
                return Collections.emptyList();
            }
            LinkedList<WalWriteRequest> rst = new LinkedList<>();
            Lock lock = getStreamCallbackLock(request.record.getStreamId());
            lock.lock();
            try {
                WalWriteRequest poll = streamRequests.poll();
                assert poll == peek;
                rst.add(poll);

                for (; ; ) {
                    peek = streamRequests.peek();
                    if (peek == null || !peek.isPersisted()) {
                        break;
                    }
                    poll = streamRequests.poll();
                    assert poll == peek;
                    assert poll.record.getBaseOffset() == rst.getLast().record.getLastOffset();
                    rst.add(poll);
                }
            } finally {
                lock.unlock();
            }

            return rst;
        }

        /**
         * Try free stream related resources.
         */
        public void tryFree(long streamId) {
            Queue<?> queue = stream2requests.get(streamId);
            if (queue != null && queue.isEmpty()) {
                stream2requests.remove(streamId, queue);
            }
        }
    }

    public static class DeltaWALUploadTaskContext {
        TimerUtil timer;
        LogCache.LogCacheBlock cache;
        DeltaWALUploadTask task;
        CompletableFuture<Void> cf;
        ObjectManager objectManager;
        /**
         * Indicate whether to force upload the delta wal.
         * If true, the delta wal will be uploaded without rate limit.
         */
        boolean force;

        public DeltaWALUploadTaskContext(LogCache.LogCacheBlock cache) {
            this.cache = cache;
        }
    }

    /**
     * Recover result of {@link #recoverContinuousRecords(Iterator, List, Logger)}
     * Only streams not in {@link #invalidStreams} should be uploaded and closed.
     */
    static class InnerRecoverResult {
        /**
         * Recovered records. All {@link #invalidStreams} have been filtered out.
         */
        LogCache.LogCacheBlock cacheBlock;

        /**
         * Invalid streams, for example, the recovered start offset mismatches the stream end offset from controller.
         * Key is streamId, value is the exception.
         */
        Map<Long, RuntimeException> invalidStreams = new HashMap<>();

        public Optional<RuntimeException> firstException() {
            return invalidStreams.values().stream().findFirst();
        }
    }
}<|MERGE_RESOLUTION|>--- conflicted
+++ resolved
@@ -118,17 +118,8 @@
     private final ObjectManager objectManager;
     private final ObjectStorage objectStorage;
     private final S3BlockCache blockCache;
-<<<<<<< HEAD
-
-=======
+
     private final StorageFailureHandler storageFailureHandler;
-    /**
-     * Stream callback locks. Used to ensure the stream callbacks will not be called concurrently.
-     *
-     * @see #handleAppendCallback
-     */
-    private final Lock[] streamCallbackLocks = IntStream.range(0, NUM_STREAM_CALLBACK_LOCKS).mapToObj(i -> new ReentrantLock()).toArray(Lock[]::new);
->>>>>>> 8f913bf0
     private final HashedWheelTimer timeoutDetect = new HashedWheelTimer(
         ThreadUtils.createThreadFactory("storage-timeout-detect", true), 1, TimeUnit.SECONDS, 100);
     private long lastLogTimestamp = 0L;
