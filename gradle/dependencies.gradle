/*
 * Licensed to the Apache Software Foundation (ASF) under one
 * or more contributor license agreements.  See the NOTICE file
 * distributed with this work for additional information
 * regarding copyright ownership.  The ASF licenses this file
 * to you under the Apache License, Version 2.0 (the
 * "License"); you may not use this file except in compliance
 * with the License.  You may obtain a copy of the License at
 *
 *   http://www.apache.org/licenses/LICENSE-2.0
 *
 * Unless required by applicable law or agreed to in writing,
 * software distributed under the License is distributed on an
 * "AS IS" BASIS, WITHOUT WARRANTIES OR CONDITIONS OF ANY
 * KIND, either express or implied.  See the License for the
 * specific language governing permissions and limitations
 * under the License.
 */

ext {
  versions = [:]
  libs = [:]
  extLibs = [:]
  branchVersions = [:]

  // Available if -PscalaVersion is used. This is useful when we want to support a Scala version that has
  // a higher minimum Java requirement than Kafka. This was previously the case for Scala 2.12 and Java 7.
  availableScalaVersions = [ '2.12', '2.13' ]
}

// Add Scala version
def defaultScala212Version = '2.12.19'
def defaultScala213Version = '2.13.14'
if (hasProperty('scalaVersion')) {
  if (scalaVersion == '2.12') {
    versions["scala"] = defaultScala212Version
  } else if (scalaVersion == '2.13') {
    versions["scala"] = defaultScala213Version
  }  else {
    versions["scala"] = scalaVersion
  }
} else {
  versions["scala"] = defaultScala212Version
}

/* Resolve base Scala version according to these patterns:
 1. generally available Scala versions (such as: 2.12.y and 2.13.z) corresponding base versions will be: 2.12 and 2.13 (respectively)
 2. pre-release Scala versions (i.e. milestone/rc, such as: 2.13.0-M5, 2.13.0-RC1, 2.14.0-M1, etc.) will have identical base versions;
    rationale: pre-release Scala versions are not binary compatible with each other and that's the reason why libraries include the full
    Scala release string in their name for pre-releases (see dependencies below with an artifact name suffix '_$versions.baseScala')
*/
if ( !versions.scala.contains('-') ) {
  versions["baseScala"] = versions.scala.substring(0, versions.scala.lastIndexOf("."))
} else {
  versions["baseScala"] = versions.scala
}

// mockito >= 5.5 is required for Java 21 and mockito 5.x requires at least Java 11
// mockito 4.9 is required for Scala 2.12 as a workaround for compiler errors due to ambiguous reference to `Mockito.spy`
// since Scala 2.12 support is going away soon, this is simpler than adjusting the code.
// mockito 4.11 is used with Java 8 and Scala 2.13
String mockitoVersion
if (scalaVersion == "2.12")
  mockitoVersion = "4.9.0"
else if (JavaVersion.current().isCompatibleWith(JavaVersion.VERSION_11))
  mockitoVersion = "5.10.0"
else
  mockitoVersion = "4.11.0"

// mockito 4.x has two mocking strategies: subclass (mockito-core) and inline (mockito-inline).
// mockito 5.x has two mocking strategies: inline (mockito-core) and subclass (mockito-subclass).
// The default strategy (i.e. what `mockito-core` uses) changed to `inline` in 5.x because it works better with newer
// Java versions.
// We always use the `inline` strategy.
String mockitoArtifactName
if (mockitoVersion.startsWith("4."))
  mockitoArtifactName = "mockito-inline"
else
  mockitoArtifactName = "mockito-core"

// When adding, removing or updating dependencies, please also update the LICENSE-binary file accordingly.
// See https://issues.apache.org/jira/browse/KAFKA-12622 for steps to verify the LICENSE-binary file is correct.
versions += [
  activation: "1.1.1",
  apacheda: "1.0.2",
  apacheds: "2.0.0-M24",
  argparse4j: "0.7.0",
  bcpkix: "1.75",
  caffeine: "2.9.3", // 3.x supports JDK 11 and above
  // when updating checkstyle, check whether the exclusion of
  // CVE-2023-2976 and CVE-2020-8908 can be dropped from
  // gradle/resources/dependencycheck-suppressions.xml
  checkstyle: "8.36.2",
  commonsCli: "1.4",
  commonsIo: "2.14.0", // ZooKeeper dependency. Do not use, this is going away.
  commonsValidator: "1.7",
  dropwizardMetrics: "4.1.12.1",
  gradle: "8.8",
  grgit: "4.1.1",
  httpclient: "4.5.14",
  jackson: "2.17.1",
  jacoco: "0.8.10",
  javassist: "3.29.2-GA",
  jetty: "9.4.56.v20240826",
  jersey: "2.39.1",
  jline: "3.25.1",
  jline: "3.25.1",
  jmh: "1.37",
  hamcrest: "2.2",
  scalaLogging: "3.9.5",
  jaxAnnotation: "1.3.2",
  jaxb: "2.3.1",
  jaxrs: "2.1.1",
  jfreechart: "1.0.0",
  jopt: "5.0.4",
  jose4j: "0.9.4",
  junit: "5.10.2",
  jqwik: "1.8.3",
  kafka_0100: "0.10.0.1",
  kafka_0101: "0.10.1.1",
  kafka_0102: "0.10.2.2",
  kafka_0110: "0.11.0.3",
  kafka_10: "1.0.2",
  kafka_11: "1.1.1",
  kafka_20: "2.0.1",
  kafka_21: "2.1.1",
  kafka_22: "2.2.2",
  kafka_23: "2.3.1",
  kafka_24: "2.4.1",
  kafka_25: "2.5.1",
  kafka_26: "2.6.3",
  kafka_27: "2.7.2",
  kafka_28: "2.8.2",
  kafka_30: "3.0.2",
  kafka_31: "3.1.2",
  kafka_32: "3.2.3",
  kafka_33: "3.3.2",
  kafka_34: "3.4.1",
  kafka_35: "3.5.2",
  kafka_36: "3.6.2",
  kafka_37: "3.7.1",
  kafka_38: "3.8.0",
  // When updating lz4 make sure the compression levels in org.apache.kafka.common.record.CompressionType are still valid
  lz4: "1.8.0",
  mavenArtifact: "3.9.6",
  metrics: "2.2.0",
  netty: "4.1.111.Final",
  opentelemetryProto: "1.0.0-alpha",
  protobuf: "3.25.5", // a dependency of opentelemetryProto
  pcollections: "4.0.1",
  reflections: "0.10.2",
  reload4j: "1.2.25",
  rocksDB: "7.9.2",
  scalaCollectionCompat: "2.10.0",
  // When updating the scalafmt version please also update the version field in checkstyle/.scalafmt.conf. scalafmt now
  // has the version field as mandatory in its configuration, see
  // https://github.com/scalameta/scalafmt/releases/tag/v3.1.0.
  scalafmt: "3.7.14",
  scalaJava8Compat : "1.0.2",
  scoverage: "2.0.11",
  slf4j: "1.7.36",
  snappy: "1.1.10.5",
  spotbugs: "4.8.0",
  zinc: "1.9.2",
  zookeeper: "3.8.4",
<<<<<<< HEAD
  zstd: "1.5.6-3",

  // AutoMQ inject start
  commonLang: "3.12.0",
  commonio: "2.15.1",
  commonMath3: "3.6.1",
  opentelemetrySDK: "1.40.0",
  opentelemetrySDKAlpha: "1.40.0-alpha",
  opentelemetryInstrument: "2.6.0-alpha",
  oshi: "6.4.7",
  awsSdk:"2.26.10",
  bucket4j:"8.5.0",
  jna:"5.2.0",
  guava:"32.0.1-jre",
  hdrHistogram:"2.1.12",
  nettyTcnativeBoringSsl: "2.0.65.Final",
  // AutoMQ inject end

=======
  // When updating the zstd version, please do as well in docker/native/native-image-configs/resource-config.json
  // Also make sure the compression levels in org.apache.kafka.common.record.CompressionType are still valid
  zstd: "1.5.6-4",
>>>>>>> 398b4c4f
  junitPlatform: "1.10.2"
]

libs += [
  activation: "javax.activation:activation:$versions.activation",
  apacheda: "org.apache.directory.api:api-all:$versions.apacheda",
  apachedsCoreApi: "org.apache.directory.server:apacheds-core-api:$versions.apacheds",
  apachedsInterceptorKerberos: "org.apache.directory.server:apacheds-interceptor-kerberos:$versions.apacheds",
  apachedsProtocolShared: "org.apache.directory.server:apacheds-protocol-shared:$versions.apacheds",
  apachedsProtocolKerberos: "org.apache.directory.server:apacheds-protocol-kerberos:$versions.apacheds",
  apachedsProtocolLdap: "org.apache.directory.server:apacheds-protocol-ldap:$versions.apacheds",
  apachedsLdifPartition: "org.apache.directory.server:apacheds-ldif-partition:$versions.apacheds",
  apachedsMavibotPartition: "org.apache.directory.server:apacheds-mavibot-partition:$versions.apacheds",
  apachedsJdbmPartition: "org.apache.directory.server:apacheds-jdbm-partition:$versions.apacheds",
  argparse4j: "net.sourceforge.argparse4j:argparse4j:$versions.argparse4j",
  bcpkix: "org.bouncycastle:bcpkix-jdk18on:$versions.bcpkix",
  caffeine: "com.github.ben-manes.caffeine:caffeine:$versions.caffeine",
  commonsCli: "commons-cli:commons-cli:$versions.commonsCli",
  commonsIo: "commons-io:commons-io:$versions.commonsIo",
  commonsValidator: "commons-validator:commons-validator:$versions.commonsValidator",
  jacksonAnnotations: "com.fasterxml.jackson.core:jackson-annotations:$versions.jackson",
  jacksonDatabind: "com.fasterxml.jackson.core:jackson-databind:$versions.jackson",
  jacksonDataformatCsv: "com.fasterxml.jackson.dataformat:jackson-dataformat-csv:$versions.jackson",
  jacksonModuleScala: "com.fasterxml.jackson.module:jackson-module-scala_$versions.baseScala:$versions.jackson",
  jacksonJDK8Datatypes: "com.fasterxml.jackson.datatype:jackson-datatype-jdk8:$versions.jackson",
  jacksonAfterburner: "com.fasterxml.jackson.module:jackson-module-afterburner:$versions.jackson",
  jacksonJaxrsJsonProvider: "com.fasterxml.jackson.jaxrs:jackson-jaxrs-json-provider:$versions.jackson",
  jacksonYaml: "com.fasterxml.jackson.dataformat:jackson-dataformat-yaml:$versions.jackson",
  jaxAnnotationApi: "javax.annotation:javax.annotation-api:$versions.jaxAnnotation",
  jaxbApi: "javax.xml.bind:jaxb-api:$versions.jaxb",
  jaxrsApi: "javax.ws.rs:javax.ws.rs-api:$versions.jaxrs",
  javassist: "org.javassist:javassist:$versions.javassist",
  jettyServer: "org.eclipse.jetty:jetty-server:$versions.jetty",
  jettyClient: "org.eclipse.jetty:jetty-client:$versions.jetty",
  jettyServlet: "org.eclipse.jetty:jetty-servlet:$versions.jetty",
  jettyServlets: "org.eclipse.jetty:jetty-servlets:$versions.jetty",
  jerseyContainerServlet: "org.glassfish.jersey.containers:jersey-container-servlet:$versions.jersey",
  jerseyHk2: "org.glassfish.jersey.inject:jersey-hk2:$versions.jersey",
  jline: "org.jline:jline:$versions.jline",
  jmhCore: "org.openjdk.jmh:jmh-core:$versions.jmh",
  jmhCoreBenchmarks: "org.openjdk.jmh:jmh-core-benchmarks:$versions.jmh",
  jmhGeneratorAnnProcess: "org.openjdk.jmh:jmh-generator-annprocess:$versions.jmh",
  joptSimple: "net.sf.jopt-simple:jopt-simple:$versions.jopt",
  jose4j: "org.bitbucket.b_c:jose4j:$versions.jose4j",
  junitJupiter: "org.junit.jupiter:junit-jupiter:$versions.junit",
  junitJupiterApi: "org.junit.jupiter:junit-jupiter-api:$versions.junit",
  junitPlatformSuiteEngine: "org.junit.platform:junit-platform-suite-engine:$versions.junitPlatform",
  junitPlatformLanucher: "org.junit.platform:junit-platform-launcher:$versions.junitPlatform",
  jqwik: "net.jqwik:jqwik:$versions.jqwik",
  hamcrest: "org.hamcrest:hamcrest:$versions.hamcrest",
  kafkaStreams_0100: "org.apache.kafka:kafka-streams:$versions.kafka_0100",
  kafkaStreams_0101: "org.apache.kafka:kafka-streams:$versions.kafka_0101",
  kafkaStreams_0102: "org.apache.kafka:kafka-streams:$versions.kafka_0102",
  kafkaStreams_0110: "org.apache.kafka:kafka-streams:$versions.kafka_0110",
  kafkaStreams_10: "org.apache.kafka:kafka-streams:$versions.kafka_10",
  kafkaStreams_11: "org.apache.kafka:kafka-streams:$versions.kafka_11",
  kafkaStreams_20: "org.apache.kafka:kafka-streams:$versions.kafka_20",
  kafkaStreams_21: "org.apache.kafka:kafka-streams:$versions.kafka_21",
  kafkaStreams_22: "org.apache.kafka:kafka-streams:$versions.kafka_22",
  kafkaStreams_23: "org.apache.kafka:kafka-streams:$versions.kafka_23",
  kafkaStreams_24: "org.apache.kafka:kafka-streams:$versions.kafka_24",
  kafkaStreams_25: "org.apache.kafka:kafka-streams:$versions.kafka_25",
  kafkaStreams_26: "org.apache.kafka:kafka-streams:$versions.kafka_26",
  kafkaStreams_27: "org.apache.kafka:kafka-streams:$versions.kafka_27",
  kafkaStreams_28: "org.apache.kafka:kafka-streams:$versions.kafka_28",
  kafkaStreams_30: "org.apache.kafka:kafka-streams:$versions.kafka_30",
  kafkaStreams_31: "org.apache.kafka:kafka-streams:$versions.kafka_31",
  kafkaStreams_32: "org.apache.kafka:kafka-streams:$versions.kafka_32",
  kafkaStreams_33: "org.apache.kafka:kafka-streams:$versions.kafka_33",
  kafkaStreams_34: "org.apache.kafka:kafka-streams:$versions.kafka_34",
  kafkaStreams_35: "org.apache.kafka:kafka-streams:$versions.kafka_35",
  kafkaStreams_36: "org.apache.kafka:kafka-streams:$versions.kafka_36",
  kafkaStreams_37: "org.apache.kafka:kafka-streams:$versions.kafka_37",
  kafkaStreams_38: "org.apache.kafka:kafka-streams:$versions.kafka_38",
  lz4: "org.lz4:lz4-java:$versions.lz4",
  metrics: "com.yammer.metrics:metrics-core:$versions.metrics",
  dropwizardMetrics: "io.dropwizard.metrics:metrics-core:$versions.dropwizardMetrics",
  mockitoCore: "org.mockito:$mockitoArtifactName:$mockitoVersion",
  mockitoJunitJupiter: "org.mockito:mockito-junit-jupiter:$mockitoVersion",
  nettyHandler: "io.netty:netty-handler:$versions.netty",
  nettyTransportNativeEpoll: "io.netty:netty-transport-native-epoll:$versions.netty",
  nettyCommon: "io.netty:netty-common:$versions.netty",
  nettyHttp2: "io.netty:netty-codec-http2:$versions.netty",
  nettyBuffer: "io.netty:netty-buffer:$versions.netty",
  nettyTcnativeBoringSsl: "io.netty:netty-tcnative-boringssl-static:$versions.nettyTcnativeBoringSsl",
  pcollections: "org.pcollections:pcollections:$versions.pcollections",
  opentelemetryProto: "io.opentelemetry.proto:opentelemetry-proto:$versions.opentelemetryProto",
  protobuf: "com.google.protobuf:protobuf-java:$versions.protobuf",
  reflections: "org.reflections:reflections:$versions.reflections",
  reload4j: "ch.qos.reload4j:reload4j:$versions.reload4j",
  rocksDBJni: "org.rocksdb:rocksdbjni:$versions.rocksDB",
  scalaCollectionCompat: "org.scala-lang.modules:scala-collection-compat_$versions.baseScala:$versions.scalaCollectionCompat",
  scalaJava8Compat: "org.scala-lang.modules:scala-java8-compat_$versions.baseScala:$versions.scalaJava8Compat",
  scalaLibrary: "org.scala-lang:scala-library:$versions.scala",
  scalaLogging: "com.typesafe.scala-logging:scala-logging_$versions.baseScala:$versions.scalaLogging",
  scalaReflect: "org.scala-lang:scala-reflect:$versions.scala",
  slf4jApi: "org.slf4j:slf4j-api:$versions.slf4j",
  slf4jReload4j: "org.slf4j:slf4j-reload4j:$versions.slf4j",
  slf4jBridge: "org.slf4j:jul-to-slf4j:$versions.slf4j",
  snappy: "org.xerial.snappy:snappy-java:$versions.snappy",
  swaggerAnnotations: "io.swagger.core.v3:swagger-annotations:$swaggerVersion",
  swaggerJaxrs2: "io.swagger.core.v3:swagger-jaxrs2:$swaggerVersion",
  zookeeper: "org.apache.zookeeper:zookeeper:$versions.zookeeper",
  jfreechart: "jfreechart:jfreechart:$versions.jfreechart",
  mavenArtifact: "org.apache.maven:maven-artifact:$versions.mavenArtifact",
  zstd: "com.github.luben:zstd-jni:$versions.zstd",
  httpclient: "org.apache.httpcomponents:httpclient:$versions.httpclient",
  commonLang: "org.apache.commons:commons-lang3:$versions.commonLang",
  commonio          : "commons-io:commons-io:$versions.commonio",
  commonMath3: "org.apache.commons:commons-math3:$versions.commonMath3",
  awsSdkAuth: "software.amazon.awssdk:auth:$versions.awsSdk",
  awsSdk: "software.amazon.awssdk:s3:$versions.awsSdk",
  awsSdkNetty: "software.amazon.awssdk:netty-nio-client:$versions.awsSdk",
  opentelemetryJava8: "io.opentelemetry.instrumentation:opentelemetry-runtime-telemetry-java8:$versions.opentelemetryInstrument",
  opentelemetryOshi: "io.opentelemetry.instrumentation:opentelemetry-oshi:$versions.opentelemetryInstrument",
  opentelemetrySdk: "io.opentelemetry:opentelemetry-sdk:$versions.opentelemetrySDK",
  opentelemetrySdkMetrics: "io.opentelemetry:opentelemetry-sdk-metrics:$versions.opentelemetrySDK",
  opentelemetryExporterLogging: "io.opentelemetry:opentelemetry-exporter-logging:$versions.opentelemetrySDK",
  opentelemetryExporterProm: "io.opentelemetry:opentelemetry-exporter-prometheus:$versions.opentelemetrySDKAlpha",
  opentelemetryExporterOTLP: "io.opentelemetry:opentelemetry-exporter-otlp:$versions.opentelemetrySDK",
  opentelemetryJmx: "io.opentelemetry.instrumentation:opentelemetry-jmx-metrics:$versions.opentelemetryInstrument",
  oshi: "com.github.oshi:oshi-core-java11:$versions.oshi",
  bucket4j: "com.bucket4j:bucket4j-core:$versions.bucket4j",
  jna: "net.java.dev.jna:jna:$versions.jna",
  guava: "com.google.guava:guava:$versions.guava",
  hdrHistogram: "org.hdrhistogram:HdrHistogram:$versions.hdrHistogram",
  spotbugsAnnotations: "com.github.spotbugs:spotbugs-annotations:$versions.spotbugs",
]<|MERGE_RESOLUTION|>--- conflicted
+++ resolved
@@ -163,8 +163,6 @@
   spotbugs: "4.8.0",
   zinc: "1.9.2",
   zookeeper: "3.8.4",
-<<<<<<< HEAD
-  zstd: "1.5.6-3",
 
   // AutoMQ inject start
   commonLang: "3.12.0",
@@ -182,11 +180,9 @@
   nettyTcnativeBoringSsl: "2.0.65.Final",
   // AutoMQ inject end
 
-=======
   // When updating the zstd version, please do as well in docker/native/native-image-configs/resource-config.json
   // Also make sure the compression levels in org.apache.kafka.common.record.CompressionType are still valid
   zstd: "1.5.6-4",
->>>>>>> 398b4c4f
   junitPlatform: "1.10.2"
 ]
 
