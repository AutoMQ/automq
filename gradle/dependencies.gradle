--- conflicted
+++ resolved
@@ -142,10 +142,6 @@
   mavenArtifact: "3.9.6",
   metrics: "2.2.0",
   netty: "4.1.111.Final",
-<<<<<<< HEAD
-  nettyTcnativeBoringSsl: "2.0.65.Final",
-=======
->>>>>>> 6ff51bc3
   opentelemetryProto: "1.0.0-alpha",
   pcollections: "4.0.1",
   reflections: "0.10.2",
@@ -164,7 +160,6 @@
   zinc: "1.9.2",
   zookeeper: "3.8.4",
   zstd: "1.5.6-3",
-<<<<<<< HEAD
 
   // AutoMQ inject start
   commonLang: "3.12.0",
@@ -179,10 +174,10 @@
   jna:"5.2.0",
   guava:"32.0.1-jre",
   hdrHistogram:"2.1.12",
+  nettyTcnativeBoringSsl: "2.0.65.Final",
   // AutoMQ inject end
-=======
+
   junitPlatform: "1.10.2"
->>>>>>> 6ff51bc3
 ]
 
 libs += [
@@ -276,13 +271,7 @@
   scalaLogging: "com.typesafe.scala-logging:scala-logging_$versions.baseScala:$versions.scalaLogging",
   scalaReflect: "org.scala-lang:scala-reflect:$versions.scala",
   slf4jApi: "org.slf4j:slf4j-api:$versions.slf4j",
-<<<<<<< HEAD
-  slf4jlog4j: "org.slf4j:slf4j-log4j12:$versions.slf4j",
-  slf4jBridge: "org.slf4j:jul-to-slf4j:$versions.slf4j",
-  slf4jImplementation: "org.slf4j:slf4j-implementation:$versions.slf4j",
-=======
   slf4jReload4j: "org.slf4j:slf4j-reload4j:$versions.slf4j",
->>>>>>> 6ff51bc3
   snappy: "org.xerial.snappy:snappy-java:$versions.snappy",
   swaggerAnnotations: "io.swagger.core.v3:swagger-annotations:$swaggerVersion",
   swaggerJaxrs2: "io.swagger.core.v3:swagger-jaxrs2:$swaggerVersion",
