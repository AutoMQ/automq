/*
 * Licensed to the Apache Software Foundation (ASF) under one
 * or more contributor license agreements.  See the NOTICE file
 * distributed with this work for additional information
 * regarding copyright ownership.  The ASF licenses this file
 * to you under the Apache License, Version 2.0 (the
 * "License"); you may not use this file except in compliance
 * with the License.  You may obtain a copy of the License at
 *
 *   http://www.apache.org/licenses/LICENSE-2.0
 *
 * Unless required by applicable law or agreed to in writing,
 * software distributed under the License is distributed on an
 * "AS IS" BASIS, WITHOUT WARRANTIES OR CONDITIONS OF ANY
 * KIND, either express or implied.  See the License for the
 * specific language governing permissions and limitations
 * under the License.
 */

ext {
  versions = [:]
  libs = [:]
  extLibs = [:]
  branchVersions = [:]

  // Available if -PscalaVersion is used. This is useful when we want to support a Scala version that has
  // a higher minimum Java requirement than Kafka. This was previously the case for Scala 2.12 and Java 7.
  availableScalaVersions = [ '2.12', '2.13' ]
}

// Add Scala version
def defaultScala212Version = '2.12.18'
def defaultScala213Version = '2.13.12'
if (hasProperty('scalaVersion')) {
  if (scalaVersion == '2.12') {
    versions["scala"] = defaultScala212Version
  } else if (scalaVersion == '2.13') {
    versions["scala"] = defaultScala213Version
  }  else {
    versions["scala"] = scalaVersion
  }
} else {
  versions["scala"] = defaultScala212Version
}

/* Resolve base Scala version according to these patterns:
 1. generally available Scala versions (such as: 2.12.y and 2.13.z) corresponding base versions will be: 2.12 and 2.13 (respectively)
 2. pre-release Scala versions (i.e. milestone/rc, such as: 2.13.0-M5, 2.13.0-RC1, 2.14.0-M1, etc.) will have identical base versions;
    rationale: pre-release Scala versions are not binary compatible with each other and that's the reason why libraries include the full
    Scala release string in their name for pre-releases (see dependencies below with an artifact name suffix '_$versions.baseScala')
*/
if ( !versions.scala.contains('-') ) {
  versions["baseScala"] = versions.scala.substring(0, versions.scala.lastIndexOf("."))
} else {
  versions["baseScala"] = versions.scala
}

// mockito >= 5.5 is required for Java 21 and mockito 5.x requires at least Java 11
// mockito 4.9 is required for Scala 2.12 as a workaround for compiler errors due to ambiguous reference to `Mockito.spy`
// since Scala 2.12 support is going away soon, this is simpler than adjusting the code.
// mockito 4.11 is used with Java 8 and Scala 2.13
String mockitoVersion
if (scalaVersion == "2.12")
  mockitoVersion = "4.9.0"
else if (JavaVersion.current().isCompatibleWith(JavaVersion.VERSION_11))
  mockitoVersion = "5.10.0"
else
  mockitoVersion = "4.11.0"

// mockito 4.x has two mocking strategies: subclass (mockito-core) and inline (mockito-inline).
// mockito 5.x has two mocking strategies: inline (mockito-core) and subclass (mockito-subclass).
// The default strategy (i.e. what `mockito-core` uses) changed to `inline` in 5.x because it works better with newer
// Java versions.
// We always use the `inline` strategy.
String mockitoArtifactName
if (JavaVersion.current().isCompatibleWith(JavaVersion.VERSION_11))
  mockitoArtifactName = "mockito-core"
else
  mockitoArtifactName = "mockito-inline"

// easymock 5.2 is required for Java 21 support, but it breaks tests using powermock
// powermock doesn't work with Java 16 or newer and hence it's safe to use the newer version in this case only
String easymockVersion
if (JavaVersion.current().isCompatibleWith(JavaVersion.VERSION_16))
  easymockVersion = "5.2.0"
else
  easymockVersion = "4.3"

// When adding, removing or updating dependencies, please also update the LICENSE-binary file accordingly.
// See https://issues.apache.org/jira/browse/KAFKA-12622 for steps to verify the LICENSE-binary file is correct.
versions += [
  activation: "1.1.1",
  apacheda: "1.0.2",
  apacheds: "2.0.0-M24",
  argparse4j: "0.9.0",
  bcpkix: "1.75",
  caffeine: "2.9.3", // 3.x supports JDK 11 and above
  // when updating checkstyle, check whether the exclusion of
  // CVE-2023-2976 and CVE-2020-8908 can be dropped from
  // gradle/resources/dependencycheck-suppressions.xml
  checkstyle: "8.36.2",
  commonsCli: "1.4",
  commonsValidator: "1.7",
  dropwizardMetrics: "4.1.12.1",
  gradle: "8.6",
  grgit: "4.1.1",
  httpclient: "4.5.14",
  jackson: "2.16.1",
  jacoco: "0.8.10",
  javassist: "3.29.2-GA",
  jetty: "9.4.53.v20231009",
  jersey: "2.39.1",
  jline: "3.25.1",
  jmh: "1.37",
  hamcrest: "2.2",
  scalaLogging: "3.9.4",
  jaxAnnotation: "1.3.2",
  jaxb: "2.3.1",
  jaxrs: "2.1.1",
  jfreechart: "1.0.0",
  jopt: "5.0.4",
  jose4j: "0.9.4",
  junit: "5.10.2",
  jqwik: "1.8.3",
  kafka_0100: "0.10.0.1",
  kafka_0101: "0.10.1.1",
  kafka_0102: "0.10.2.2",
  kafka_0110: "0.11.0.3",
  kafka_10: "1.0.2",
  kafka_11: "1.1.1",
  kafka_20: "2.0.1",
  kafka_21: "2.1.1",
  kafka_22: "2.2.2",
  kafka_23: "2.3.1",
  kafka_24: "2.4.1",
  kafka_25: "2.5.1",
  kafka_26: "2.6.3",
  kafka_27: "2.7.2",
  kafka_28: "2.8.2",
  kafka_30: "3.0.2",
  kafka_31: "3.1.2",
  kafka_32: "3.2.3",
  kafka_33: "3.3.2",
  kafka_34: "3.4.1",
  kafka_35: "3.5.2",
  kafka_36: "3.6.1",
  kafka_37: "3.7.0",
  lz4: "1.8.0",
  mavenArtifact: "3.9.6",
  metrics: "2.2.0",
  netty: "4.1.100.Final",
  nettyTcnativeBoringSsl: "2.0.65.Final",
  opentelemetryProto: "1.0.0-alpha",
  pcollections: "4.0.1",
  powermock: "2.0.9",
  reflections: "0.10.2",
  reload4j: "1.2.25",
  rocksDB: "7.9.2",
  scalaCollectionCompat: "2.10.0",
  // When updating the scalafmt version please also update the version field in checkstyle/.scalafmt.conf. scalafmt now
  // has the version field as mandatory in its configuration, see
  // https://github.com/scalameta/scalafmt/releases/tag/v3.1.0.
  scalafmt: "3.7.14",
  scalaJava8Compat : "1.0.2",
<<<<<<< HEAD
  scoverage: "1.9.3",
  slf4j: "2.0.9",
  snappy: "1.1.10.5",
  spotbugs: "4.8.0",
  zinc: "1.9.2",
  zookeeper: "3.8.3",
  zstd: "1.5.5-11",
  commonLang: "3.12.0",
  commonio: "2.15.1",
  commonMath3: "3.6.1",
  opentelemetry: "1.32.0",
  opentelemetryAlpha: "1.32.0-alpha",
  oshi: "6.4.7",
  awsSdk:"2.20.127",
  bucket4j:"8.5.0",
  jna:"5.2.0",
  guava:"32.0.1-jre",
=======
  scoverage: "2.0.11",
  slf4j: "1.7.36",
  snappy: "1.1.10.5",
  spotbugs: "4.8.0",
  zinc: "1.9.2",
  zookeeper: "3.8.4",
  zstd: "1.5.5-11"
>>>>>>> 2d4abb85
]

libs += [
  activation: "javax.activation:activation:$versions.activation",
  apacheda: "org.apache.directory.api:api-all:$versions.apacheda",
  apachedsCoreApi: "org.apache.directory.server:apacheds-core-api:$versions.apacheds",
  apachedsInterceptorKerberos: "org.apache.directory.server:apacheds-interceptor-kerberos:$versions.apacheds",
  apachedsProtocolShared: "org.apache.directory.server:apacheds-protocol-shared:$versions.apacheds",
  apachedsProtocolKerberos: "org.apache.directory.server:apacheds-protocol-kerberos:$versions.apacheds",
  apachedsProtocolLdap: "org.apache.directory.server:apacheds-protocol-ldap:$versions.apacheds",
  apachedsLdifPartition: "org.apache.directory.server:apacheds-ldif-partition:$versions.apacheds",
  apachedsMavibotPartition: "org.apache.directory.server:apacheds-mavibot-partition:$versions.apacheds",
  apachedsJdbmPartition: "org.apache.directory.server:apacheds-jdbm-partition:$versions.apacheds",
  argparse4j: "net.sourceforge.argparse4j:argparse4j:$versions.argparse4j",
  bcpkix: "org.bouncycastle:bcpkix-jdk18on:$versions.bcpkix",
  caffeine: "com.github.ben-manes.caffeine:caffeine:$versions.caffeine",
  commonsCli: "commons-cli:commons-cli:$versions.commonsCli",
  commonsValidator: "commons-validator:commons-validator:$versions.commonsValidator",
  easymock: "org.easymock:easymock:$easymockVersion",
  jacksonAnnotations: "com.fasterxml.jackson.core:jackson-annotations:$versions.jackson",
  jacksonDatabind: "com.fasterxml.jackson.core:jackson-databind:$versions.jackson",
  jacksonDataformatCsv: "com.fasterxml.jackson.dataformat:jackson-dataformat-csv:$versions.jackson",
  jacksonModuleScala: "com.fasterxml.jackson.module:jackson-module-scala_$versions.baseScala:$versions.jackson",
  jacksonJDK8Datatypes: "com.fasterxml.jackson.datatype:jackson-datatype-jdk8:$versions.jackson",
  jacksonAfterburner: "com.fasterxml.jackson.module:jackson-module-afterburner:$versions.jackson",
  jacksonJaxrsJsonProvider: "com.fasterxml.jackson.jaxrs:jackson-jaxrs-json-provider:$versions.jackson",
  jaxAnnotationApi: "javax.annotation:javax.annotation-api:$versions.jaxAnnotation",
  jaxbApi: "javax.xml.bind:jaxb-api:$versions.jaxb",
  jaxrsApi: "javax.ws.rs:javax.ws.rs-api:$versions.jaxrs",
  javassist: "org.javassist:javassist:$versions.javassist",
  jettyServer: "org.eclipse.jetty:jetty-server:$versions.jetty",
  jettyClient: "org.eclipse.jetty:jetty-client:$versions.jetty",
  jettyServlet: "org.eclipse.jetty:jetty-servlet:$versions.jetty",
  jettyServlets: "org.eclipse.jetty:jetty-servlets:$versions.jetty",
  jerseyContainerServlet: "org.glassfish.jersey.containers:jersey-container-servlet:$versions.jersey",
  jerseyHk2: "org.glassfish.jersey.inject:jersey-hk2:$versions.jersey",
  jline: "org.jline:jline:$versions.jline",
  jmhCore: "org.openjdk.jmh:jmh-core:$versions.jmh",
  jmhCoreBenchmarks: "org.openjdk.jmh:jmh-core-benchmarks:$versions.jmh",
  jmhGeneratorAnnProcess: "org.openjdk.jmh:jmh-generator-annprocess:$versions.jmh",
  joptSimple: "net.sf.jopt-simple:jopt-simple:$versions.jopt",
  jose4j: "org.bitbucket.b_c:jose4j:$versions.jose4j",
  junitJupiter: "org.junit.jupiter:junit-jupiter:$versions.junit",
  junitJupiterApi: "org.junit.jupiter:junit-jupiter-api:$versions.junit",
  junitVintageEngine: "org.junit.vintage:junit-vintage-engine:$versions.junit",
  jqwik: "net.jqwik:jqwik:$versions.jqwik",
  hamcrest: "org.hamcrest:hamcrest:$versions.hamcrest",
  kafkaStreams_0100: "org.apache.kafka:kafka-streams:$versions.kafka_0100",
  kafkaStreams_0101: "org.apache.kafka:kafka-streams:$versions.kafka_0101",
  kafkaStreams_0102: "org.apache.kafka:kafka-streams:$versions.kafka_0102",
  kafkaStreams_0110: "org.apache.kafka:kafka-streams:$versions.kafka_0110",
  kafkaStreams_10: "org.apache.kafka:kafka-streams:$versions.kafka_10",
  kafkaStreams_11: "org.apache.kafka:kafka-streams:$versions.kafka_11",
  kafkaStreams_20: "org.apache.kafka:kafka-streams:$versions.kafka_20",
  kafkaStreams_21: "org.apache.kafka:kafka-streams:$versions.kafka_21",
  kafkaStreams_22: "org.apache.kafka:kafka-streams:$versions.kafka_22",
  kafkaStreams_23: "org.apache.kafka:kafka-streams:$versions.kafka_23",
  kafkaStreams_24: "org.apache.kafka:kafka-streams:$versions.kafka_24",
  kafkaStreams_25: "org.apache.kafka:kafka-streams:$versions.kafka_25",
  kafkaStreams_26: "org.apache.kafka:kafka-streams:$versions.kafka_26",
  kafkaStreams_27: "org.apache.kafka:kafka-streams:$versions.kafka_27",
  kafkaStreams_28: "org.apache.kafka:kafka-streams:$versions.kafka_28",
  kafkaStreams_30: "org.apache.kafka:kafka-streams:$versions.kafka_30",
  kafkaStreams_31: "org.apache.kafka:kafka-streams:$versions.kafka_31",
  kafkaStreams_32: "org.apache.kafka:kafka-streams:$versions.kafka_32",
  kafkaStreams_33: "org.apache.kafka:kafka-streams:$versions.kafka_33",
  kafkaStreams_34: "org.apache.kafka:kafka-streams:$versions.kafka_34",
  kafkaStreams_35: "org.apache.kafka:kafka-streams:$versions.kafka_35",
  kafkaStreams_36: "org.apache.kafka:kafka-streams:$versions.kafka_36",
  kafkaStreams_37: "org.apache.kafka:kafka-streams:$versions.kafka_37",
  log4j: "ch.qos.reload4j:reload4j:$versions.reload4j",
  lz4: "org.lz4:lz4-java:$versions.lz4",
  metrics: "com.yammer.metrics:metrics-core:$versions.metrics",
  dropwizardMetrics: "io.dropwizard.metrics:metrics-core:$versions.dropwizardMetrics",
  mockitoCore: "org.mockito:$mockitoArtifactName:$mockitoVersion",
  mockitoJunitJupiter: "org.mockito:mockito-junit-jupiter:$mockitoVersion",
  nettyHandler: "io.netty:netty-handler:$versions.netty",
  nettyTransportNativeEpoll: "io.netty:netty-transport-native-epoll:$versions.netty",
  nettyCommon: "io.netty:netty-common:$versions.netty",
  nettyHttp2: "io.netty:netty-codec-http2:$versions.netty",
  nettyBuffer: "io.netty:netty-buffer:$versions.netty",
  nettyTcnativeBoringSsl: "io.netty:netty-tcnative-boringssl-static:$versions.nettyTcnativeBoringSsl",
  pcollections: "org.pcollections:pcollections:$versions.pcollections",
  opentelemetryProto: "io.opentelemetry.proto:opentelemetry-proto:$versions.opentelemetryProto",
  powermockJunit4: "org.powermock:powermock-module-junit4:$versions.powermock",
  powermockEasymock: "org.powermock:powermock-api-easymock:$versions.powermock",
  reflections: "org.reflections:reflections:$versions.reflections",
  rocksDBJni: "org.rocksdb:rocksdbjni:$versions.rocksDB",
  scalaCollectionCompat: "org.scala-lang.modules:scala-collection-compat_$versions.baseScala:$versions.scalaCollectionCompat",
  scalaJava8Compat: "org.scala-lang.modules:scala-java8-compat_$versions.baseScala:$versions.scalaJava8Compat",
  scalaLibrary: "org.scala-lang:scala-library:$versions.scala",
  scalaLogging: "com.typesafe.scala-logging:scala-logging_$versions.baseScala:$versions.scalaLogging",
  scalaReflect: "org.scala-lang:scala-reflect:$versions.scala",
  slf4jApi: "org.slf4j:slf4j-api:$versions.slf4j",
  slf4jlog4j: "org.slf4j:slf4j-log4j12:$versions.slf4j",
  slf4jBridge: "org.slf4j:jul-to-slf4j:$versions.slf4j",
  slf4jImplementation: "org.slf4j:slf4j-implementation:$versions.slf4j",
  snappy: "org.xerial.snappy:snappy-java:$versions.snappy",
  swaggerAnnotations: "io.swagger.core.v3:swagger-annotations:$swaggerVersion",
  swaggerJaxrs2: "io.swagger.core.v3:swagger-jaxrs2:$swaggerVersion",
  zookeeper: "org.apache.zookeeper:zookeeper:$versions.zookeeper",
  jfreechart: "jfreechart:jfreechart:$versions.jfreechart",
  mavenArtifact: "org.apache.maven:maven-artifact:$versions.mavenArtifact",
  zstd: "com.github.luben:zstd-jni:$versions.zstd",
  httpclient: "org.apache.httpcomponents:httpclient:$versions.httpclient",
  commonLang: "org.apache.commons:commons-lang3:$versions.commonLang",
  commonio          : "commons-io:commons-io:$versions.commonio",
  commonMath3: "org.apache.commons:commons-math3:$versions.commonMath3",
  awsSdkAuth: "software.amazon.awssdk:auth:$versions.awsSdk",
  awsSdk: "software.amazon.awssdk:s3:$versions.awsSdk",
  awsSdkNetty: "software.amazon.awssdk:netty-nio-client:$versions.awsSdk",
  opentelemetryJava8: "io.opentelemetry.instrumentation:opentelemetry-runtime-telemetry-java8:$versions.opentelemetryAlpha",
  opentelemetryOshi: "io.opentelemetry.instrumentation:opentelemetry-oshi:$versions.opentelemetryAlpha",
  opentelemetrySdk: "io.opentelemetry:opentelemetry-sdk:$versions.opentelemetry",
  opentelemetrySdkMetrics: "io.opentelemetry:opentelemetry-sdk-metrics:$versions.opentelemetry",
  opentelemetryExporterLogging: "io.opentelemetry:opentelemetry-exporter-logging:$versions.opentelemetry",
  opentelemetryExporterProm: "io.opentelemetry:opentelemetry-exporter-prometheus:$versions.opentelemetryAlpha",
  opentelemetryExporterOTLP: "io.opentelemetry:opentelemetry-exporter-otlp:$versions.opentelemetry",
  opentelemetryJmx: "io.opentelemetry.instrumentation:opentelemetry-jmx-metrics:$versions.opentelemetryAlpha",
  oshi: "com.github.oshi:oshi-core-java11:$versions.oshi",
  bucket4j: "com.bucket4j:bucket4j-core:$versions.bucket4j",
  jna: "net.java.dev.jna:jna:$versions.jna",
  guava: "com.google.guava:guava:$versions.guava",
]<|MERGE_RESOLUTION|>--- conflicted
+++ resolved
@@ -162,14 +162,15 @@
   // https://github.com/scalameta/scalafmt/releases/tag/v3.1.0.
   scalafmt: "3.7.14",
   scalaJava8Compat : "1.0.2",
-<<<<<<< HEAD
-  scoverage: "1.9.3",
-  slf4j: "2.0.9",
+  scoverage: "2.0.11",
+  slf4j: "1.7.36",
   snappy: "1.1.10.5",
   spotbugs: "4.8.0",
   zinc: "1.9.2",
-  zookeeper: "3.8.3",
+  zookeeper: "3.8.4",
   zstd: "1.5.5-11",
+
+  // AutoMQ inject start
   commonLang: "3.12.0",
   commonio: "2.15.1",
   commonMath3: "3.6.1",
@@ -180,15 +181,7 @@
   bucket4j:"8.5.0",
   jna:"5.2.0",
   guava:"32.0.1-jre",
-=======
-  scoverage: "2.0.11",
-  slf4j: "1.7.36",
-  snappy: "1.1.10.5",
-  spotbugs: "4.8.0",
-  zinc: "1.9.2",
-  zookeeper: "3.8.4",
-  zstd: "1.5.5-11"
->>>>>>> 2d4abb85
+  // AutoMQ inject end
 ]
 
 libs += [
