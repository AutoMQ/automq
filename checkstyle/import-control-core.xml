<!DOCTYPE import-control PUBLIC
"-//Puppy Crawl//DTD Import Control 1.1//EN"
"http://www.puppycrawl.com/dtds/import_control_1_1.dtd">
<!--
 Licensed to the Apache Software Foundation (ASF) under one or more
 contributor license agreements.  See the NOTICE file distributed with
 this work for additional information regarding copyright ownership.
 The ASF licenses this file to You under the Apache License, Version 2.0
 (the "License"); you may not use this file except in compliance with
 the License.  You may obtain a copy of the License at

    http://www.apache.org/licenses/LICENSE-2.0

 Unless required by applicable law or agreed to in writing, software
 distributed under the License is distributed on an "AS IS" BASIS,
 WITHOUT WARRANTIES OR CONDITIONS OF ANY KIND, either express or implied.
 See the License for the specific language governing permissions and
 limitations under the License.
-->

<import-control pkg="kafka">

  <!-- THINK HARD ABOUT THE LAYERING OF THE PROJECT BEFORE CHANGING THIS FILE -->

  <!-- common library dependencies -->
  <allow pkg="java" />
  <allow pkg="scala" />
  <allow pkg="javax.management" />
  <allow pkg="org.slf4j" />
  <allow pkg="org.junit" />
  <allow pkg="java.security" />
  <allow pkg="javax.net.ssl" />
  <allow pkg="javax.security" />

  <allow pkg="kafka.common" />
  <allow pkg="kafka.utils" />
  <allow pkg="kafka.serializer" />
  <allow pkg="org.apache.kafka.common" />
  <allow pkg="org.mockito" class="AssignmentsManagerTest"/>
  <allow pkg="org.apache.kafka.server"/>
  <!-- see KIP-544 for why KafkaYammerMetrics should be used instead of the global default yammer metrics registry
       https://cwiki.apache.org/confluence/display/KAFKA/KIP-544%3A+Make+metrics+exposed+via+JMX+configurable -->
  <disallow class="com.yammer.metrics.Metrics" />
  <allow pkg="com.yammer.metrics"/>

  <subpackage name="testkit">
    <allow pkg="kafka.metrics"/>
    <allow pkg="kafka.raft"/>
    <allow pkg="kafka.server"/>
    <allow pkg="kafka.tools"/>
    <allow pkg="org.apache.kafka.clients"/>
    <allow pkg="org.apache.kafka.controller"/>
    <allow pkg="org.apache.kafka.raft"/>
    <allow pkg="org.apache.kafka.test"/>
    <allow pkg="org.apache.kafka.metadata" />
    <allow pkg="org.apache.kafka.metalog" />
    <allow pkg="org.apache.kafka.server.common" />
    <allow pkg="org.apache.kafka.server.fault" />
    <allow class="org.apache.kafka.storage.internals.log.CleanerConfig" />
<<<<<<< HEAD
=======
    <allow class="org.apache.kafka.network.SocketServerConfigs" />
>>>>>>> 0971924e
  </subpackage>

  <subpackage name="tools">
    <allow pkg="org.apache.kafka.clients.admin" />
    <allow pkg="kafka.admin" />
    <allow pkg="org.apache.kafka.clients.consumer" />
    <allow pkg="org.apache.kafka.server.util" />
    <allow pkg="joptsimple" />
  </subpackage>

  <subpackage name="coordinator">
    <allow class="kafka.server.MetadataCache" />
  </subpackage>

  <subpackage name="examples">
    <allow pkg="org.apache.kafka.clients" />
  </subpackage>

  <subpackage name="log.remote">
    <allow pkg="org.apache.kafka.server.common" />
    <allow pkg="org.apache.kafka.server.log.remote" />
    <allow pkg="org.apache.kafka.server.metrics" />
    <allow pkg="org.apache.kafka.storage.internals" />
    <allow pkg="kafka.log" />
    <allow pkg="kafka.cluster" />
    <allow pkg="kafka.server" />
    <allow pkg="org.mockito" />
    <allow pkg="org.apache.kafka.test" />
  </subpackage>

  <subpackage name="server">
    <allow pkg="kafka" />
    <allow pkg="org.apache.kafka" />
  </subpackage>

  <subpackage name="test">
    <allow pkg="org.apache.kafka.controller"/>
    <allow pkg="org.apache.kafka.metadata"/>
    <allow pkg="org.apache.kafka.server.authorizer"/>
    <allow pkg="org.apache.kafka.server.common" />
    <allow pkg="org.apache.kafka.test" />
    <allow pkg="kafka.testkit"/>
    <allow pkg="kafka.test.annotation"/>
    <allow pkg="kafka.test.junit"/>
    <allow pkg="kafka.network"/>
    <allow pkg="kafka.api"/>
    <allow pkg="kafka.server"/>
    <allow pkg="kafka.zk" />
    <allow pkg="org.apache.kafka.clients.admin"/>
    <allow pkg="org.apache.kafka.clients.consumer"/>
    <allow pkg="org.apache.kafka.coordinator.group"/>
    <subpackage name="annotation">
      <allow pkg="kafka.test"/>
    </subpackage>
    <subpackage name="junit">
      <allow pkg="kafka.test"/>
      <allow pkg="org.apache.kafka.clients"/>
      <allow pkg="org.apache.kafka.metadata" />
    </subpackage>
  </subpackage>

  <subpackage name="admin">
    <allow pkg="kafka.cluster"/>
    <allow pkg="kafka.server"/>
    <allow pkg="kafka.zk"/>
    <allow pkg="org.apache.kafka.clients.admin"/>
    <allow pkg="org.apache.kafka.security"/>
    <allow pkg="org.apache.kafka.server"/>
    <allow pkg="org.apache.kafka.test"/>
    <allow pkg="kafka.test"/>
    <allow pkg="kafka.test.annotation"/>
    <allow pkg="kafka.test.junit"/>
  </subpackage>
</import-control><|MERGE_RESOLUTION|>--- conflicted
+++ resolved
@@ -57,10 +57,7 @@
     <allow pkg="org.apache.kafka.server.common" />
     <allow pkg="org.apache.kafka.server.fault" />
     <allow class="org.apache.kafka.storage.internals.log.CleanerConfig" />
-<<<<<<< HEAD
-=======
     <allow class="org.apache.kafka.network.SocketServerConfigs" />
->>>>>>> 0971924e
   </subpackage>
 
   <subpackage name="tools">
