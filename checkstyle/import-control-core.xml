<!DOCTYPE import-control PUBLIC
"-//Puppy Crawl//DTD Import Control 1.1//EN"
"http://www.puppycrawl.com/dtds/import_control_1_1.dtd">
<!--
 Licensed to the Apache Software Foundation (ASF) under one or more
 contributor license agreements.  See the NOTICE file distributed with
 this work for additional information regarding copyright ownership.
 The ASF licenses this file to You under the Apache License, Version 2.0
 (the "License"); you may not use this file except in compliance with
 the License.  You may obtain a copy of the License at

    http://www.apache.org/licenses/LICENSE-2.0

 Unless required by applicable law or agreed to in writing, software
 distributed under the License is distributed on an "AS IS" BASIS,
 WITHOUT WARRANTIES OR CONDITIONS OF ANY KIND, either express or implied.
 See the License for the specific language governing permissions and
 limitations under the License.
-->

<import-control pkg="kafka">

  <!-- THINK HARD ABOUT THE LAYERING OF THE PROJECT BEFORE CHANGING THIS FILE -->

  <!-- common library dependencies -->
  <allow pkg="java" />
  <allow pkg="scala" />
  <allow pkg="javax.management" />
  <allow pkg="org.slf4j" />
  <allow pkg="org.junit" />
  <allow pkg="java.security" />
  <allow pkg="javax.net.ssl" />
  <allow pkg="javax.security" />

  <allow pkg="kafka.common" />
  <allow pkg="kafka.utils" />
  <allow pkg="kafka.serializer" />
  <allow pkg="org.apache.kafka.common" />
  <allow pkg="org.mockito" />
  <allow pkg="software.amazon.awssdk" />


  <!-- see KIP-544 for why KafkaYammerMetrics should be used instead of the global default yammer metrics registry
       https://cwiki.apache.org/confluence/display/KAFKA/KIP-544%3A+Make+metrics+exposed+via+JMX+configurable -->
  <disallow class="com.yammer.metrics.Metrics" />
  <allow pkg="com.yammer.metrics"/>

  <subpackage name ="log">
    <allow pkg="org.apache.commons" />
    <allow pkg="com.automq.elasticstream" />
    <allow pkg="com.fasterxml.jackson" />
    <allow pkg="io.netty" />
    <allow pkg="redis.clients.jedis" />
    <allow pkg="kafka.server" />
    <allow pkg="kafka.log.es" />
<<<<<<< HEAD
=======
    <allow pkg="kafka.log.s3" />
    <allow pkg="com.google.flatbuffers" />
    <allow pkg="org.apache.kafka.metadata" />
    <allow pkg="org.apache.kafka.image" />
    <allow pkg="org.apache.kafka.clients" />
    <allow pkg="org.apache.kafka.controller" />
>>>>>>> 5b52a73d
  </subpackage>

  <subpackage name="testkit">
    <allow pkg="kafka.metrics"/>
    <allow pkg="kafka.raft"/>
    <allow pkg="kafka.server"/>
    <allow pkg="kafka.tools"/>
    <allow pkg="org.apache.kafka.clients"/>
    <allow pkg="org.apache.kafka.controller"/>
    <allow pkg="org.apache.kafka.raft"/>
    <allow pkg="org.apache.kafka.test"/>
    <allow pkg="org.apache.kafka.metadata" />
    <allow pkg="org.apache.kafka.metalog" />
    <allow pkg="org.apache.kafka.server.common" />
    <allow pkg="org.apache.kafka.server.fault" />
  </subpackage>

  <subpackage name="tools">
    <allow pkg="org.apache.kafka.clients.admin" />
    <allow pkg="kafka.admin" />
    <allow pkg="joptsimple" />
    <allow pkg="org.apache.kafka.clients.consumer" />
  </subpackage>

  <subpackage name="coordinator">
    <allow class="kafka.server.MetadataCache" />
  </subpackage>

  <subpackage name="examples">
    <allow pkg="org.apache.kafka.clients" />
  </subpackage>

  <subpackage name="server">
    <allow pkg="org.apache.kafka" />
    <subpackage name="builders">
      <allow pkg="kafka" />
    </subpackage>
  </subpackage>

  <subpackage name="test">
    <allow pkg="org.apache.kafka.controller"/>
    <allow pkg="org.apache.kafka.metadata"/>
    <allow pkg="org.apache.kafka.server.authorizer"/>
    <allow pkg="org.apache.kafka.server.common" />
    <allow pkg="kafka.test.annotation"/>
    <allow pkg="kafka.test.junit"/>
    <allow pkg="kafka.network"/>
    <allow pkg="kafka.api"/>
    <allow pkg="kafka.server"/>
    <allow pkg="kafka.zk" />
    <allow pkg="org.apache.kafka.clients.admin"/>
    <allow pkg="integration.kafka.server" class="IntegrationTestHelper"/>
    <subpackage name="annotation">
      <allow pkg="kafka.test"/>
    </subpackage>
    <subpackage name="junit">
      <allow pkg="kafka.test"/>
      <allow pkg="kafka.testkit"/>
      <allow pkg="org.apache.kafka.clients"/>
      <allow pkg="org.apache.kafka.metadata" />
    </subpackage>
  </subpackage>

  <subpackage name="autobalancer">
    <allow pkg="org.apache.commons" />
    <allow pkg="kafka.autobalancer" />
    <allow pkg="kafka.server" />
    <allow pkg="kafka.cluster" />
    <allow pkg="kafka.metrics" />
    <allow pkg="org.apache.kafka" />
    <allow pkg="kafka.testkit" />
    <allow pkg="kafka.test" />
    <allow pkg="org.apache.directory" />
    <allow pkg="org.mockito" />
  </subpackage>
</import-control><|MERGE_RESOLUTION|>--- conflicted
+++ resolved
@@ -53,15 +53,12 @@
     <allow pkg="redis.clients.jedis" />
     <allow pkg="kafka.server" />
     <allow pkg="kafka.log.es" />
-<<<<<<< HEAD
-=======
     <allow pkg="kafka.log.s3" />
     <allow pkg="com.google.flatbuffers" />
     <allow pkg="org.apache.kafka.metadata" />
     <allow pkg="org.apache.kafka.image" />
     <allow pkg="org.apache.kafka.clients" />
     <allow pkg="org.apache.kafka.controller" />
->>>>>>> 5b52a73d
   </subpackage>
 
   <subpackage name="testkit">
