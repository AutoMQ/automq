<!DOCTYPE import-control PUBLIC
"-//Puppy Crawl//DTD Import Control 1.1//EN"
"http://www.puppycrawl.com/dtds/import_control_1_1.dtd">
<!--
 Licensed to the Apache Software Foundation (ASF) under one or more
 contributor license agreements.  See the NOTICE file distributed with
 this work for additional information regarding copyright ownership.
 The ASF licenses this file to You under the Apache License, Version 2.0
 (the "License"); you may not use this file except in compliance with
 the License.  You may obtain a copy of the License at

    http://www.apache.org/licenses/LICENSE-2.0

 Unless required by applicable law or agreed to in writing, software
 distributed under the License is distributed on an "AS IS" BASIS,
 WITHOUT WARRANTIES OR CONDITIONS OF ANY KIND, either express or implied.
 See the License for the specific language governing permissions and
 limitations under the License.
-->

<import-control pkg="kafka">

  <!-- THINK HARD ABOUT THE LAYERING OF THE PROJECT BEFORE CHANGING THIS FILE -->

  <!-- common library dependencies -->
  <allow pkg="java" />
  <allow pkg="scala" />
  <allow pkg="javax.management" />
  <allow pkg="org.slf4j" />
  <allow pkg="org.junit" />
  <allow pkg="java.security" />
  <allow pkg="javax.net.ssl" />
  <allow pkg="javax.security" />

  <allow pkg="kafka.common" />
  <allow pkg="kafka.utils" />
  <allow pkg="kafka.serializer" />
  <allow pkg="org.apache.kafka.common" />
  <allow pkg="org.mockito" class="AssignmentsManagerTest"/>
  <allow pkg="org.apache.kafka.server"/>
  <!-- see KIP-544 for why KafkaYammerMetrics should be used instead of the global default yammer metrics registry
       https://cwiki.apache.org/confluence/display/KAFKA/KIP-544%3A+Make+metrics+exposed+via+JMX+configurable -->
  <disallow class="com.yammer.metrics.Metrics" />
  <allow pkg="com.yammer.metrics"/>

  <subpackage name="testkit">
    <allow pkg="kafka.metrics"/>
    <allow pkg="kafka.raft"/>
    <allow pkg="kafka.server"/>
    <allow pkg="kafka.tools"/>
    <allow pkg="org.apache.kafka.clients"/>
    <allow pkg="org.apache.kafka.controller"/>
    <allow pkg="org.apache.kafka.raft"/>
    <allow pkg="org.apache.kafka.test"/>
    <allow pkg="org.apache.kafka.metadata" />
    <allow pkg="org.apache.kafka.metalog" />
    <allow pkg="org.apache.kafka.server.common" />
    <allow pkg="org.apache.kafka.server.fault" />
    <allow class="org.apache.kafka.storage.internals.log.CleanerConfig" />
<<<<<<< HEAD
=======
    <allow class="org.apache.kafka.network.SocketServerConfigs" />
>>>>>>> 55d2f316
  </subpackage>

  <subpackage name="tools">
    <allow pkg="org.apache.kafka.clients.admin" />
    <allow pkg="kafka.admin" />
    <allow pkg="org.apache.kafka.clients.consumer" />
    <allow pkg="org.apache.kafka.server.util" />
    <allow pkg="joptsimple" />
  </subpackage>

  <subpackage name="coordinator">
    <allow class="kafka.server.MetadataCache" />
  </subpackage>

  <subpackage name="examples">
    <allow pkg="org.apache.kafka.clients" />
  </subpackage>

  <subpackage name="log.remote">
    <allow pkg="org.apache.kafka.server.common" />
    <allow pkg="org.apache.kafka.server.log.remote" />
    <allow pkg="org.apache.kafka.server.metrics" />
    <allow pkg="org.apache.kafka.storage.internals" />
    <allow pkg="kafka.log" />
    <allow pkg="kafka.cluster" />
    <allow pkg="kafka.server" />
    <allow pkg="org.mockito" />
    <allow pkg="org.apache.kafka.test" />
  </subpackage>

  <subpackage name="server">
    <allow pkg="kafka" />
    <allow pkg="org.apache.kafka" />
  </subpackage>

  <subpackage name="test">
    <allow pkg="org.apache.kafka.controller"/>
    <allow pkg="org.apache.kafka.metadata"/>
    <allow pkg="org.apache.kafka.server.authorizer"/>
    <allow pkg="org.apache.kafka.server.common" />
    <allow pkg="org.apache.kafka.test" />
    <allow pkg="kafka.testkit"/>
    <allow pkg="kafka.test.annotation"/>
    <allow pkg="kafka.test.junit"/>
    <allow pkg="kafka.network"/>
    <allow pkg="kafka.api"/>
    <allow pkg="kafka.server"/>
    <allow pkg="kafka.zk" />
    <allow pkg="org.apache.kafka.clients.admin"/>
    <allow pkg="org.apache.kafka.clients.consumer"/>
    <allow pkg="org.apache.kafka.coordinator.group"/>
    <subpackage name="annotation">
      <allow pkg="kafka.test"/>
    </subpackage>
    <subpackage name="junit">
      <allow pkg="kafka.test"/>
      <allow pkg="org.apache.kafka.clients"/>
      <allow pkg="org.apache.kafka.metadata" />
    </subpackage>
  </subpackage>

  <subpackage name="admin">
    <allow pkg="kafka.cluster"/>
    <allow pkg="kafka.server"/>
    <allow pkg="kafka.zk"/>
    <allow pkg="org.apache.kafka.clients.admin"/>
    <allow pkg="org.apache.kafka.security"/>
    <allow pkg="org.apache.kafka.server"/>
    <allow pkg="org.apache.kafka.test"/>
    <allow pkg="kafka.test"/>
    <allow pkg="kafka.test.annotation"/>
    <allow pkg="kafka.test.junit"/>
  </subpackage>
</import-control><|MERGE_RESOLUTION|>--- conflicted
+++ resolved
@@ -57,10 +57,7 @@
     <allow pkg="org.apache.kafka.server.common" />
     <allow pkg="org.apache.kafka.server.fault" />
     <allow class="org.apache.kafka.storage.internals.log.CleanerConfig" />
-<<<<<<< HEAD
-=======
     <allow class="org.apache.kafka.network.SocketServerConfigs" />
->>>>>>> 55d2f316
   </subpackage>
 
   <subpackage name="tools">
