--- conflicted
+++ resolved
@@ -27,15 +27,9 @@
 import java.util.HashMap;
 import java.util.Map;
 
-<<<<<<< HEAD
-import static org.junit.Assert.assertNotNull;
-import static org.junit.Assert.assertThrows;
-import static org.junit.jupiter.api.Assertions.assertInstanceOf;
-=======
 import static org.junit.jupiter.api.Assertions.assertInstanceOf;
 import static org.junit.jupiter.api.Assertions.assertNotNull;
 import static org.junit.jupiter.api.Assertions.assertThrows;
->>>>>>> 0971924e
 
 public class SessionWindowedDeserializerTest {
     private final SessionWindowedDeserializer<?> sessionWindowedDeserializer = new SessionWindowedDeserializer<>(new StringDeserializer());
@@ -45,11 +39,7 @@
     public void testSessionWindowedDeserializerConstructor() {
         sessionWindowedDeserializer.configure(props, true);
         final Deserializer<?> inner = sessionWindowedDeserializer.innerDeserializer();
-<<<<<<< HEAD
-        assertNotNull("Inner deserializer should be not null", inner);
-=======
         assertNotNull(inner, "Inner deserializer should be not null");
->>>>>>> 0971924e
         assertInstanceOf(StringDeserializer.class, inner, "Inner deserializer type should be StringDeserializer");
     }
 
