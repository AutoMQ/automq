--- conflicted
+++ resolved
@@ -114,18 +114,6 @@
         zookeeper = new EmbeddedZookeeper();
         log.debug("ZooKeeper instance is running at {}", zKConnectString());
 
-<<<<<<< HEAD
-        brokerConfig.put(KafkaConfig.ZkConnectProp(), zKConnectString());
-        putIfAbsent(brokerConfig, KafkaConfig.ListenersProp(), "PLAINTEXT://localhost:" + DEFAULT_BROKER_PORT);
-        putIfAbsent(brokerConfig, KafkaConfig.DeleteTopicEnableProp(), true);
-        putIfAbsent(brokerConfig, CleanerConfig.LOG_CLEANER_DEDUPE_BUFFER_SIZE_PROP, 2 * 1024 * 1024L);
-        putIfAbsent(brokerConfig, KafkaConfig.GroupMinSessionTimeoutMsProp(), 0);
-        putIfAbsent(brokerConfig, KafkaConfig.GroupInitialRebalanceDelayMsProp(), 0);
-        putIfAbsent(brokerConfig, KafkaConfig.OffsetsTopicReplicationFactorProp(), (short) 1);
-        putIfAbsent(brokerConfig, KafkaConfig.OffsetsTopicPartitionsProp(), 5);
-        putIfAbsent(brokerConfig, KafkaConfig.TransactionsTopicPartitionsProp(), 5);
-        putIfAbsent(brokerConfig, KafkaConfig.AutoCreateTopicsEnableProp(), true);
-=======
         brokerConfig.put(ZkConfigs.ZK_CONNECT_CONFIG, zKConnectString());
         putIfAbsent(brokerConfig, SocketServerConfigs.LISTENERS_CONFIG, "PLAINTEXT://localhost:" + DEFAULT_BROKER_PORT);
         putIfAbsent(brokerConfig, ServerConfigs.DELETE_TOPIC_ENABLE_CONFIG, true);
@@ -136,7 +124,6 @@
         putIfAbsent(brokerConfig, GroupCoordinatorConfig.OFFSETS_TOPIC_PARTITIONS_CONFIG, 5);
         putIfAbsent(brokerConfig, TransactionLogConfigs.TRANSACTIONS_TOPIC_PARTITIONS_CONFIG, 5);
         putIfAbsent(brokerConfig, ServerLogConfigs.AUTO_CREATE_TOPICS_ENABLE_CONFIG, true);
->>>>>>> 55d2f316
 
         for (int i = 0; i < brokers.length; i++) {
             brokerConfig.put(ServerConfigs.BROKER_ID_CONFIG, i);
