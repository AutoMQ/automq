/*
 * Licensed to the Apache Software Foundation (ASF) under one or more
 * contributor license agreements. See the NOTICE file distributed with
 * this work for additional information regarding copyright ownership.
 * The ASF licenses this file to You under the Apache License, Version 2.0
 * (the "License"); you may not use this file except in compliance with
 * the License. You may obtain a copy of the License at
 *
 *    http://www.apache.org/licenses/LICENSE-2.0
 *
 * Unless required by applicable law or agreed to in writing, software
 * distributed under the License is distributed on an "AS IS" BASIS,
 * WITHOUT WARRANTIES OR CONDITIONS OF ANY KIND, either express or implied.
 * See the License for the specific language governing permissions and
 * limitations under the License.
 */
package org.apache.kafka.tools.consumer.group;

import org.apache.kafka.clients.admin.Admin;
import org.apache.kafka.clients.admin.AdminClientTestUtils;
import org.apache.kafka.clients.admin.ConsumerGroupDescription;
import org.apache.kafka.clients.admin.DescribeConsumerGroupsResult;
import org.apache.kafka.clients.admin.DescribeTopicsResult;
import org.apache.kafka.clients.admin.ListConsumerGroupOffsetsResult;
import org.apache.kafka.clients.admin.ListConsumerGroupOffsetsSpec;
import org.apache.kafka.clients.admin.ListOffsetsResult;
import org.apache.kafka.clients.admin.ListOffsetsResult.ListOffsetsResultInfo;
import org.apache.kafka.clients.admin.MemberAssignment;
import org.apache.kafka.clients.admin.MemberDescription;
import org.apache.kafka.clients.admin.OffsetSpec;
import org.apache.kafka.clients.admin.TopicDescription;
import org.apache.kafka.clients.consumer.OffsetAndMetadata;
import org.apache.kafka.clients.consumer.RangeAssignor;
import org.apache.kafka.common.ConsumerGroupState;
import org.apache.kafka.common.KafkaFuture;
import org.apache.kafka.common.Node;
import org.apache.kafka.common.TopicPartition;
import org.apache.kafka.common.TopicPartitionInfo;
import org.apache.kafka.common.internals.KafkaFutureImpl;
import org.junit.jupiter.api.Test;
import org.mockito.ArgumentMatcher;
import org.mockito.ArgumentMatchers;

import java.util.ArrayList;
import java.util.Arrays;
import java.util.Collection;
import java.util.Collections;
import java.util.HashMap;
import java.util.HashSet;
import java.util.List;
import java.util.Map;
import java.util.Map.Entry;
import java.util.Objects;
import java.util.Optional;
import java.util.Set;
import java.util.function.Function;
import java.util.stream.Collectors;
import java.util.stream.IntStream;

import static org.junit.jupiter.api.Assertions.assertEquals;
import static org.junit.jupiter.api.Assertions.assertTrue;
import static org.mockito.ArgumentMatchers.any;
import static org.mockito.Mockito.mock;
import static org.mockito.Mockito.times;
import static org.mockito.Mockito.verify;
import static org.mockito.Mockito.when;

public class ConsumerGroupServiceTest {
    public static final String GROUP = "testGroup";

    public static final int NUM_PARTITIONS = 10;

    private static final List<String> TOPICS = IntStream.range(0, 5).mapToObj(i -> "testTopic" + i).collect(Collectors.toList());

    private static final List<TopicPartition> TOPIC_PARTITIONS = TOPICS.stream()
            .flatMap(topic -> IntStream.range(0, NUM_PARTITIONS).mapToObj(i -> new TopicPartition(topic, i)))
            .collect(Collectors.toList());

    private final Admin admin = mock(Admin.class);

    @Test
    public void testAdminRequestsForDescribeOffsets() throws Exception {
        String[] args = new String[]{"--bootstrap-server", "localhost:9092", "--group", GROUP, "--describe", "--offsets"};
        ConsumerGroupCommand.ConsumerGroupService groupService = consumerGroupService(args);

        when(admin.describeConsumerGroups(ArgumentMatchers.eq(Collections.singletonList(GROUP)), any()))
                .thenReturn(describeGroupsResult(ConsumerGroupState.STABLE));
        when(admin.listConsumerGroupOffsets(ArgumentMatchers.eq(listConsumerGroupOffsetsSpec()), any()))
                .thenReturn(listGroupOffsetsResult(GROUP));
        when(admin.listOffsets(offsetsArgMatcher(), any()))
                .thenReturn(listOffsetsResult());

<<<<<<< HEAD
        Entry<Optional<String>, Optional<Collection<PartitionAssignmentState>>> statesAndAssignments = groupService.collectGroupOffsets(GROUP);
        assertEquals(Optional.of("Stable"), statesAndAssignments.getKey());
=======
        Entry<Optional<ConsumerGroupState>, Optional<Collection<PartitionAssignmentState>>> statesAndAssignments = groupService.collectGroupOffsets(GROUP);
        assertEquals(Optional.of(ConsumerGroupState.STABLE), statesAndAssignments.getKey());
>>>>>>> 55d2f316
        assertTrue(statesAndAssignments.getValue().isPresent());
        assertEquals(TOPIC_PARTITIONS.size(), statesAndAssignments.getValue().get().size());

        verify(admin, times(1)).describeConsumerGroups(ArgumentMatchers.eq(Collections.singletonList(GROUP)), any());
        verify(admin, times(1)).listConsumerGroupOffsets(ArgumentMatchers.eq(listConsumerGroupOffsetsSpec()), any());
        verify(admin, times(1)).listOffsets(offsetsArgMatcher(), any());
    }

    @Test
    public void testAdminRequestsForDescribeNegativeOffsets() throws Exception {
        String[] args = new String[]{"--bootstrap-server", "localhost:9092", "--group", GROUP, "--describe", "--offsets"};
        ConsumerGroupCommand.ConsumerGroupService groupService = consumerGroupService(args);

        TopicPartition testTopicPartition0 = new TopicPartition("testTopic1", 0);
        TopicPartition testTopicPartition1 = new TopicPartition("testTopic1", 1);
        TopicPartition testTopicPartition2 = new TopicPartition("testTopic1", 2);
        TopicPartition testTopicPartition3 = new TopicPartition("testTopic2", 0);
        TopicPartition testTopicPartition4 = new TopicPartition("testTopic2", 1);
        TopicPartition testTopicPartition5 = new TopicPartition("testTopic2", 2);

        // Some topic's partitions gets valid OffsetAndMetadata values, other gets nulls values (negative integers) and others aren't defined
        Map<TopicPartition, OffsetAndMetadata> committedOffsets = new HashMap<>();

        committedOffsets.put(testTopicPartition1, new OffsetAndMetadata(100));
        committedOffsets.put(testTopicPartition2, null);
        committedOffsets.put(testTopicPartition3, new OffsetAndMetadata(100));
        committedOffsets.put(testTopicPartition4, new OffsetAndMetadata(100));
        committedOffsets.put(testTopicPartition5, null);

        ListOffsetsResultInfo resultInfo = new ListOffsetsResultInfo(100, System.currentTimeMillis(), Optional.of(1));
        Map<TopicPartition, KafkaFuture<ListOffsetsResultInfo>> endOffsets = new HashMap<>();

        endOffsets.put(testTopicPartition0, KafkaFuture.completedFuture(resultInfo));
        endOffsets.put(testTopicPartition1, KafkaFuture.completedFuture(resultInfo));
        endOffsets.put(testTopicPartition2, KafkaFuture.completedFuture(resultInfo));
        endOffsets.put(testTopicPartition3, KafkaFuture.completedFuture(resultInfo));
        endOffsets.put(testTopicPartition4, KafkaFuture.completedFuture(resultInfo));
        endOffsets.put(testTopicPartition5, KafkaFuture.completedFuture(resultInfo));

        Set<TopicPartition> assignedTopicPartitions = new HashSet<>(Arrays.asList(testTopicPartition0, testTopicPartition1, testTopicPartition2));
        Set<TopicPartition> unassignedTopicPartitions = new HashSet<>(Arrays.asList(testTopicPartition3, testTopicPartition4, testTopicPartition5));

        ConsumerGroupDescription consumerGroupDescription = new ConsumerGroupDescription(GROUP,
                true,
                Collections.singleton(new MemberDescription("member1", Optional.of("instance1"), "client1", "host1", new MemberAssignment(assignedTopicPartitions))),
                RangeAssignor.class.getName(),
                ConsumerGroupState.STABLE,
                new Node(1, "localhost", 9092));

        Function<Collection<TopicPartition>, ArgumentMatcher<Map<TopicPartition, OffsetSpec>>> offsetsArgMatcher = expectedPartitions ->
                topicPartitionOffsets -> topicPartitionOffsets != null && topicPartitionOffsets.keySet().equals(expectedPartitions);

        KafkaFutureImpl<ConsumerGroupDescription> future = new KafkaFutureImpl<>();
        future.complete(consumerGroupDescription);
        when(admin.describeConsumerGroups(ArgumentMatchers.eq(Collections.singletonList(GROUP)), any()))
                .thenReturn(new DescribeConsumerGroupsResult(Collections.singletonMap(GROUP, future)));
        when(admin.listConsumerGroupOffsets(ArgumentMatchers.eq(listConsumerGroupOffsetsSpec()), any()))
                .thenReturn(
                        AdminClientTestUtils.listConsumerGroupOffsetsResult(
                                Collections.singletonMap(GROUP, committedOffsets)));
        when(admin.listOffsets(
                ArgumentMatchers.argThat(offsetsArgMatcher.apply(assignedTopicPartitions)),
                any()
        )).thenReturn(new ListOffsetsResult(endOffsets.entrySet().stream().filter(e -> assignedTopicPartitions.contains(e.getKey()))
                .collect(Collectors.toMap(Entry::getKey, Entry::getValue))));
        when(admin.listOffsets(
                ArgumentMatchers.argThat(offsetsArgMatcher.apply(unassignedTopicPartitions)),
                any()
        )).thenReturn(new ListOffsetsResult(endOffsets.entrySet().stream().filter(e -> unassignedTopicPartitions.contains(e.getKey()))
                .collect(Collectors.toMap(Entry::getKey, Entry::getValue))));

<<<<<<< HEAD
        Entry<Optional<String>, Optional<Collection<PartitionAssignmentState>>> statesAndAssignments = groupService.collectGroupOffsets(GROUP);
        Optional<String> state = statesAndAssignments.getKey();
=======
        Entry<Optional<ConsumerGroupState>, Optional<Collection<PartitionAssignmentState>>> statesAndAssignments = groupService.collectGroupOffsets(GROUP);
        Optional<ConsumerGroupState> state = statesAndAssignments.getKey();
>>>>>>> 55d2f316
        Optional<Collection<PartitionAssignmentState>> assignments = statesAndAssignments.getValue();

        Map<TopicPartition, Optional<Long>> returnedOffsets = assignments.map(results ->
            results.stream().collect(Collectors.toMap(
                assignment -> new TopicPartition(assignment.topic.get(), assignment.partition.get()),
                assignment -> assignment.offset))
        ).orElse(Collections.emptyMap());

        Map<TopicPartition, Optional<Long>> expectedOffsets = new HashMap<>();

        expectedOffsets.put(testTopicPartition0, Optional.empty());
        expectedOffsets.put(testTopicPartition1, Optional.of(100L));
        expectedOffsets.put(testTopicPartition2, Optional.empty());
        expectedOffsets.put(testTopicPartition3, Optional.of(100L));
        expectedOffsets.put(testTopicPartition4, Optional.of(100L));
        expectedOffsets.put(testTopicPartition5, Optional.empty());

<<<<<<< HEAD
        assertEquals(Optional.of("Stable"), state);
=======
        assertEquals(Optional.of(ConsumerGroupState.STABLE), state);
>>>>>>> 55d2f316
        assertEquals(expectedOffsets, returnedOffsets);

        verify(admin, times(1)).describeConsumerGroups(ArgumentMatchers.eq(Collections.singletonList(GROUP)), any());
        verify(admin, times(1)).listConsumerGroupOffsets(ArgumentMatchers.eq(listConsumerGroupOffsetsSpec()), any());
        verify(admin, times(1)).listOffsets(ArgumentMatchers.argThat(offsetsArgMatcher.apply(assignedTopicPartitions)), any());
        verify(admin, times(1)).listOffsets(ArgumentMatchers.argThat(offsetsArgMatcher.apply(unassignedTopicPartitions)), any());
    }

    @Test
    public void testAdminRequestsForResetOffsets() {
        List<String> args = new ArrayList<>(Arrays.asList("--bootstrap-server", "localhost:9092", "--group", GROUP, "--reset-offsets", "--to-latest"));
        List<String> topicsWithoutPartitionsSpecified = TOPICS.subList(1, TOPICS.size());
        List<String> topicArgs = new ArrayList<>(Arrays.asList("--topic", TOPICS.get(0) + ":" + (IntStream.range(0, NUM_PARTITIONS).mapToObj(Integer::toString).collect(Collectors.joining(",")))));
        topicsWithoutPartitionsSpecified.forEach(topic -> topicArgs.addAll(Arrays.asList("--topic", topic)));

        args.addAll(topicArgs);
        ConsumerGroupCommand.ConsumerGroupService groupService = consumerGroupService(args.toArray(new String[0]));

        when(admin.describeConsumerGroups(ArgumentMatchers.eq(Collections.singletonList(GROUP)), any()))
                .thenReturn(describeGroupsResult(ConsumerGroupState.DEAD));
        when(admin.describeTopics(ArgumentMatchers.eq(topicsWithoutPartitionsSpecified), any()))
                .thenReturn(describeTopicsResult(topicsWithoutPartitionsSpecified));
        when(admin.listOffsets(offsetsArgMatcher(), any()))
                .thenReturn(listOffsetsResult());

        Map<String, Map<TopicPartition, OffsetAndMetadata>> resetResult = groupService.resetOffsets();
        assertEquals(Collections.singleton(GROUP), resetResult.keySet());
        assertEquals(new HashSet<>(TOPIC_PARTITIONS), resetResult.get(GROUP).keySet());

        verify(admin, times(1)).describeConsumerGroups(ArgumentMatchers.eq(Collections.singletonList(GROUP)), any());
        verify(admin, times(1)).describeTopics(ArgumentMatchers.eq(topicsWithoutPartitionsSpecified), any());
        verify(admin, times(1)).listOffsets(offsetsArgMatcher(), any());
    }

    private ConsumerGroupCommand.ConsumerGroupService consumerGroupService(String[] args) {
        return new ConsumerGroupCommand.ConsumerGroupService(ConsumerGroupCommandOptions.fromArgs(args), Collections.emptyMap()) {
            @Override
            protected Admin createAdminClient(Map<String, String> configOverrides) {
                return admin;
            }
        };
    }

    private DescribeConsumerGroupsResult describeGroupsResult(ConsumerGroupState groupState) {
        MemberDescription member1 = new MemberDescription("member1", Optional.of("instance1"), "client1", "host1", null);
        ConsumerGroupDescription description = new ConsumerGroupDescription(GROUP,
                true,
                Collections.singleton(member1),
                RangeAssignor.class.getName(),
                groupState,
                new Node(1, "localhost", 9092));
        KafkaFutureImpl<ConsumerGroupDescription> future = new KafkaFutureImpl<>();
        future.complete(description);
        return new DescribeConsumerGroupsResult(Collections.singletonMap(GROUP, future));
    }

    private ListConsumerGroupOffsetsResult listGroupOffsetsResult(String groupId) {
        Map<TopicPartition, OffsetAndMetadata> offsets = TOPIC_PARTITIONS.stream().collect(Collectors.toMap(
                Function.identity(),
                __ -> new OffsetAndMetadata(100)));
        return AdminClientTestUtils.listConsumerGroupOffsetsResult(Collections.singletonMap(groupId, offsets));
    }

    private Map<TopicPartition, OffsetSpec> offsetsArgMatcher() {
        Map<TopicPartition, OffsetSpec> expectedOffsets = TOPIC_PARTITIONS.stream().collect(Collectors.toMap(
                Function.identity(),
                __ -> OffsetSpec.latest()
        ));
        return ArgumentMatchers.argThat(map ->
                Objects.equals(map.keySet(), expectedOffsets.keySet()) && map.values().stream().allMatch(v -> v instanceof OffsetSpec.LatestSpec)
        );
    }

    private ListOffsetsResult listOffsetsResult() {
        ListOffsetsResultInfo resultInfo = new ListOffsetsResultInfo(100, System.currentTimeMillis(), Optional.of(1));
        Map<TopicPartition, KafkaFuture<ListOffsetsResultInfo>> futures = TOPIC_PARTITIONS.stream().collect(Collectors.toMap(
                Function.identity(),
                __ -> KafkaFuture.completedFuture(resultInfo)));
        return new ListOffsetsResult(futures);
    }

    private DescribeTopicsResult describeTopicsResult(Collection<String> topics) {
        Map<String, TopicDescription> topicDescriptions = new HashMap<>();

        topics.forEach(topic -> {
            List<TopicPartitionInfo> partitions = IntStream.range(0, NUM_PARTITIONS)
                    .mapToObj(i -> new TopicPartitionInfo(i, null, Collections.emptyList(), Collections.emptyList()))
                    .collect(Collectors.toList());
            topicDescriptions.put(topic, new TopicDescription(topic, false, partitions));
        });
        return AdminClientTestUtils.describeTopicsResult(topicDescriptions);
    }

    private Map<String, ListConsumerGroupOffsetsSpec> listConsumerGroupOffsetsSpec() {
        return Collections.singletonMap(GROUP, new ListConsumerGroupOffsetsSpec());
    }
}<|MERGE_RESOLUTION|>--- conflicted
+++ resolved
@@ -90,13 +90,8 @@
         when(admin.listOffsets(offsetsArgMatcher(), any()))
                 .thenReturn(listOffsetsResult());
 
-<<<<<<< HEAD
-        Entry<Optional<String>, Optional<Collection<PartitionAssignmentState>>> statesAndAssignments = groupService.collectGroupOffsets(GROUP);
-        assertEquals(Optional.of("Stable"), statesAndAssignments.getKey());
-=======
         Entry<Optional<ConsumerGroupState>, Optional<Collection<PartitionAssignmentState>>> statesAndAssignments = groupService.collectGroupOffsets(GROUP);
         assertEquals(Optional.of(ConsumerGroupState.STABLE), statesAndAssignments.getKey());
->>>>>>> 55d2f316
         assertTrue(statesAndAssignments.getValue().isPresent());
         assertEquals(TOPIC_PARTITIONS.size(), statesAndAssignments.getValue().get().size());
 
@@ -168,13 +163,8 @@
         )).thenReturn(new ListOffsetsResult(endOffsets.entrySet().stream().filter(e -> unassignedTopicPartitions.contains(e.getKey()))
                 .collect(Collectors.toMap(Entry::getKey, Entry::getValue))));
 
-<<<<<<< HEAD
-        Entry<Optional<String>, Optional<Collection<PartitionAssignmentState>>> statesAndAssignments = groupService.collectGroupOffsets(GROUP);
-        Optional<String> state = statesAndAssignments.getKey();
-=======
         Entry<Optional<ConsumerGroupState>, Optional<Collection<PartitionAssignmentState>>> statesAndAssignments = groupService.collectGroupOffsets(GROUP);
         Optional<ConsumerGroupState> state = statesAndAssignments.getKey();
->>>>>>> 55d2f316
         Optional<Collection<PartitionAssignmentState>> assignments = statesAndAssignments.getValue();
 
         Map<TopicPartition, Optional<Long>> returnedOffsets = assignments.map(results ->
@@ -192,11 +182,7 @@
         expectedOffsets.put(testTopicPartition4, Optional.of(100L));
         expectedOffsets.put(testTopicPartition5, Optional.empty());
 
-<<<<<<< HEAD
-        assertEquals(Optional.of("Stable"), state);
-=======
         assertEquals(Optional.of(ConsumerGroupState.STABLE), state);
->>>>>>> 55d2f316
         assertEquals(expectedOffsets, returnedOffsets);
 
         verify(admin, times(1)).describeConsumerGroups(ArgumentMatchers.eq(Collections.singletonList(GROUP)), any());
