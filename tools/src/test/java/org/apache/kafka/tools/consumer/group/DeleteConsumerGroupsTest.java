--- conflicted
+++ resolved
@@ -17,14 +17,11 @@
 package org.apache.kafka.tools.consumer.group;
 
 import joptsimple.OptionException;
-<<<<<<< HEAD
-=======
 import kafka.test.ClusterConfig;
 import kafka.test.ClusterInstance;
 import kafka.test.annotation.ClusterTemplate;
 import kafka.test.junit.ClusterTestExtensions;
 import org.apache.kafka.clients.admin.AdminClientConfig;
->>>>>>> 0971924e
 import org.apache.kafka.clients.consumer.GroupProtocol;
 import org.apache.kafka.clients.consumer.KafkaConsumer;
 import org.apache.kafka.clients.consumer.RangeAssignor;
@@ -35,19 +32,12 @@
 import org.apache.kafka.common.serialization.StringDeserializer;
 import org.apache.kafka.test.TestUtils;
 import org.apache.kafka.tools.ToolsTestUtils;
-<<<<<<< HEAD
-import org.junit.jupiter.params.ParameterizedTest;
-import org.junit.jupiter.params.provider.ValueSource;
-
-import java.util.Arrays;
-=======
 import org.junit.jupiter.api.Test;
 import org.junit.jupiter.api.extension.ExtendWith;
 
 import java.util.Arrays;
 import java.util.List;
 import java.util.HashMap;
->>>>>>> 0971924e
 import java.util.HashSet;
 import java.util.Map;
 import java.util.Objects;
@@ -74,86 +64,10 @@
 import static org.junit.jupiter.api.Assertions.assertThrows;
 import static org.junit.jupiter.api.Assertions.assertTrue;
 
-<<<<<<< HEAD
-public class DeleteConsumerGroupsTest extends ConsumerGroupCommandTest {
-    @ParameterizedTest(name = TEST_WITH_PARAMETERIZED_QUORUM_NAME)
-    @ValueSource(strings = {"zk", "kraft"})
-    public void testDeleteWithTopicOption(String quorum) {
-        createOffsetsTopic(listenerName(), new Properties());
-        String[] cgcArgs = new String[]{"--bootstrap-server", bootstrapServers(listenerName()), "--delete", "--group", GROUP, "--topic"};
-        assertThrows(OptionException.class, () -> getConsumerGroupService(cgcArgs));
-    }
-
-    @ParameterizedTest(name = TEST_WITH_PARAMETERIZED_QUORUM_NAME)
-    @ValueSource(strings = {"zk", "kraft"})
-    public void testDeleteCmdNonExistingGroup(String quorum) {
-        createOffsetsTopic(listenerName(), new Properties());
-        String missingGroup = "missing.group";
-
-        String[] cgcArgs = new String[]{"--bootstrap-server", bootstrapServers(listenerName()), "--delete", "--group", missingGroup};
-        ConsumerGroupCommand.ConsumerGroupService service = getConsumerGroupService(cgcArgs);
-
-        String output = ToolsTestUtils.grabConsoleOutput(service::deleteGroups);
-        assertTrue(output.contains("Group '" + missingGroup + "' could not be deleted due to:") && output.contains(Errors.GROUP_ID_NOT_FOUND.message()),
-            "The expected error (" + Errors.GROUP_ID_NOT_FOUND + ") was not detected while deleting consumer group");
-    }
-=======
->>>>>>> 0971924e
 
 @ExtendWith(value = ClusterTestExtensions.class)
 public class DeleteConsumerGroupsTest {
 
-<<<<<<< HEAD
-        // note the group to be deleted is a different (non-existing) group
-        String[] cgcArgs = new String[]{"--bootstrap-server", bootstrapServers(listenerName()), "--delete", "--group", missingGroup};
-        ConsumerGroupCommand.ConsumerGroupService service = getConsumerGroupService(cgcArgs);
-
-        Map<String, Throwable> result = service.deleteGroups();
-        assertTrue(result.size() == 1 && result.containsKey(missingGroup) && result.get(missingGroup).getCause() instanceof GroupIdNotFoundException,
-            "The expected error (" + Errors.GROUP_ID_NOT_FOUND + ") was not detected while deleting consumer group");
-    }
-
-    @ParameterizedTest(name = TEST_WITH_PARAMETERIZED_QUORUM_NAME)
-    @ValueSource(strings = {"zk", "kraft"})
-    public void testDeleteCmdNonEmptyGroup(String quorum) throws Exception {
-        createOffsetsTopic(listenerName(), new Properties());
-
-        // run one consumer in the group
-        addConsumerGroupExecutor(1);
-        String[] cgcArgs = new String[]{"--bootstrap-server", bootstrapServers(listenerName()), "--delete", "--group", GROUP};
-        ConsumerGroupCommand.ConsumerGroupService service = getConsumerGroupService(cgcArgs);
-
-        TestUtils.waitForCondition(
-            () -> service.collectGroupMembers(GROUP, false).getValue().get().size() == 1,
-            "The group did not initialize as expected."
-        );
-
-        String output = ToolsTestUtils.grabConsoleOutput(service::deleteGroups);
-        assertTrue(output.contains("Group '" + GROUP + "' could not be deleted due to:") && output.contains(Errors.NON_EMPTY_GROUP.message()),
-            "The expected error (" + Errors.NON_EMPTY_GROUP + ") was not detected while deleting consumer group. Output was: (" + output + ")");
-    }
-
-    @ParameterizedTest(name = TEST_WITH_PARAMETERIZED_QUORUM_NAME)
-    @ValueSource(strings = {"zk", "kraft"})
-    public void testDeleteNonEmptyGroup(String quorum) throws Exception {
-        createOffsetsTopic(listenerName(), new Properties());
-
-        // run one consumer in the group
-        addConsumerGroupExecutor(1);
-        String[] cgcArgs = new String[]{"--bootstrap-server", bootstrapServers(listenerName()), "--delete", "--group", GROUP};
-        ConsumerGroupCommand.ConsumerGroupService service = getConsumerGroupService(cgcArgs);
-
-        TestUtils.waitForCondition(
-            () -> service.collectGroupMembers(GROUP, false).getValue().get().size() == 1,
-            "The group did not initialize as expected."
-        );
-
-        Map<String, Throwable> result = service.deleteGroups();
-        assertNotNull(result.get(GROUP),
-            "Group was deleted successfully, but it shouldn't have been. Result was:(" + result + ")");
-        assertTrue(result.size() == 1 && result.containsKey(GROUP) && result.get(GROUP).getCause() instanceof GroupNotEmptyException,
-            "The expected error (" + Errors.NON_EMPTY_GROUP + ") was not detected while deleting consumer group. Result was:(" + result + ")");
-=======
     private static List<ClusterConfig> generator() {
         return ConsumerGroupCommandTestUtils.generator();
     }
@@ -173,7 +87,6 @@
             assertTrue(output.contains("Group '" + missingGroupId + "' could not be deleted due to:") && output.contains(Errors.GROUP_ID_NOT_FOUND.message()),
                     "The expected error (" + Errors.GROUP_ID_NOT_FOUND + ") was not detected while deleting consumer group");
         }
->>>>>>> 0971924e
     }
 
     @ClusterTemplate("generator")
@@ -190,12 +103,6 @@
         }
     }
 
-<<<<<<< HEAD
-        TestUtils.waitForCondition(
-            () -> service.listConsumerGroups().contains(GROUP) && Objects.equals(service.collectGroupState(GROUP).state, "Stable"),
-            "The group did not initialize as expected."
-        );
-=======
     @ClusterTemplate("generator")
     public void testDeleteNonEmptyGroup(ClusterInstance cluster) throws Exception {
         for (GroupProtocol groupProtocol : cluster.supportedGroupProtocols()) {
@@ -228,7 +135,6 @@
             }
         }
     }
->>>>>>> 0971924e
 
     @ClusterTemplate("generator")
     void testDeleteEmptyGroup(ClusterInstance cluster) throws Exception {
@@ -264,121 +170,6 @@
         }
     }
 
-<<<<<<< HEAD
-        TestUtils.waitForCondition(
-            () -> Objects.equals(service.collectGroupState(GROUP).state, "Empty"),
-            "The group did not become empty as expected."
-        );
-
-        String output = ToolsTestUtils.grabConsoleOutput(service::deleteGroups);
-        assertTrue(output.contains("Deletion of requested consumer groups ('" + GROUP + "') was successful."),
-            "The consumer group could not be deleted as expected");
-    }
-
-    @ParameterizedTest(name = TEST_WITH_PARAMETERIZED_QUORUM_NAME)
-    @ValueSource(strings = {"zk", "kraft"})
-    public void testDeleteCmdAllGroups(String quorum) throws Exception {
-        createOffsetsTopic(listenerName(), new Properties());
-
-        // Create 3 groups with 1 consumer per each
-        Map<String, ConsumerGroupExecutor> groups = IntStream.rangeClosed(1, 3).mapToObj(i -> GROUP + i).collect(Collectors.toMap(
-            Function.identity(),
-            group -> addConsumerGroupExecutor(1, TOPIC, group, RangeAssignor.class.getName(), Optional.empty(), Optional.empty(), false, GroupProtocol.CLASSIC.name)
-        ));
-
-        String[] cgcArgs = new String[]{"--bootstrap-server", bootstrapServers(listenerName()), "--delete", "--all-groups"};
-        ConsumerGroupCommand.ConsumerGroupService service = getConsumerGroupService(cgcArgs);
-
-        TestUtils.waitForCondition(() ->
-            new HashSet<>(service.listConsumerGroups()).equals(groups.keySet()) &&
-                groups.keySet().stream().allMatch(groupId -> {
-                    try {
-                        return Objects.equals(service.collectGroupState(groupId).state, "Stable");
-                    } catch (Exception e) {
-                        throw new RuntimeException(e);
-                    }
-                }),
-            "The group did not initialize as expected.");
-
-        // Shutdown consumers to empty out groups
-        groups.values().forEach(AbstractConsumerGroupExecutor::shutdown);
-
-        TestUtils.waitForCondition(() ->
-            groups.keySet().stream().allMatch(groupId -> {
-                try {
-                    return Objects.equals(service.collectGroupState(groupId).state, "Empty");
-                } catch (Exception e) {
-                    throw new RuntimeException(e);
-                }
-            }),
-            "The group did not become empty as expected.");
-
-        String output = ToolsTestUtils.grabConsoleOutput(service::deleteGroups).trim();
-        Set<String> expectedGroupsForDeletion = groups.keySet();
-        Set<String> deletedGroupsGrepped = Arrays.stream(output.substring(output.indexOf('(') + 1, output.indexOf(')')).split(","))
-            .map(str -> str.replaceAll("'", "").trim()).collect(Collectors.toSet());
-
-        assertTrue(output.matches("Deletion of requested consumer groups (.*) was successful.")
-            && Objects.equals(deletedGroupsGrepped, expectedGroupsForDeletion),
-            "The consumer group(s) could not be deleted as expected");
-    }
-
-    @ParameterizedTest(name = TEST_WITH_PARAMETERIZED_QUORUM_NAME)
-    @ValueSource(strings = {"zk", "kraft"})
-    public void testDeleteEmptyGroup(String quorum) throws Exception {
-        createOffsetsTopic(listenerName(), new Properties());
-
-        // run one consumer in the group
-        ConsumerGroupExecutor executor = addConsumerGroupExecutor(1);
-        String[] cgcArgs = new String[]{"--bootstrap-server", bootstrapServers(listenerName()), "--delete", "--group", GROUP};
-        ConsumerGroupCommand.ConsumerGroupService service = getConsumerGroupService(cgcArgs);
-
-        TestUtils.waitForCondition(
-            () -> service.listConsumerGroups().contains(GROUP) && Objects.equals(service.collectGroupState(GROUP).state, "Stable"),
-            "The group did not initialize as expected.");
-
-        executor.shutdown();
-
-        TestUtils.waitForCondition(
-            () -> Objects.equals(service.collectGroupState(GROUP).state, "Empty"),
-            "The group did not become empty as expected.");
-
-        Map<String, Throwable> result = service.deleteGroups();
-        assertTrue(result.size() == 1 && result.containsKey(GROUP) && result.get(GROUP) == null,
-            "The consumer group could not be deleted as expected");
-    }
-
-    @ParameterizedTest(name = TEST_WITH_PARAMETERIZED_QUORUM_NAME)
-    @ValueSource(strings = {"zk", "kraft"})
-    public void testDeleteCmdWithMixOfSuccessAndError(String quorum) throws Exception {
-        createOffsetsTopic(listenerName(), new Properties());
-        String missingGroup = "missing.group";
-
-        // run one consumer in the group
-        ConsumerGroupExecutor executor = addConsumerGroupExecutor(1);
-        String[] cgcArgs = new String[]{"--bootstrap-server", bootstrapServers(listenerName()), "--delete", "--group", GROUP};
-        ConsumerGroupCommand.ConsumerGroupService service = getConsumerGroupService(cgcArgs);
-
-        TestUtils.waitForCondition(
-            () -> service.listConsumerGroups().contains(GROUP) && Objects.equals(service.collectGroupState(GROUP).state, "Stable"),
-            "The group did not initialize as expected.");
-
-        executor.shutdown();
-
-        TestUtils.waitForCondition(
-            () -> Objects.equals(service.collectGroupState(GROUP).state, "Empty"),
-            "The group did not become empty as expected.");
-
-        cgcArgs = new String[]{"--bootstrap-server", bootstrapServers(listenerName()), "--delete", "--group", GROUP, "--group", missingGroup};
-
-        ConsumerGroupCommand.ConsumerGroupService service2 = getConsumerGroupService(cgcArgs);
-
-        String output = ToolsTestUtils.grabConsoleOutput(service2::deleteGroups);
-        assertTrue(output.contains("Group '" + missingGroup + "' could not be deleted due to:")
-            && output.contains(Errors.GROUP_ID_NOT_FOUND.message())
-            && output.contains("These consumer groups were deleted successfully: '" + GROUP + "'"),
-            "The consumer group deletion did not work as expected");
-=======
     @ClusterTemplate("generator")
     public void testDeleteCmdAllGroups(ClusterInstance cluster) throws Exception {
         for (GroupProtocol groupProtocol : cluster.supportedGroupProtocols()) {
@@ -489,7 +280,6 @@
     public void testDeleteWithUnrecognizedNewConsumerOption() {
         String[] cgcArgs = new String[]{"--new-consumer", "--bootstrap-server", "localhost:62241", "--delete", "--group", getDummyGroupId()};
         assertThrows(OptionException.class, () -> ConsumerGroupCommandOptions.fromArgs(cgcArgs));
->>>>>>> 0971924e
     }
 
     private String getDummyGroupId() {
@@ -501,27 +291,16 @@
         return protocol != null ? groupPrefix + protocol.name : groupPrefix + "dummy";
     }
 
-<<<<<<< HEAD
-        TestUtils.waitForCondition(
-            () -> service.listConsumerGroups().contains(GROUP) && Objects.equals(service.collectGroupState(GROUP).state, "Stable"),
-            "The group did not initialize as expected.");
-=======
     private String composeTopicName(GroupProtocol protocol) {
         String topicPrefix = "foo.";
         return protocol != null ? topicPrefix + protocol.name : topicPrefix + "dummy";
     }
->>>>>>> 0971924e
 
     private String composeMissingGroupId(GroupProtocol protocol) {
         String missingGroupPrefix = "missing.";
         return protocol != null ? missingGroupPrefix + protocol.name : missingGroupPrefix + "dummy";
     }
 
-<<<<<<< HEAD
-        TestUtils.waitForCondition(
-            () -> Objects.equals(service.collectGroupState(GROUP).state, "Empty"),
-            "The group did not become empty as expected.");
-=======
     private AutoCloseable consumerGroupClosable(ClusterInstance cluster, GroupProtocol protocol, String groupId, String topicName) {
         Map<String, Object> configs = composeConfigs(
                 cluster,
@@ -536,28 +315,17 @@
                 () -> new KafkaConsumer<String, String>(configs)
         );
     }
->>>>>>> 0971924e
 
     private boolean checkGroupState(ConsumerGroupCommand.ConsumerGroupService service, String groupId, ConsumerGroupState state) throws Exception {
         return Objects.equals(service.collectGroupState(groupId).state, state);
     }
 
-<<<<<<< HEAD
-        ConsumerGroupCommand.ConsumerGroupService service2 = getConsumerGroupService(cgcArgs);
-        Map<String, Throwable> result = service2.deleteGroups();
-        assertTrue(result.size() == 2 &&
-                result.containsKey(GROUP) && result.get(GROUP) == null &&
-                result.containsKey(missingGroup) &&
-                result.get(missingGroup).getMessage().contains(Errors.GROUP_ID_NOT_FOUND.message()),
-            "The consumer group deletion did not work as expected");
-=======
     private ConsumerGroupCommand.ConsumerGroupService getConsumerGroupService(String[] args) {
         ConsumerGroupCommandOptions opts = ConsumerGroupCommandOptions.fromArgs(args);
         return new ConsumerGroupCommand.ConsumerGroupService(
                 opts,
                 singletonMap(AdminClientConfig.RETRIES_CONFIG, Integer.toString(Integer.MAX_VALUE))
         );
->>>>>>> 0971924e
     }
 
     private Map<String, Object> composeConfigs(ClusterInstance cluster, String groupId, String groupProtocol, Map<String, Object> customConfigs) {
