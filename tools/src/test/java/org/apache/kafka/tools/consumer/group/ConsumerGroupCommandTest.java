--- conflicted
+++ resolved
@@ -85,11 +85,7 @@
             0,
             false
         ).foreach(props -> {
-<<<<<<< HEAD
-            props.setProperty(KafkaConfig.NewGroupCoordinatorEnableProp(), isNewGroupCoordinatorEnabled() + "");
-=======
             props.setProperty(GroupCoordinatorConfig.NEW_GROUP_COORDINATOR_ENABLE_CONFIG, isNewGroupCoordinatorEnabled() + "");
->>>>>>> 55d2f316
             cfgs.add(KafkaConfig.fromProps(props));
             return null;
         });
@@ -150,13 +146,6 @@
         return addConsumerGroupExecutor(numConsumers, TOPIC, GROUP, RangeAssignor.class.getName(), remoteAssignor, Optional.empty(), false, groupProtocol);
     }
 
-<<<<<<< HEAD
-    ConsumerGroupExecutor addConsumerGroupExecutor(int numConsumers, String group, String groupProtocol) {
-        return addConsumerGroupExecutor(numConsumers, TOPIC, group, RangeAssignor.class.getName(), Optional.empty(), Optional.empty(), false, groupProtocol);
-    }
-
-=======
->>>>>>> 55d2f316
     ConsumerGroupExecutor addConsumerGroupExecutor(int numConsumers, String topic, String group, String groupProtocol) {
         return addConsumerGroupExecutor(numConsumers, topic, group, RangeAssignor.class.getName(), Optional.empty(), Optional.empty(), false, groupProtocol);
     }
@@ -340,7 +329,6 @@
     public static Stream<Arguments> getTestQuorumAndGroupProtocolParametersClassicGroupProtocolOnly() {
         return BaseConsumerTest.getTestQuorumAndGroupProtocolParametersClassicGroupProtocolOnly();
     }
-<<<<<<< HEAD
 
     public static Stream<Arguments> getTestQuorumAndGroupProtocolParametersConsumerGroupProtocolOnly() {
         return BaseConsumerTest.getTestQuorumAndGroupProtocolParametersConsumerGroupProtocolOnly();
@@ -350,6 +338,4 @@
     static <T> Seq<T> seq(Collection<T> seq) {
         return JavaConverters.asScalaIteratorConverter(seq.iterator()).asScala().toSeq();
     }
-=======
->>>>>>> 55d2f316
 }