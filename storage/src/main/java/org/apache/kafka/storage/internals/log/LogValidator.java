--- conflicted
+++ resolved
@@ -69,32 +69,20 @@
         public final long logAppendTimeMs;
         public final MemoryRecords validatedRecords;
         public final long maxTimestampMs;
-<<<<<<< HEAD
-        public final long offsetOfMaxTimestampMs;
-=======
         // we only maintain batch level offset for max timestamp since we want to align the behavior of updating time
         // indexing entries. The paths of follower append and replica recovery do not iterate all records, so they have no
         // idea about record level offset for max timestamp.
         public final long shallowOffsetOfMaxTimestamp;
->>>>>>> 0971924e
         public final boolean messageSizeMaybeChanged;
         public final RecordValidationStats recordValidationStats;
 
         public ValidationResult(long logAppendTimeMs, MemoryRecords validatedRecords, long maxTimestampMs,
-<<<<<<< HEAD
-                                long offsetOfMaxTimestampMs, boolean messageSizeMaybeChanged,
-=======
                                 long shallowOffsetOfMaxTimestamp, boolean messageSizeMaybeChanged,
->>>>>>> 0971924e
                                 RecordValidationStats recordValidationStats) {
             this.logAppendTimeMs = logAppendTimeMs;
             this.validatedRecords = validatedRecords;
             this.maxTimestampMs = maxTimestampMs;
-<<<<<<< HEAD
-            this.offsetOfMaxTimestampMs = offsetOfMaxTimestampMs;
-=======
             this.shallowOffsetOfMaxTimestamp = shallowOffsetOfMaxTimestamp;
->>>>>>> 0971924e
             this.messageSizeMaybeChanged = messageSizeMaybeChanged;
             this.recordValidationStats = recordValidationStats;
         }
@@ -306,9 +294,6 @@
 
         if (timestampType == TimestampType.LOG_APPEND_TIME) {
             maxTimestamp = now;
-<<<<<<< HEAD
-            offsetOfMaxTimestamp = initialOffset;
-=======
             // those checks should be equal to MemoryRecordsBuilder#info
             switch (toMagic) {
                 case RecordBatch.MAGIC_VALUE_V0:
@@ -326,7 +311,6 @@
                     shallowOffsetOfMaxTimestamp = offsetCounter.value - 1;
                     break;
             }
->>>>>>> 0971924e
         }
 
         return new ValidationResult(
