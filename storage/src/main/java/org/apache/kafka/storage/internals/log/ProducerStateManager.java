/*
 * Licensed to the Apache Software Foundation (ASF) under one or more
 * contributor license agreements. See the NOTICE file distributed with
 * this work for additional information regarding copyright ownership.
 * The ASF licenses this file to You under the Apache License, Version 2.0
 * (the "License"); you may not use this file except in compliance with
 * the License. You may obtain a copy of the License at
 *
 *    http://www.apache.org/licenses/LICENSE-2.0
 *
 * Unless required by applicable law or agreed to in writing, software
 * distributed under the License is distributed on an "AS IS" BASIS,
 * WITHOUT WARRANTIES OR CONDITIONS OF ANY KIND, either express or implied.
 * See the License for the specific language governing permissions and
 * limitations under the License.
 */
package org.apache.kafka.storage.internals.log;

import java.util.NavigableMap;
import org.apache.kafka.common.TopicPartition;
import org.apache.kafka.common.protocol.types.ArrayOf;
import org.apache.kafka.common.protocol.types.Field;
import org.apache.kafka.common.protocol.types.Schema;
import org.apache.kafka.common.protocol.types.SchemaException;
import org.apache.kafka.common.protocol.types.Struct;
import org.apache.kafka.common.protocol.types.Type;
import org.apache.kafka.common.record.RecordBatch;
import org.apache.kafka.common.utils.ByteUtils;
import org.apache.kafka.common.utils.Crc32C;
import org.apache.kafka.common.utils.LogContext;
import org.apache.kafka.common.utils.Time;

import org.slf4j.Logger;

import java.io.File;
import java.io.IOException;
import java.nio.ByteBuffer;
import java.nio.channels.FileChannel;
import java.nio.file.Files;
import java.nio.file.NoSuchFileException;
import java.nio.file.Path;
import java.nio.file.StandardOpenOption;
import java.util.ArrayList;
import java.util.Collection;
import java.util.Collections;
import java.util.HashMap;
import java.util.HashSet;
import java.util.Iterator;
import java.util.List;
import java.util.Map;
import java.util.Optional;
import java.util.OptionalLong;
import java.util.TreeMap;
import java.util.concurrent.ConcurrentSkipListMap;
import java.util.stream.Collectors;
import java.util.stream.Stream;

/**
 * Maintains a mapping from ProducerIds to metadata about the last appended entries (e.g.
 * epoch, sequence number, last offset, etc.)
 * <p>
 * The sequence number is the last number successfully appended to the partition for the given identifier.
 * The epoch is used for fencing against zombie writers. The offset is the one of the last successful message
 * appended to the partition.
 * <p>
 * As long as a producer id is contained in the map, the corresponding producer can continue to write data.
 * However, producer ids can be expired due to lack of recent use or if the last written entry has been deleted from
 * the log (e.g. if the retention policy is "delete"). For compacted topics, the log cleaner will ensure
 * that the most recent entry from a given producer id is retained in the log provided it hasn't expired due to
 * age. This ensures that producer ids will not be expired until either the max expiration time has been reached,
 * or if the topic also is configured for deletion, the segment containing the last written offset has
 * been deleted.
 */
@SuppressWarnings("this-escape")
public class ProducerStateManager {

    public static final long LATE_TRANSACTION_BUFFER_MS = 5 * 60 * 1000;

    private static final short PRODUCER_SNAPSHOT_VERSION = 1;
    private static final String VERSION_FIELD = "version";
    private static final String CRC_FIELD = "crc";
    private static final String PRODUCER_ID_FIELD = "producer_id";
    private static final String LAST_SEQUENCE_FIELD = "last_sequence";
    private static final String PRODUCER_EPOCH_FIELD = "epoch";
    private static final String LAST_OFFSET_FIELD = "last_offset";
    private static final String OFFSET_DELTA_FIELD = "offset_delta";
    private static final String TIMESTAMP_FIELD = "timestamp";
    private static final String PRODUCER_ENTRIES_FIELD = "producer_entries";
    private static final String COORDINATOR_EPOCH_FIELD = "coordinator_epoch";
    private static final String CURRENT_TXN_FIRST_OFFSET_FIELD = "current_txn_first_offset";

    private static final int VERSION_OFFSET = 0;
    private static final int CRC_OFFSET = VERSION_OFFSET + 2;
    private static final int PRODUCER_ENTRIES_OFFSET = CRC_OFFSET + 4;

    private static final Schema PRODUCER_SNAPSHOT_ENTRY_SCHEMA =
            new Schema(new Field(PRODUCER_ID_FIELD, Type.INT64, "The producer ID"),
                    new Field(PRODUCER_EPOCH_FIELD, Type.INT16, "Current epoch of the producer"),
                    new Field(LAST_SEQUENCE_FIELD, Type.INT32, "Last written sequence of the producer"),
                    new Field(LAST_OFFSET_FIELD, Type.INT64, "Last written offset of the producer"),
                    new Field(OFFSET_DELTA_FIELD, Type.INT32, "The difference of the last sequence and first sequence in the last written batch"),
                    new Field(TIMESTAMP_FIELD, Type.INT64, "Max timestamp from the last written entry"),
                    new Field(COORDINATOR_EPOCH_FIELD, Type.INT32, "The epoch of the last transaction coordinator to send an end transaction marker"),
                    new Field(CURRENT_TXN_FIRST_OFFSET_FIELD, Type.INT64, "The first offset of the on-going transaction (-1 if there is none)"));
    private static final Schema PID_SNAPSHOT_MAP_SCHEMA =
            new Schema(new Field(VERSION_FIELD, Type.INT16, "Version of the snapshot file"),
                    new Field(CRC_FIELD, Type.UNSIGNED_INT32, "CRC of the snapshot data"),
                    new Field(PRODUCER_ENTRIES_FIELD, new ArrayOf(PRODUCER_SNAPSHOT_ENTRY_SCHEMA), "The entries in the producer table"));

    private final Logger log;

    protected final TopicPartition topicPartition;
    private final int maxTransactionTimeoutMs;
    private final ProducerStateManagerConfig producerStateManagerConfig;
    protected final Time time;

    protected final Map<Long, ProducerStateEntry> producers = new HashMap<>();

    private final Map<Long, VerificationStateEntry> verificationStates = new HashMap<>();

    // ongoing transactions sorted by the first offset of the transaction
    private final TreeMap<Long, TxnMetadata> ongoingTxns = new TreeMap<>();

    // completed transactions whose markers are at offsets above the high watermark
    private final TreeMap<Long, TxnMetadata> unreplicatedTxns = new TreeMap<>();

    protected volatile File logDir;

    // The same as producers.size, but for lock-free access.
    private volatile int producerIdCount = 0;

    // Keep track of the last timestamp from the oldest transaction. This is used
    // to detect (approximately) when a transaction has been left hanging on a partition.
    // We make the field volatile so that it can be safely accessed without a lock.
    private volatile long oldestTxnLastTimestamp = -1L;

    protected ConcurrentSkipListMap<Long, SnapshotFile> snapshots;
    protected long lastMapOffset = 0L;
    protected long lastSnapOffset = 0L;

    // AutoMQ inject start
    // initial snapshotsMap here to surround spot bug
    protected NavigableMap<Long, ByteBuffer> snapshotsMap = new ConcurrentSkipListMap<>();
    // AutoMQ inject end


    public ProducerStateManager(TopicPartition topicPartition, File logDir, int maxTransactionTimeoutMs, ProducerStateManagerConfig producerStateManagerConfig, Time time) throws IOException {
        this.topicPartition = topicPartition;
        this.logDir = logDir;
        this.maxTransactionTimeoutMs = maxTransactionTimeoutMs;
        this.producerStateManagerConfig = producerStateManagerConfig;
        this.time = time;
        log = new LogContext("[ProducerStateManager partition=" + topicPartition + "] ").logger(ProducerStateManager.class);
        snapshots = loadSnapshots();
    }

    public int maxTransactionTimeoutMs() {
        return maxTransactionTimeoutMs;
    }

    public ProducerStateManagerConfig producerStateManagerConfig() {
        return producerStateManagerConfig;
    }

    /**
     * This method checks whether there is a late transaction in a thread safe manner.
     */
    public boolean hasLateTransaction(long currentTimeMs) {
        long lastTimestamp = oldestTxnLastTimestamp;
        return lastTimestamp > 0 && (currentTimeMs - lastTimestamp) > maxTransactionTimeoutMs + ProducerStateManager.LATE_TRANSACTION_BUFFER_MS;
    }

    public void truncateFullyAndReloadSnapshots() throws IOException {
        log.info("Reloading the producer state snapshots");
        truncateFullyAndStartAt(0L);
        snapshots = loadSnapshots();
    }

    public int producerIdCount() {
        return producerIdCount;
    }

    private void addProducerId(long producerId, ProducerStateEntry entry) {
        producers.put(producerId, entry);
        producerIdCount = producers.size();
    }

    private void clearProducerIds() {
        producers.clear();
        producerIdCount = 0;
    }

    /**
     * Maybe create the VerificationStateEntry for a given producer ID and return it.
     * This method also updates the sequence and epoch accordingly.
     */
    public VerificationStateEntry maybeCreateVerificationStateEntry(long producerId, int sequence, short epoch) {
        VerificationStateEntry entry = verificationStates.computeIfAbsent(producerId, pid ->
            new VerificationStateEntry(time.milliseconds(), sequence, epoch)
        );
        entry.maybeUpdateLowestSequenceAndEpoch(sequence, epoch);
        return entry;
    }

    /**
     * Return the VerificationStateEntry for the producer ID if it exists, otherwise return null.
     */
    public VerificationStateEntry verificationStateEntry(long producerId) {
        return verificationStates.get(producerId);
    }

    /**
     * Clear the verificationStateEntry for the given producer ID.
     */
    public void clearVerificationStateEntry(long producerId) {
        verificationStates.remove(producerId);
    }

    /**
     * Load producer state snapshots by scanning the logDir.
     */
    protected ConcurrentSkipListMap<Long, SnapshotFile> loadSnapshots() throws IOException {
        ConcurrentSkipListMap<Long, SnapshotFile> offsetToSnapshots = new ConcurrentSkipListMap<>();
        List<SnapshotFile> snapshotFiles = listSnapshotFiles(logDir);
        for (SnapshotFile snapshotFile : snapshotFiles) {
            offsetToSnapshots.put(snapshotFile.offset, snapshotFile);
        }
        return offsetToSnapshots;
    }

    /**
     * Scans the log directory, gathering all producer state snapshot files. Snapshot files which do not have an offset
     * corresponding to one of the provided offsets in segmentBaseOffsets will be removed, except in the case that there
     * is a snapshot file at a higher offset than any offset in segmentBaseOffsets.
     * <p>
     * The goal here is to remove any snapshot files which do not have an associated segment file, but not to remove the
     * largest stray snapshot file which was emitted during clean shutdown.
     */
    public void removeStraySnapshots(Collection<Long> segmentBaseOffsets) throws IOException {
        OptionalLong maxSegmentBaseOffset = segmentBaseOffsets.isEmpty() ? OptionalLong.empty() : OptionalLong.of(segmentBaseOffsets.stream().max(Long::compare).get());

        HashSet<Long> baseOffsets = new HashSet<>(segmentBaseOffsets);
        Optional<SnapshotFile> latestStraySnapshot = Optional.empty();

        ConcurrentSkipListMap<Long, SnapshotFile> snapshots = loadSnapshots();
        for (SnapshotFile snapshot : snapshots.values()) {
            long key = snapshot.offset;
            if (latestStraySnapshot.isPresent()) {
                SnapshotFile prev = latestStraySnapshot.get();
                if (!baseOffsets.contains(key)) {
                    // this snapshot is now the largest stray snapshot.
                    prev.deleteIfExists();
                    snapshots.remove(prev.offset);
                    latestStraySnapshot = Optional.of(snapshot);
                }
            } else {
                if (!baseOffsets.contains(key)) {
                    latestStraySnapshot = Optional.of(snapshot);
                }
            }
        }

        // Check to see if the latestStraySnapshot is larger than the largest segment base offset, if it is not,
        // delete the largestStraySnapshot.
        if (latestStraySnapshot.isPresent() && maxSegmentBaseOffset.isPresent()) {
            long strayOffset = latestStraySnapshot.get().offset;
            long maxOffset = maxSegmentBaseOffset.getAsLong();
            if (strayOffset < maxOffset) {
                SnapshotFile removedSnapshot = snapshots.remove(strayOffset);
                if (removedSnapshot != null) {
                    removedSnapshot.deleteIfExists();
                }
            }
        }

        this.snapshots = snapshots;
    }

    /**
     * An unstable offset is one which is either undecided (i.e. its ultimate outcome is not yet known),
     * or one that is decided, but may not have been replicated (i.e. any transaction which has a COMMIT/ABORT
     * marker written at a higher offset than the current high watermark).
     */
    public Optional<LogOffsetMetadata> firstUnstableOffset() {
        Optional<LogOffsetMetadata> unreplicatedFirstOffset = Optional.ofNullable(unreplicatedTxns.firstEntry()).map(e -> e.getValue().firstOffset);
        Optional<LogOffsetMetadata> undecidedFirstOffset = Optional.ofNullable(ongoingTxns.firstEntry()).map(e -> e.getValue().firstOffset);

        if (!unreplicatedFirstOffset.isPresent())
            return undecidedFirstOffset;
        else if (!undecidedFirstOffset.isPresent())
            return unreplicatedFirstOffset;
        else if (undecidedFirstOffset.get().messageOffset < unreplicatedFirstOffset.get().messageOffset)
            return undecidedFirstOffset;
        else
            return unreplicatedFirstOffset;
    }

    /**
     * Acknowledge all transactions which have been completed before a given offset. This allows the LSO
     * to advance to the next unstable offset.
     */
    public void onHighWatermarkUpdated(long highWatermark) {
        removeUnreplicatedTransactions(highWatermark);
    }

    /**
     * The first undecided offset is the earliest transactional message which has not yet been committed
     * or aborted. Unlike [[firstUnstableOffset]], this does not reflect the state of replication (i.e.
     * whether a completed transaction marker is beyond the high watermark).
     */
    public OptionalLong firstUndecidedOffset() {
        Map.Entry<Long, TxnMetadata> firstEntry = ongoingTxns.firstEntry();
        return firstEntry != null ? OptionalLong.of(firstEntry.getValue().firstOffset.messageOffset) : OptionalLong.empty();
    }

    /**
     * Returns the last offset of this map
     */
    public long mapEndOffset() {
        return lastMapOffset;
    }

    /**
     * Get an unmodifiable map of active producers.
     */
    public Map<Long, ProducerStateEntry> activeProducers() {
        return Collections.unmodifiableMap(producers);
    }

    public boolean isEmpty() {
        return producers.isEmpty() && unreplicatedTxns.isEmpty();
    }

    private void loadFromSnapshot(long logStartOffset, long currentTime) throws IOException {
        while (true) {
            Optional<SnapshotFile> latestSnapshotFileOptional = latestSnapshotFile();
            if (latestSnapshotFileOptional.isPresent()) {
                SnapshotFile snapshot = latestSnapshotFileOptional.get();
                try {
                    log.info("Loading producer state from snapshot file '{}'", snapshot);
                    Stream<ProducerStateEntry> loadedProducers = readSnapshot(snapshot.file()).stream().filter(producerEntry -> !isProducerExpired(currentTime, producerEntry));
                    loadedProducers.forEach(this::loadProducerEntry);
                    lastSnapOffset = snapshot.offset;
                    lastMapOffset = lastSnapOffset;
                    updateOldestTxnTimestamp();
                    return;
                } catch (CorruptSnapshotException e) {
                    log.warn("Failed to load producer snapshot from '{}': {}", snapshot.file(), e.getMessage());
                    removeAndDeleteSnapshot(snapshot.offset);
                }
            } else {
                lastSnapOffset = logStartOffset;
                lastMapOffset = logStartOffset;
                return;

            }
        }
    }

    // Visible for testing
    public void loadProducerEntry(ProducerStateEntry entry) {
        long producerId = entry.producerId();
        addProducerId(producerId, entry);
        entry.currentTxnFirstOffset().ifPresent(offset -> ongoingTxns.put(offset, new TxnMetadata(producerId, offset)));
    }

    private boolean isProducerExpired(long currentTimeMs, ProducerStateEntry producerState) {
        return !producerState.currentTxnFirstOffset().isPresent() && currentTimeMs - producerState.lastTimestamp() >= producerStateManagerConfig.producerIdExpirationMs();
    }

    /**
     * Expire any producer ids which have been idle longer than the configured maximum expiration timeout.
     * Also expire any verification state entries that are lingering as unverified.
     */
    public void removeExpiredProducers(long currentTimeMs) {
        producers.entrySet().removeIf(entry -> isProducerExpired(currentTimeMs, entry.getValue()));
        producerIdCount = producers.size();

        verificationStates.entrySet().removeIf(entry ->
            (currentTimeMs - entry.getValue().timestamp()) >= producerStateManagerConfig.producerIdExpirationMs()
        );
    }

    /**
     * Truncate the producer id mapping to the given offset range and reload the entries from the most recent
     * snapshot in range (if there is one). We delete snapshot files prior to the logStartOffset but do not remove
     * producer state from the map. This means that in-memory and on-disk state can diverge, and in the case of
     * broker failover or unclean shutdown, any in-memory state not persisted in the snapshots will be lost, which
     * would lead to UNKNOWN_PRODUCER_ID errors. Note that the log end offset is assumed to be less than or equal
     * to the high watermark.
     */
    public void truncateAndReload(long logStartOffset, long logEndOffset, long currentTimeMs) throws IOException {
        // remove all out of range snapshots
        for (SnapshotFile snapshot : snapshots.values()) {
            if (snapshot.offset > logEndOffset || snapshot.offset <= logStartOffset) {
                removeAndDeleteSnapshot(snapshot.offset);
            }
        }

        if (logEndOffset != mapEndOffset()) {
            clearProducerIds();
            ongoingTxns.clear();
            updateOldestTxnTimestamp();

            // since we assume that the offset is less than or equal to the high watermark, it is
            // safe to clear the unreplicated transactions
            unreplicatedTxns.clear();
            loadFromSnapshot(logStartOffset, currentTimeMs);
        } else {
            onLogStartOffsetIncremented(logStartOffset);
        }
    }

    public ProducerAppendInfo prepareUpdate(long producerId, AppendOrigin origin) {
        ProducerStateEntry currentEntry = lastEntry(producerId).orElse(ProducerStateEntry.empty(producerId));
        return new ProducerAppendInfo(topicPartition, producerId, currentEntry, origin, verificationStateEntry(producerId));
    }

    /**
     * Update the mapping with the given append information
     */
    public void update(ProducerAppendInfo appendInfo) {
        if (appendInfo.producerId() == RecordBatch.NO_PRODUCER_ID)
            throw new IllegalArgumentException("Invalid producer id " + appendInfo.producerId() + " passed to update "
                    + "for partition" + topicPartition);

        log.trace("Updated producer {} state to {}", appendInfo.producerId(), appendInfo);
        ProducerStateEntry updatedEntry = appendInfo.toEntry();
        ProducerStateEntry currentEntry = producers.get(appendInfo.producerId());
        if (currentEntry != null) {
            currentEntry.update(updatedEntry);
        } else {
            addProducerId(appendInfo.producerId(), updatedEntry);
        }

        appendInfo.startedTransactions().forEach(txn -> ongoingTxns.put(txn.firstOffset.messageOffset, txn));

        updateOldestTxnTimestamp();
    }

    private void updateOldestTxnTimestamp() {
        Map.Entry<Long, TxnMetadata> firstEntry = ongoingTxns.firstEntry();
        if (firstEntry == null) {
            oldestTxnLastTimestamp = -1;
        } else {
            TxnMetadata oldestTxnMetadata = firstEntry.getValue();
            ProducerStateEntry entry = producers.get(oldestTxnMetadata.producerId);
            oldestTxnLastTimestamp = entry != null ? entry.lastTimestamp() : -1L;
        }
    }

    public void updateMapEndOffset(long lastOffset) {
        lastMapOffset = lastOffset;
    }

    /**
     * Get the last written entry for the given producer id.
     */
    public Optional<ProducerStateEntry> lastEntry(long producerId) {
        return Optional.ofNullable(producers.get(producerId));
    }

    /**
     * Take a snapshot at the current end offset if one does not already exist with syncing the change to the device
     */
    public void takeSnapshot() throws IOException {
        takeSnapshot(true);
    }

    /**
     * Take a snapshot at the current end offset if one does not already exist, then return the snapshot file if taken.
     */
    public Optional<File> takeSnapshot(boolean sync) throws IOException {
        // If not a new offset, then it is not worth taking another snapshot
        if (lastMapOffset > lastSnapOffset) {
            SnapshotFile snapshotFile = new SnapshotFile(LogFileUtils.producerSnapshotFile(logDir, lastMapOffset));
            long start = time.hiResClockMs();
            writeSnapshot(snapshotFile.file(), producers, sync);
            if (log.isDebugEnabled()) {
                log.debug("Wrote producer snapshot at offset {} with {} producer ids in {} ms.", lastMapOffset,
                    producers.size(), time.hiResClockMs() - start);
            }

            snapshots.put(snapshotFile.offset, snapshotFile);

            // Update the last snap offset according to the serialized map
            lastSnapOffset = lastMapOffset;

            return Optional.of(snapshotFile.file());
        }
        return Optional.empty();
    }

    /**
     * Update the parentDir for this ProducerStateManager and all of the snapshot files which it manages.
     */
    public void updateParentDir(File parentDir) {
        logDir = parentDir;
        snapshots.forEach((k, v) -> v.updateParentDir(parentDir));
    }

    /**
     * Get the last offset (exclusive) of the latest snapshot file.
     */
    public OptionalLong latestSnapshotOffset() {
        Optional<SnapshotFile> snapshotFileOptional = latestSnapshotFile();
        return snapshotFileOptional.map(snapshotFile -> OptionalLong.of(snapshotFile.offset)).orElseGet(OptionalLong::empty);
    }

    /**
     * Get the last offset (exclusive) of the oldest snapshot file.
     */
    public OptionalLong oldestSnapshotOffset() {
        Optional<SnapshotFile> snapshotFileOptional = oldestSnapshotFile();
        return snapshotFileOptional.map(snapshotFile -> OptionalLong.of(snapshotFile.offset)).orElseGet(OptionalLong::empty);
    }

    /**
     * Visible for testing
     */
    public Optional<SnapshotFile> snapshotFileForOffset(long offset) {
        return Optional.ofNullable(snapshots.get(offset));
    }

    /**
     * Remove any unreplicated transactions lower than the provided logStartOffset and bring the lastMapOffset forward
     * if necessary.
     */
    public void onLogStartOffsetIncremented(long logStartOffset) {
        removeUnreplicatedTransactions(logStartOffset);

        if (lastMapOffset < logStartOffset) lastMapOffset = logStartOffset;

        lastSnapOffset = latestSnapshotOffset().orElse(logStartOffset);
    }

    private void removeUnreplicatedTransactions(long offset) {
        Iterator<Map.Entry<Long, TxnMetadata>> iterator = unreplicatedTxns.entrySet().iterator();
        while (iterator.hasNext()) {
            Map.Entry<Long, TxnMetadata> txnEntry = iterator.next();
            OptionalLong lastOffset = txnEntry.getValue().lastOffset;
            if (lastOffset.isPresent() && lastOffset.getAsLong() < offset) iterator.remove();
        }
    }

    /**
     * Truncate the producer id mapping and remove all snapshots. This resets the state of the mapping.
     */
    public void truncateFullyAndStartAt(long offset) throws IOException {
        clearProducerIds();
        ongoingTxns.clear();
        unreplicatedTxns.clear();
        for (SnapshotFile snapshotFile : snapshots.values()) {
            removeAndDeleteSnapshot(snapshotFile.offset);
        }
        lastSnapOffset = 0L;
        lastMapOffset = offset;
        updateOldestTxnTimestamp();
    }

    /**
     * Compute the last stable offset of a completed transaction, but do not yet mark the transaction complete.
     * That will be done in `completeTxn` below. This is used to compute the LSO that will be appended to the
     * transaction index, but the completion must be done only after successfully appending to the index.
     */
    public long lastStableOffset(CompletedTxn completedTxn) {
        return findNextIncompleteTxn(completedTxn.producerId)
                .map(x -> x.firstOffset.messageOffset)
                .orElse(completedTxn.lastOffset + 1);
    }

    private Optional<TxnMetadata> findNextIncompleteTxn(long producerId) {
        for (TxnMetadata txnMetadata : ongoingTxns.values()) {
            if (txnMetadata.producerId != producerId) {
                return Optional.of(txnMetadata);
            }
        }
        return Optional.empty();
    }

    /**
     * Mark a transaction as completed. We will still await advancement of the high watermark before
     * advancing the first unstable offset.
     */
    public void completeTxn(CompletedTxn completedTxn) {
        TxnMetadata txnMetadata = ongoingTxns.remove(completedTxn.firstOffset);
        if (txnMetadata == null)
            throw new IllegalArgumentException("Attempted to complete transaction " + completedTxn + " on partition "
                    + topicPartition + " which was not started");

        txnMetadata.lastOffset = OptionalLong.of(completedTxn.lastOffset);
        unreplicatedTxns.put(completedTxn.firstOffset, txnMetadata);
        updateOldestTxnTimestamp();
    }

    /**
     * Deletes the producer snapshot files until the given offset (exclusive) in a thread safe manner.
     *
     * @param offset offset number
     * @throws IOException if any IOException occurs while deleting the files.
     */
    public void deleteSnapshotsBefore(long offset) throws IOException {
        for (SnapshotFile snapshot : snapshots.subMap(0L, offset).values()) {
            removeAndDeleteSnapshot(snapshot.offset);
        }
    }

    public Optional<File> fetchSnapshot(long offset) {
        return Optional.ofNullable(snapshots.get(offset)).map(x -> x.file());
    }

    private Optional<SnapshotFile> oldestSnapshotFile() {
        return Optional.ofNullable(snapshots.firstEntry()).map(x -> x.getValue());
    }

    private Optional<SnapshotFile> latestSnapshotFile() {
        return Optional.ofNullable(snapshots.lastEntry()).map(e -> e.getValue());
    }

    /**
     * Removes the producer state snapshot file metadata corresponding to the provided offset if it exists from this
     * ProducerStateManager, and deletes the backing snapshot file.
     */
    protected void removeAndDeleteSnapshot(long snapshotOffset) throws IOException {
        SnapshotFile snapshotFile = snapshots.remove(snapshotOffset);
        if (snapshotFile != null) snapshotFile.deleteIfExists();
    }

    /**
     * Removes the producer state snapshot file metadata corresponding to the provided offset if it exists from this
     * ProducerStateManager, and renames the backing snapshot file to have the Log.DeletionSuffix.
     * <p>
     * Note: This method is safe to use with async deletes. If a race occurs and the snapshot file
     * is deleted without this ProducerStateManager instance knowing, the resulting exception on
     * SnapshotFile rename will be ignored and {@link Optional#empty()} will be returned.
     */
    public Optional<SnapshotFile> removeAndMarkSnapshotForDeletion(long snapshotOffset) throws IOException {
        SnapshotFile snapshotFile = snapshots.remove(snapshotOffset);
        if (snapshotFile != null) {
            // If the file cannot be renamed, it likely means that the file was deleted already.
            // This can happen due to the way we construct an intermediate producer state manager
            // during log recovery, and use it to issue deletions prior to creating the "real"
            // producer state manager.
            //
            // In any case, removeAndMarkSnapshotForDeletion is intended to be used for snapshot file
            // deletion, so ignoring the exception here just means that the intended operation was
            // already completed.
            try {
                snapshotFile.renameToDelete();
                return Optional.of(snapshotFile);
            } catch (NoSuchFileException ex) {
                log.info("Failed to rename producer state snapshot {} with deletion suffix because it was already deleted", snapshotFile.file().getAbsoluteFile());
            }
        }
        return Optional.empty();
    }

    public static List<ProducerStateEntry> readSnapshot0(File file, byte[] buffer) throws IOException {
        try {
            // AutoMQ inject start
            if (buffer == null) {
                buffer = Files.readAllBytes(file.toPath());
            }
            // AutoMQ inject end
            Struct struct = PID_SNAPSHOT_MAP_SCHEMA.read(ByteBuffer.wrap(buffer));

            Short version = struct.getShort(VERSION_FIELD);
            if (version != PRODUCER_SNAPSHOT_VERSION)
                throw new CorruptSnapshotException("Snapshot contained an unknown file version " + version);

            long crc = struct.getUnsignedInt(CRC_FIELD);
            long computedCrc = Crc32C.compute(buffer, PRODUCER_ENTRIES_OFFSET, buffer.length - PRODUCER_ENTRIES_OFFSET);
            if (crc != computedCrc)
                throw new CorruptSnapshotException("Snapshot is corrupt (CRC is no longer valid). Stored crc: " + crc
                        + ". Computed crc: " + computedCrc);

            Object[] producerEntryFields = struct.getArray(PRODUCER_ENTRIES_FIELD);
            List<ProducerStateEntry> entries = new ArrayList<>(producerEntryFields.length);
            for (Object producerEntryObj : producerEntryFields) {
                Struct producerEntryStruct = (Struct) producerEntryObj;
                long producerId = producerEntryStruct.getLong(PRODUCER_ID_FIELD);
                short producerEpoch = producerEntryStruct.getShort(PRODUCER_EPOCH_FIELD);
                int seq = producerEntryStruct.getInt(LAST_SEQUENCE_FIELD);
                long offset = producerEntryStruct.getLong(LAST_OFFSET_FIELD);
                long timestamp = producerEntryStruct.getLong(TIMESTAMP_FIELD);
                int offsetDelta = producerEntryStruct.getInt(OFFSET_DELTA_FIELD);
                int coordinatorEpoch = producerEntryStruct.getInt(COORDINATOR_EPOCH_FIELD);
                long currentTxnFirstOffset = producerEntryStruct.getLong(CURRENT_TXN_FIRST_OFFSET_FIELD);

                OptionalLong currentTxnFirstOffsetVal = currentTxnFirstOffset >= 0 ? OptionalLong.of(currentTxnFirstOffset) : OptionalLong.empty();
                Optional<BatchMetadata> batchMetadata =
                        (offset >= 0) ? Optional.of(new BatchMetadata(seq, offset, offsetDelta, timestamp)) : Optional.empty();
                // AutoMQ inject start
                batchMetadata.ifPresent(m -> m.recovered = true);
                // AutoMQ inject end
                entries.add(new ProducerStateEntry(producerId, producerEpoch, coordinatorEpoch, timestamp, currentTxnFirstOffsetVal, batchMetadata));
            }

            return entries;
        } catch (SchemaException e) {
            throw new CorruptSnapshotException("Snapshot failed schema validation: " + e.getMessage());
        }
    }

<<<<<<< HEAD
    protected static ByteBuffer writeSnapshot(File file, Map<Long, ProducerStateEntry> entries, boolean sync) throws IOException {
=======
    // visible for testing
    public static void writeSnapshot(File file, Map<Long, ProducerStateEntry> entries, boolean sync) throws IOException {
>>>>>>> 247c59f8
        Struct struct = new Struct(PID_SNAPSHOT_MAP_SCHEMA);
        struct.set(VERSION_FIELD, PRODUCER_SNAPSHOT_VERSION);
        struct.set(CRC_FIELD, 0L); // we'll fill this after writing the entries
        Struct[] structEntries = new Struct[entries.size()];
        int i = 0;
        for (Map.Entry<Long, ProducerStateEntry> producerIdEntry : entries.entrySet()) {
            Long producerId = producerIdEntry.getKey();
            ProducerStateEntry entry = producerIdEntry.getValue();
            // AutoMQ inject start
            // encode cached entries sequence range to the snapshot, so we can detect the duplicated message after partition reassignment
            // TODO: final solution, encoded full cached entries to the snapshot
            int offsetDelta = entry.lastSeq() - entry.firstSeq();
            // AutoMQ inject end
            Struct producerEntryStruct = struct.instance(PRODUCER_ENTRIES_FIELD);
            producerEntryStruct.set(PRODUCER_ID_FIELD, producerId)
                    .set(PRODUCER_EPOCH_FIELD, entry.producerEpoch())
                    .set(LAST_SEQUENCE_FIELD, entry.lastSeq())
                    .set(LAST_OFFSET_FIELD, entry.lastDataOffset())
                    .set(OFFSET_DELTA_FIELD, offsetDelta) // AutoMQ inject
                    .set(TIMESTAMP_FIELD, entry.lastTimestamp())
                    .set(COORDINATOR_EPOCH_FIELD, entry.coordinatorEpoch())
                    .set(CURRENT_TXN_FIRST_OFFSET_FIELD, entry.currentTxnFirstOffset().orElse(-1L));
            structEntries[i++] = producerEntryStruct;
        }
        struct.set(PRODUCER_ENTRIES_FIELD, structEntries);

        ByteBuffer buffer = ByteBuffer.allocate(struct.sizeOf());
        struct.writeTo(buffer);
        buffer.flip();

        // now fill in the CRC
        long crc = Crc32C.compute(buffer, PRODUCER_ENTRIES_OFFSET, buffer.limit() - PRODUCER_ENTRIES_OFFSET);
        ByteUtils.writeUnsignedInt(buffer, CRC_OFFSET, crc);

        // AutoMQ inject start
        if (file != null) {
            try (FileChannel fileChannel = FileChannel.open(file.toPath(), StandardOpenOption.CREATE, StandardOpenOption.WRITE)) {
                fileChannel.write(buffer.duplicate());
                if (sync) {
                    fileChannel.force(true);
                }
            }
        }
        return buffer;
        // AutoMQ inject end
    }

    private static boolean isSnapshotFile(Path path) {
        return Files.isRegularFile(path) && path.getFileName().toString().endsWith(LogFileUtils.PRODUCER_SNAPSHOT_FILE_SUFFIX);
    }

    // visible for testing
    public static List<SnapshotFile> listSnapshotFiles(File dir) throws IOException {
        if (dir.exists() && dir.isDirectory()) {
            try (Stream<Path> paths = Files.list(dir.toPath())) {
                return paths.filter(ProducerStateManager::isSnapshotFile)
                        .map(path -> new SnapshotFile(path.toFile())).collect(Collectors.toList());
            }
        } else {
            return Collections.emptyList();
        }
    }

    // AutoMQ inject start
    protected List<ProducerStateEntry> readSnapshot(File file) throws IOException {
        return ProducerStateManager.readSnapshot0(file, null);
    }
    // AutoMQ inject end

}<|MERGE_RESOLUTION|>--- conflicted
+++ resolved
@@ -702,12 +702,8 @@
         }
     }
 
-<<<<<<< HEAD
-    protected static ByteBuffer writeSnapshot(File file, Map<Long, ProducerStateEntry> entries, boolean sync) throws IOException {
-=======
     // visible for testing
-    public static void writeSnapshot(File file, Map<Long, ProducerStateEntry> entries, boolean sync) throws IOException {
->>>>>>> 247c59f8
+    public static ByteBuffer writeSnapshot(File file, Map<Long, ProducerStateEntry> entries, boolean sync) throws IOException {
         Struct struct = new Struct(PID_SNAPSHOT_MAP_SCHEMA);
         struct.set(VERSION_FIELD, PRODUCER_SNAPSHOT_VERSION);
         struct.set(CRC_FIELD, 0L); // we'll fill this after writing the entries
