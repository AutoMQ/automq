/*
 * Licensed to the Apache Software Foundation (ASF) under one or more
 * contributor license agreements. See the NOTICE file distributed with
 * this work for additional information regarding copyright ownership.
 * The ASF licenses this file to You under the Apache License, Version 2.0
 * (the "License"); you may not use this file except in compliance with
 * the License. You may obtain a copy of the License at
 *
 *    http://www.apache.org/licenses/LICENSE-2.0
 *
 * Unless required by applicable law or agreed to in writing, software
 * distributed under the License is distributed on an "AS IS" BASIS,
 * WITHOUT WARRANTIES OR CONDITIONS OF ANY KIND, either express or implied.
 * See the License for the specific language governing permissions and
 * limitations under the License.
 */

package org.apache.kafka.image;

import com.automq.stream.s3.index.LocalStreamRangeIndexCache;
import com.automq.stream.s3.index.NodeRangeIndexCache;
import com.automq.stream.s3.metadata.ObjectUtils;
import com.automq.stream.s3.metadata.S3ObjectMetadata;
import com.automq.stream.s3.metadata.S3ObjectType;
import com.automq.stream.s3.metadata.StreamOffsetRange;
import io.netty.buffer.ByteBuf;
import io.netty.util.AbstractReferenceCounted;
import io.netty.util.ReferenceCounted;
import java.util.ArrayList;
import java.util.Collections;
import java.util.Comparator;
import java.util.HashMap;
import java.util.LinkedList;
import java.util.List;
import java.util.Map;
import java.util.Objects;
import java.util.Optional;
import java.util.Set;
import java.util.concurrent.CompletableFuture;
import java.util.concurrent.ConcurrentHashMap;
import java.util.stream.Collectors;
import org.apache.kafka.common.Uuid;
import org.apache.kafka.common.metadata.AssignedStreamIdRecord;
import org.apache.kafka.common.metadata.S3StreamEndOffsetsRecord;
import org.apache.kafka.image.writer.ImageWriter;
import org.apache.kafka.image.writer.ImageWriterOptions;
import org.apache.kafka.metadata.stream.InRangeObjects;
import org.apache.kafka.metadata.stream.RangeMetadata;
import org.apache.kafka.metadata.stream.S3StreamEndOffsetsCodec;
import org.apache.kafka.metadata.stream.S3StreamObject;
import org.apache.kafka.metadata.stream.S3StreamSetObject;
import org.apache.kafka.metadata.stream.StreamEndOffset;
import org.apache.kafka.server.common.ApiMessageAndVersion;
import org.apache.kafka.timeline.TimelineHashMap;
import org.slf4j.Logger;
import org.slf4j.LoggerFactory;

import static com.automq.stream.utils.FutureUtil.exec;

public final class S3StreamsMetadataImage extends AbstractReferenceCounted {
    private static final Logger LOGGER = LoggerFactory.getLogger(S3StreamsMetadataImage.class);

    public static final S3StreamsMetadataImage EMPTY =
        new S3StreamsMetadataImage(
            -1,
            RegistryRef.NOOP,
            new TimelineHashMap<>(RegistryRef.NOOP.registry(), 0),
            new TimelineHashMap<>(RegistryRef.NOOP.registry(), 0),
            new TimelineHashMap<>(RegistryRef.NOOP.registry(), 0),
            new TimelineHashMap<>(RegistryRef.NOOP.registry(), 0),
            new TimelineHashMap<>(RegistryRef.NOOP.registry(), 0)
        );

    private final long nextAssignedStreamId;

    private final TimelineHashMap<Long/*streamId*/, S3StreamMetadataImage> streamMetadataMap;
    private final TimelineHashMap<Integer/*nodeId*/, NodeS3StreamSetObjectMetadataImage> nodeMetadataMap;

    // Partition <-> Streams mapping in memory
    // this should be created only once in each image and not be modified
    private final TimelineHashMap<TopicIdPartition, Set<Long>> partition2streams;
    // this should be created only once in each image and not be modified
    private final TimelineHashMap<Long, TopicIdPartition> stream2partition;

    private final TimelineHashMap<Long, Long> streamEndOffsets;
    private final RegistryRef registryRef;

    public S3StreamsMetadataImage(
        long assignedStreamId,
        RegistryRef registryRef,
        TimelineHashMap<Long, S3StreamMetadataImage> streamMetadataMap,
        TimelineHashMap<Integer, NodeS3StreamSetObjectMetadataImage> nodeMetadataMap,
        TimelineHashMap<TopicIdPartition, Set<Long>> partition2streams,
        TimelineHashMap<Long, TopicIdPartition> stream2partition,
        TimelineHashMap<Long, Long> streamEndOffsets
    ) {
        this.nextAssignedStreamId = assignedStreamId + 1;
        this.streamMetadataMap = streamMetadataMap;
        this.nodeMetadataMap = nodeMetadataMap;
        this.partition2streams = partition2streams;
        this.stream2partition = stream2partition;
        this.streamEndOffsets = streamEndOffsets;
        this.registryRef = registryRef;
    }

    boolean isEmpty() {
        if (registryRef == RegistryRef.NOOP) {
            return true;
        }
        return registryRef.inLock(() ->
            this.nodeMetadataMap.isEmpty(registryRef.epoch()) && this.streamMetadataMap.isEmpty(registryRef.epoch())
        );
    }

    public void write(ImageWriter writer, ImageWriterOptions options) {
        writer.write(
            new ApiMessageAndVersion(
                new AssignedStreamIdRecord().setAssignedStreamId(nextAssignedStreamId - 1), (short) 0));

        List<S3StreamMetadataImage> streamMetadataList = this.streamMetadataList();
        streamMetadataList.forEach(v -> v.write(writer, options));

        List<NodeS3StreamSetObjectMetadataImage> nodeMetadataList = this.nodeMetadataList();
        nodeMetadataList.forEach(v -> v.write(writer, options));

        if (options.metadataVersion().autoMQVersion().isHugeClusterSupported()) {
            Map<Long, Long> streamEndOffsetMap = this.streamEndOffsets();
            List<StreamEndOffset> endOffsets = streamEndOffsetMap.entrySet().stream()
                .map(e -> new StreamEndOffset(e.getKey(), e.getValue()))
                .collect(Collectors.toList());
            writer.write(new ApiMessageAndVersion(
                new S3StreamEndOffsetsRecord().setEndOffsets(S3StreamEndOffsetsCodec.encode(endOffsets)),
                (short) 0
            ));
        }
    }

    public CompletableFuture<InRangeObjects> getObjects(long streamId, long startOffset, long endOffset, int limit,
        RangeGetter rangeGetter) {
        return getObjects(streamId, startOffset, endOffset, limit, rangeGetter, null);
    }

    /**
     * Get objects in range [startOffset, endOffset) with limit.
     *
     * @param streamId    stream id
     * @param startOffset inclusive start offset of the stream
     * @param endOffset   exclusive end offset of the stream.
     *                    NOTE: NOOP_OFFSET means to retrieve as many objects as it's within the limit.
     * @param limit       max number of s3 objects to return
     * @return s3 objects within the range
     */
    public CompletableFuture<InRangeObjects> getObjects(long streamId, long startOffset, long endOffset, int limit,
        RangeGetter rangeGetter, LocalStreamRangeIndexCache indexCache) {
        GetObjectsContext ctx = new GetObjectsContext(streamId, startOffset, endOffset, limit, rangeGetter, indexCache);
        try {
            getObjects0(ctx);
        } catch (Throwable e) {
            LOGGER.error("error when get Objects {} {} {} {} ",streamId, startOffset, endOffset, limit, e);
            ctx.cf.completeExceptionally(e);
        }
        return ctx.cf;
    }

    @SuppressWarnings({"checkstyle:cyclomaticcomplexity", "checkstyle:npathcomplexity"})
    void getObjects0(GetObjectsContext ctx) {
        long streamId = ctx.streamId;
        long startOffset = ctx.startOffset;
        long endOffset = ctx.endOffset;
        int limit = ctx.limit;
        if (streamId < 0 || limit < 0 || (endOffset != ObjectUtils.NOOP_OFFSET && startOffset > endOffset)) {
            ctx.cf.complete(InRangeObjects.INVALID);
            return;
        }
        S3StreamMetadataImage stream = getStreamMetadata(streamId);
        if (stream == null || startOffset < stream.startOffset()) {
            ctx.cf.complete(InRangeObjects.INVALID);
            return;
        }
        List<S3ObjectMetadata> objects = new LinkedList<>();

        // floor value < 0 means that all stream objects' ranges are greater than startOffset
        int streamObjectIndex = Math.max(0, stream.floorStreamObjectIndex(startOffset));

        final List<S3StreamObject> streamObjects = stream.getStreamObjects();

        int lastRangeIndex = -1;
        int streamSetObjectIndex = 0;
        fillObjects(ctx, stream, objects, lastRangeIndex, streamObjectIndex, streamObjects, streamSetObjectIndex,
            null, null);
    }

    private void fillObjects(
        GetObjectsContext ctx,
        S3StreamMetadataImage stream,
        List<S3ObjectMetadata> objects,
        int lastRangeIndex,
        int streamObjectIndex,
        List<S3StreamObject> streamObjects,
        int streamSetObjectIndex,
        List<S3StreamSetObject> streamSetObjects,
        NodeS3StreamSetObjectMetadataImage node
    ) {
        exec(() -> fillObjects0(ctx, stream, objects, lastRangeIndex, streamObjectIndex, streamObjects,
            streamSetObjectIndex, streamSetObjects, node), ctx.cf, LOGGER, "fillObjects");
    }

    void fillObjects0(
        GetObjectsContext ctx,
        S3StreamMetadataImage stream,
        List<S3ObjectMetadata> objects,
        int lastRangeIndex,
        int streamObjectIndex,
        List<S3StreamObject> streamObjects,
        int streamSetObjectIndex,
        List<S3StreamSetObject> streamSetObjects,
        NodeS3StreamSetObjectMetadataImage node
    ) {
        try {
            fillObjects0(ctx, stream, objects, lastRangeIndex, streamObjectIndex, streamObjects, streamSetObjectIndex, streamSetObjects, node);
        } catch (Throwable e) {
            LOGGER.error("error when fillObjects", e);
            throw e;
        }
    }

    void fillObjects0(
        GetObjectsContext ctx,
        S3StreamMetadataImage stream,
        List<S3ObjectMetadata> objects, // 最终结果metadata 保存最终结果的object
        int lastRangeIndex,
        int streamObjectIndex,
        List<S3StreamObject> streamObjects,
        int streamSetObjectIndex,
        List<S3StreamSetObject> streamSetObjects,
        NodeS3StreamSetObjectMetadataImage node
    ) {
        // 0, 0, 0, 693
        ctx.record(objects.size(), lastRangeIndex, streamObjectIndex, streamSetObjectIndex);
        long nextStartOffset = ctx.nextStartOffset;
        for (; ; ) {
            int roundStartObjectSize = objects.size();

            // try to find consistent stream objects
            for (; streamObjectIndex < streamObjects.size(); streamObjectIndex++) {
                S3StreamObject streamObject = streamObjects.get(streamObjectIndex);
                if (streamObject.startOffset() != nextStartOffset) {
                    //noinspection StatementWithEmptyBody
                    if (objects.isEmpty() && streamObject.startOffset() <= nextStartOffset && streamObject.endOffset() > nextStartOffset) {
                        // it's the first object, we only need the stream object contains the nextStartOffset
                    } else if (streamObject.endOffset() <= nextStartOffset) {
                        // the stream object not match the requirement, move to the next stream object
                        continue;
                    } else {
                        // the streamObject.startOffset() > nextStartOffset
                        break;
                    }
                }
                objects.add(streamObject.toMetadata());
                nextStartOffset = streamObject.endOffset();
                if (objects.size() >= ctx.limit || (ctx.endOffset != ObjectUtils.NOOP_OFFSET && nextStartOffset >= ctx.endOffset)) {
                    completeWithSanityCheck(ctx, objects);
                    return;
                }
            }

            if (streamSetObjects == null) {
                int rangeIndex = stream.getRangeContainsOffset(nextStartOffset);
                // 1. can not find the range containing nextStartOffset, or
                // 2. the range is the same as the last one, which means the nextStartOffset does not move on.
                if (rangeIndex < 0 || lastRangeIndex == rangeIndex) {
                    completeWithSanityCheck(ctx, objects);
                    break;
                }
                lastRangeIndex = rangeIndex;
                RangeMetadata range = stream.getRanges().get(rangeIndex);
                node = getNodeMetadata(range.nodeId());
                if (node != null) {
                    streamSetObjects = node.orderList();
                } else {
                    streamSetObjects = Collections.emptyList();
                }

                CompletableFuture<Integer> startSearchIndexCf = getStartSearchIndex(node, nextStartOffset, ctx);
                final int finalLastRangeIndex = lastRangeIndex;
                final long finalNextStartOffset = nextStartOffset;
                final int finalStreamObjectIndex = streamObjectIndex;
                final List<S3StreamSetObject> finalStreamSetObjects = streamSetObjects;
                final NodeS3StreamSetObjectMetadataImage finalNode = node;
                startSearchIndexCf.whenComplete((index, ex) -> {
                    if (ex != null) {
                        LOGGER.error("Failed to get start search index", ex);
                        index = 0;
                    }
                    // load stream set object index
                    int finalIndex = index;

                    // 从这个位置加载sso的相关信息，之后重新处理fillObjects
                    loadStreamSetObjectInfo(ctx, finalStreamSetObjects, index).thenAccept(v -> {
                        ctx.nextStartOffset = finalNextStartOffset;
                        fillObjects(ctx, stream, objects, finalLastRangeIndex, finalStreamObjectIndex, streamObjects,
                            finalIndex, finalStreamSetObjects, finalNode);
<<<<<<< HEAD
                    }).exceptionally(e -> {
                        LOGGER.error("loadStreamSetObjectInfo thenAccept", e);
                        ctx.cf.completeExceptionally(e);
=======
                    }).exceptionally(exception -> {
                        ctx.cf.completeExceptionally(exception);
>>>>>>> 65e9c585
                        return null;
                    });
                });
                return;
            }

            final int streamSetObjectsSize = streamSetObjects.size();
            for (; streamSetObjectIndex < streamSetObjectsSize; streamSetObjectIndex++) {
                S3StreamSetObject streamSetObject = streamSetObjects.get(streamSetObjectIndex);
                StreamOffsetRange streamOffsetRange = findStreamInStreamSetObject(ctx, streamSetObject).orElse(null);
                // skip the stream set object not containing the stream or the range is before the nextStartOffset
                if (streamOffsetRange == null || streamOffsetRange.endOffset() <= nextStartOffset) {
                    continue;
                }
                if ((streamOffsetRange.startOffset() == nextStartOffset)
                    || (objects.isEmpty() && streamOffsetRange.startOffset() < nextStartOffset)) {
                    if (node != null) {
                        node.recordStreamSetObjectIndex(ctx.streamId, nextStartOffset, streamSetObjectIndex);
                    }
                    objects.add(new S3ObjectMetadata(streamSetObject.objectId(), S3ObjectType.STREAM_SET, List.of(streamOffsetRange),
                        streamSetObject.dataTimeInMs()));
                    nextStartOffset = streamOffsetRange.endOffset();
                    if (objects.size() >= ctx.limit || (ctx.endOffset != ObjectUtils.NOOP_OFFSET && nextStartOffset >= ctx.endOffset)) {
                        completeWithSanityCheck(ctx, objects);
                        return;
                    }
                } else {
                    // We keep the corresponding object ( with a range startOffset > nextStartOffset) by not changing
                    // the streamSetObjectIndex. This object may be picked up in the next round.
                    break;
                }
            }
            // case 1. streamSetObjectIndex >= streamSetObjects.size(), which means we have reached the end of the stream set objects.
            // case 2. objects.size() == roundStartObjectSize, which means we have not found any new object in this round.
            if (streamSetObjectIndex >= streamSetObjects.size() || objects.size() == roundStartObjectSize) {
                // move to the next range
                // This can ensure that we can break the loop.
                streamSetObjects = null;
            }
        }
    }

    private void completeWithSanityCheck(GetObjectsContext ctx, List<S3ObjectMetadata> objects) {
        try {
            sanityCheck(ctx, objects);
        } catch (Throwable t) {
            ctx.cf.completeExceptionally(new IllegalStateException(String.format("Get objects failed for streamId=%d," +
                " range=[%d, %d), limit=%d", ctx.streamId, ctx.startOffset, ctx.endOffset, ctx.limit), t));
            return;
        }
        ctx.cf.complete(new InRangeObjects(ctx.streamId, objects));
    }

    /**
     * Check for continuity of stream range and range matching.
     * Note: insufficient range is possible and caller should retry after
     */
    void sanityCheck(GetObjectsContext ctx, List<S3ObjectMetadata> objects) {
        if (objects.size() > ctx.limit) {
            throw new IllegalArgumentException(String.format("number of objects %d exceeds limit %d", objects.size(), ctx.limit));
        }
        long nextStartOffset = -1L;
        for (S3ObjectMetadata object : objects) {
            StreamOffsetRange range = findStreamOffsetRange(object.getOffsetRanges(), ctx.streamId);
            if (range == null) {
                throw new IllegalArgumentException(String.format("range not found in object %s", object));
            }
            if (nextStartOffset == -1L) {
                if (range.startOffset() > ctx.startOffset) {
                    throw new IllegalArgumentException(String.format("first matched range %s in object %s is greater than" +
                        " requested start offset %d", range, object, ctx.startOffset));
                }
            } else if (nextStartOffset != range.startOffset()) {
                throw new IllegalArgumentException(String.format("range is not continuous, expected start offset %d," +
                    " actual %d in object %s", nextStartOffset, range.startOffset(), object));
            }
            nextStartOffset = range.endOffset();
        }
    }

    private StreamOffsetRange findStreamOffsetRange(List<StreamOffsetRange> ranges, long streamId) {
        for (StreamOffsetRange range : ranges) {
            if (range.streamId() == streamId) {
                return range;
            }
        }
        return null;
    }

    private int findStartSearchIndex(long startObjectId, List<S3StreamSetObject> streamSetObjects) {
        for (int i = 0; i < streamSetObjects.size(); i++) {
            S3StreamSetObject sso = streamSetObjects.get(i);
            if (Objects.equals(sso.objectId(), startObjectId)) {
                return i;
            }
        }
        return -1;
    }

    /**
     * Get the index where to start search stream set object from.
     */
    private CompletableFuture<Integer> getStartSearchIndex(NodeS3StreamSetObjectMetadataImage node, long startOffset,
        GetObjectsContext ctx) {
        if (node == null) {
            return CompletableFuture.completedFuture(0);
        }
        // search in compact cache first
        int index = node.floorStreamSetObjectIndex(ctx.streamId, startOffset);
        if (index > 0) {
            return CompletableFuture.completedFuture(index);
        }
        // search in sparse index
        return getStartStreamSetObjectId(node.getNodeId(), startOffset, ctx)
            .thenApply(objectId -> {
                int startIndex = findStartSearchIndex(objectId, node.orderList());
                if (startIndex < 0 && ctx.indexCache.nodeId() != node.getNodeId()) {
                    LOGGER.info("Stream set object {} not found in node {}, invalidate index cache", objectId, node.getNodeId());
                    NodeRangeIndexCache.getInstance().invalidate(node.getNodeId());
                }
                return Math.max(0, startIndex);
            });
    }

    /**
     * Get the object id of the first stream set object to start search from.
     * Possible results:
     * <p>
     * a. -1, not stream set object can be found, this can happen when index cache is not exist or is invalidated,
     * searching should be done from the beginning of the objects in this case.
     * <p>
     * b. non-negative value:
     * 1. the object exists in stream set objects in node image, search should start from that object
     * 2. the object does not exist in stream set objects in node image, that means the index cache is out of date and
     * should be invalidated, so we can refresh the index from object storage next time
     */
    private CompletableFuture<Long> getStartStreamSetObjectId(int nodeId, long startOffset, GetObjectsContext ctx) {
        if (ctx.indexCache != null && ctx.indexCache.nodeId() == nodeId) {
            return ctx.indexCache.searchObjectId(ctx.streamId, startOffset);
        }
        // search from cache and refresh the cache from remote if necessary
        return NodeRangeIndexCache.getInstance().searchObjectId(nodeId, ctx.streamId, startOffset,
            () -> ctx.rangeGetter.readNodeRangeIndex(nodeId).thenApply(buff -> {
                try {
                    return LocalStreamRangeIndexCache.fromBuffer(buff);
                } finally {
                    buff.release();
                }
            }));
    }

    /**
     * Load the stream set object range info is missing
     *
     * @return async load
     */
    private CompletableFuture<Void> loadStreamSetObjectInfo(GetObjectsContext ctx,
        List<S3StreamSetObject> streamSetObjects,
        int startSearchIndex) {
        return exec(() -> {
            final int streamSetObjectsSize = streamSetObjects.size();
            List<CompletableFuture<Void>> loadIndexCfList = new LinkedList<>();
            for (int i = startSearchIndex; i < streamSetObjectsSize; i++) {
                S3StreamSetObject streamSetObject = streamSetObjects.get(i);
                if (streamSetObject.ranges().length != 0) {
                    continue;
                }
                if (ctx.object2range.containsKey(streamSetObject.objectId())) {
                    continue;
                }
                loadIndexCfList.add(
                    ctx.rangeGetter
                        .find(streamSetObject.objectId(), ctx.streamId)
                        .thenAccept(range -> ctx.object2range.put(streamSetObject.objectId(), range))
                );
            }
            if (loadIndexCfList.isEmpty()) {
                return CompletableFuture.completedFuture(null);
            }
            return CompletableFuture.allOf(loadIndexCfList.toArray(new CompletableFuture[0]));
        }, LOGGER, "loadStreamSetObjectInfo");
    }

    private Optional<StreamOffsetRange> findStreamInStreamSetObject(GetObjectsContext ctx, S3StreamSetObject object) {
        if (object.ranges().length == 0) {
            Optional<StreamOffsetRange> streamOffsetRangeOpt = ctx.object2range.get(object.objectId());
            return streamOffsetRangeOpt != null ? streamOffsetRangeOpt: Optional.empty();
        } else {
            return object.find(ctx.streamId);
        }
    }

    /**
     * Get stream objects in range [startOffset, endOffset) with limit. It will throw IllegalArgumentException if limit or streamId is invalid.
     *
     * @param streamId    stream id
     * @param startOffset inclusive start offset of the stream
     * @param endOffset   exclusive end offset of the stream
     * @param limit       max number of stream objects to return
     * @return stream objects
     */
    public List<S3StreamObject> getStreamObjects(long streamId, long startOffset, long endOffset, int limit) {
        if (limit <= 0) {
            throw new IllegalArgumentException(String.format("limit %d is invalid", limit));
        }
        S3StreamMetadataImage stream = getStreamMetadata(streamId);
        if (stream == null) {
            throw new IllegalArgumentException(String.format("stream %d not found", streamId));
        }
        List<S3StreamObject> streamObjectsMetadata = stream.getStreamObjects();
        if (streamObjectsMetadata == null || streamObjectsMetadata.isEmpty()) {
            return Collections.emptyList();
        }
        return streamObjectsMetadata.stream().filter(obj -> {
            long objectStartOffset = obj.streamOffsetRange().startOffset();
            long objectEndOffset = obj.streamOffsetRange().endOffset();
            return objectStartOffset < endOffset && objectEndOffset > startOffset;
        }).sorted(Comparator.comparing(S3StreamObject::streamOffsetRange)).limit(limit).collect(Collectors.toCollection(ArrayList::new));
    }

    public List<S3StreamSetObject> getStreamSetObjects(int nodeId) {
        NodeS3StreamSetObjectMetadataImage wal = getNodeMetadata(nodeId);
        if (wal == null) {
            return Collections.emptyList();
        }
        return wal.orderList();
    }

    public S3StreamMetadataImage getStreamMetadata(long streamId) {
        if (registryRef == RegistryRef.NOOP) {
            return null;
        }
        return registryRef.inLock(() -> streamMetadataMap.get(streamId, registryRef.epoch()));
    }

    public NodeS3StreamSetObjectMetadataImage getNodeMetadata(int nodeId) {
        if (registryRef == RegistryRef.NOOP) {
            return null;
        }
        return registryRef.inLock(() -> nodeMetadataMap.get(nodeId, registryRef.epoch()));
    }

    public Set<Long> getTopicPartitionStreams(Uuid topicId, int partition) {
        if (registryRef == RegistryRef.NOOP) {
            return null;
        }
        return registryRef.inLock(() -> partition2streams.getOrDefault(new TopicIdPartition(topicId, partition), Collections.emptySet()));
    }

    public TopicIdPartition getStreamTopicPartition(long streamId) {
        if (registryRef == RegistryRef.NOOP) {
            return null;
        }
        return registryRef.inLock(() -> stream2partition.get(streamId));
    }

    @Override
    public boolean equals(Object obj) {
        if (this == obj) {
            return true;
        }
        if (obj == null || getClass() != obj.getClass()) {
            return false;
        }
        S3StreamsMetadataImage other = (S3StreamsMetadataImage) obj;
        return this.nextAssignedStreamId == other.nextAssignedStreamId
            && this.streamMetadataList().equals(other.streamMetadataList())
            && this.nodeMetadataList().equals(other.nodeMetadataList())
            && this.streamEndOffsets().equals(other.streamEndOffsets());
    }

    @Override
    public int hashCode() {
        return Objects.hash(nextAssignedStreamId, streamMetadataList(), nodeMetadataList(), streamEndOffsets());
    }

    public TimelineHashMap<Integer, NodeS3StreamSetObjectMetadataImage> timelineNodeMetadata() {
        return nodeMetadataMap;
    }

    List<NodeS3StreamSetObjectMetadataImage> nodeMetadataList() {
        if (registryRef == RegistryRef.NOOP) {
            return Collections.emptyList();
        }
        return registryRef.inLock(() -> {
            List<NodeS3StreamSetObjectMetadataImage> list = new ArrayList<>(nodeMetadataMap.size());
            list.addAll(nodeMetadataMap.values(registryRef.epoch()));
            return list;
        });
    }

    public TimelineHashMap<Long, S3StreamMetadataImage> timelineStreamMetadata() {
        return streamMetadataMap;
    }

    List<S3StreamMetadataImage> streamMetadataList() {
        if (registryRef == RegistryRef.NOOP) {
            return Collections.emptyList();
        }
        return registryRef.inLock(() -> {
            List<S3StreamMetadataImage> list = new ArrayList<>(streamMetadataMap.size());
            list.addAll(streamMetadataMap.values(registryRef.epoch()));
            return list;
        });
    }

    public long nextAssignedStreamId() {
        return nextAssignedStreamId;
    }

    TimelineHashMap<TopicIdPartition, Set<Long>> partition2streams() {
        return partition2streams;
    }

    TimelineHashMap<Long, TopicIdPartition> stream2partition() {
        return stream2partition;
    }

    RegistryRef registryRef() {
        return registryRef;
    }

    // caller use this value should be protected by registryRef lock
    TimelineHashMap<Long, Long> timelineStreamEndOffsets() {
        return streamEndOffsets;
    }

    Map<Long, Long> streamEndOffsets() {
        if (registryRef == RegistryRef.NOOP) {
            return Collections.emptyMap();
        }

        return registryRef.inLock(() -> {
            Map<Long, Long> map = new HashMap<>(streamEndOffsets.size());
            streamEndOffsets.entrySet(registryRef.epoch()).forEach(e -> map.put(e.getKey(), e.getValue()));
            return map;
        });
    }

    @Override
    public String toString() {
        return "S3StreamsMetadataImage{nextAssignedStreamId=" + nextAssignedStreamId + '}';
    }

    @Override
    protected void deallocate() {
        if (registryRef == RegistryRef.NOOP) {
            return;
        }
        registryRef.release();
    }

    @Override
    public ReferenceCounted touch(Object o) {
        return this;
    }

    static class GetObjectsContext {
        final long streamId;
        long startOffset;
        long nextStartOffset;
        long endOffset;
        int limit;
        RangeGetter rangeGetter;
        LocalStreamRangeIndexCache indexCache;

        CompletableFuture<InRangeObjects> cf = new CompletableFuture<>();
        Map<Long, Optional<StreamOffsetRange>> object2range = new ConcurrentHashMap<>();
        List<String> debugContext = new ArrayList<>();

        GetObjectsContext(long streamId, long startOffset, long endOffset, int limit,
            RangeGetter rangeGetter, LocalStreamRangeIndexCache indexCache) {
            this.streamId = streamId;
            this.startOffset = startOffset;
            this.nextStartOffset = startOffset;
            this.endOffset = endOffset;
            this.limit = limit;
            this.rangeGetter = rangeGetter;
            this.indexCache = indexCache;
        }

        public void record(int objectSize, int lastRangeIndex, int streamObjectIndex, int streamSetObjectIndex) {
            // 15746,  0, 0, 0, 693
            debugContext.add(String.format("nextStartOffset=%d, objectSize=%d, lastRangeIndex=%d, streamObjectIndex=%d, streamSetObjectIndex=%d", nextStartOffset,
                objectSize, lastRangeIndex, streamObjectIndex, streamSetObjectIndex));
            if (debugContext.size() > 20) {
                LOGGER.error("GetObjects may has endless loop: streamId={}, startOffset={}, endOffset={}, limit={}, debugContext={}",
                    streamId, startOffset, endOffset, limit, debugContext);
                Runtime.getRuntime().halt(1);
            }
        }
    }

    public interface RangeGetter {
        CompletableFuture<Optional<StreamOffsetRange>> find(long objectId, long streamId);

        CompletableFuture<ByteBuf> readNodeRangeIndex(long nodeId);
    }

}<|MERGE_RESOLUTION|>--- conflicted
+++ resolved
@@ -156,7 +156,6 @@
         try {
             getObjects0(ctx);
         } catch (Throwable e) {
-            LOGGER.error("error when get Objects {} {} {} {} ",streamId, startOffset, endOffset, limit, e);
             ctx.cf.completeExceptionally(e);
         }
         return ctx.cf;
@@ -216,26 +215,6 @@
         List<S3StreamSetObject> streamSetObjects,
         NodeS3StreamSetObjectMetadataImage node
     ) {
-        try {
-            fillObjects0(ctx, stream, objects, lastRangeIndex, streamObjectIndex, streamObjects, streamSetObjectIndex, streamSetObjects, node);
-        } catch (Throwable e) {
-            LOGGER.error("error when fillObjects", e);
-            throw e;
-        }
-    }
-
-    void fillObjects0(
-        GetObjectsContext ctx,
-        S3StreamMetadataImage stream,
-        List<S3ObjectMetadata> objects, // 最终结果metadata 保存最终结果的object
-        int lastRangeIndex,
-        int streamObjectIndex,
-        List<S3StreamObject> streamObjects,
-        int streamSetObjectIndex,
-        List<S3StreamSetObject> streamSetObjects,
-        NodeS3StreamSetObjectMetadataImage node
-    ) {
-        // 0, 0, 0, 693
         ctx.record(objects.size(), lastRangeIndex, streamObjectIndex, streamSetObjectIndex);
         long nextStartOffset = ctx.nextStartOffset;
         for (; ; ) {
@@ -294,20 +273,12 @@
                     }
                     // load stream set object index
                     int finalIndex = index;
-
-                    // 从这个位置加载sso的相关信息，之后重新处理fillObjects
                     loadStreamSetObjectInfo(ctx, finalStreamSetObjects, index).thenAccept(v -> {
                         ctx.nextStartOffset = finalNextStartOffset;
                         fillObjects(ctx, stream, objects, finalLastRangeIndex, finalStreamObjectIndex, streamObjects,
                             finalIndex, finalStreamSetObjects, finalNode);
-<<<<<<< HEAD
-                    }).exceptionally(e -> {
-                        LOGGER.error("loadStreamSetObjectInfo thenAccept", e);
-                        ctx.cf.completeExceptionally(e);
-=======
                     }).exceptionally(exception -> {
                         ctx.cf.completeExceptionally(exception);
->>>>>>> 65e9c585
                         return null;
                     });
                 });
@@ -690,7 +661,6 @@
         }
 
         public void record(int objectSize, int lastRangeIndex, int streamObjectIndex, int streamSetObjectIndex) {
-            // 15746,  0, 0, 0, 693
             debugContext.add(String.format("nextStartOffset=%d, objectSize=%d, lastRangeIndex=%d, streamObjectIndex=%d, streamSetObjectIndex=%d", nextStartOffset,
                 objectSize, lastRangeIndex, streamObjectIndex, streamSetObjectIndex));
             if (debugContext.size() > 20) {
