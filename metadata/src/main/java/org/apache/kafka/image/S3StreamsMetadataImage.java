--- conflicted
+++ resolved
@@ -99,14 +99,6 @@
         return new InRangeObjects(streamId, startOffset, realEndOffset, objects);
     }
 
-<<<<<<< HEAD
-    public List<S3WALObject> getWALObjects(int brokerId) {
-        BrokerS3WALMetadataImage wal = brokerWALMetadata.get(brokerId);
-        if (wal == null) {
-            return Collections.emptyList();
-        }
-        return wal.getWalObjects().list();
-=======
     /**
      * Get stream objects in range [startOffset, endOffset) with limit.
      * It will throw IllegalArgumentException if limit or streamId is invalid.
@@ -133,7 +125,14 @@
             long objectEndOffset = obj.streamOffsetRange().getEndOffset();
             return objectStartOffset < endOffset && objectEndOffset > startOffset;
         }).sorted(Comparator.comparing(S3StreamObject::streamOffsetRange)).limit(limit).collect(Collectors.toCollection(ArrayList::new));
->>>>>>> 92b91711
+    }
+
+    public List<S3WALObject> getWALObjects(int brokerId) {
+        BrokerS3WALMetadataImage wal = brokerWALMetadata.get(brokerId);
+        if (wal == null) {
+            return Collections.emptyList();
+        }
+        return wal.getWalObjects().list();
     }
 
     private List<RangeSearcher> rangeSearchers(long streamId, long startOffset, long endOffset) {
