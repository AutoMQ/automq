/*
 * Licensed to the Apache Software Foundation (ASF) under one or more
 * contributor license agreements. See the NOTICE file distributed with
 * this work for additional information regarding copyright ownership.
 * The ASF licenses this file to You under the Apache License, Version 2.0
 * (the "License"); you may not use this file except in compliance with
 * the License. You may obtain a copy of the License at
 *
 *    http://www.apache.org/licenses/LICENSE-2.0
 *
 * Unless required by applicable law or agreed to in writing, software
 * distributed under the License is distributed on an "AS IS" BASIS,
 * WITHOUT WARRANTIES OR CONDITIONS OF ANY KIND, either express or implied.
 * See the License for the specific language governing permissions and
 * limitations under the License.
 */

package org.apache.kafka.controller;

import org.apache.kafka.clients.admin.AlterConfigOp.OpType;
import org.apache.kafka.clients.admin.FeatureUpdate;
import org.apache.kafka.common.Uuid;
import org.apache.kafka.common.acl.AclBinding;
import org.apache.kafka.common.acl.AclBindingFilter;
import org.apache.kafka.common.config.ConfigResource;
import org.apache.kafka.common.errors.ApiException;
import org.apache.kafka.common.errors.BrokerIdNotRegisteredException;
import org.apache.kafka.common.errors.InvalidRequestException;
import org.apache.kafka.common.errors.NotControllerException;
import org.apache.kafka.common.errors.StaleBrokerEpochException;
import org.apache.kafka.common.errors.UnknownTopicOrPartitionException;
import org.apache.kafka.common.message.AllocateProducerIdsRequestData;
import org.apache.kafka.common.message.AllocateProducerIdsResponseData;
import org.apache.kafka.common.message.AlterPartitionReassignmentsRequestData;
import org.apache.kafka.common.message.AlterPartitionReassignmentsResponseData;
import org.apache.kafka.common.message.AlterPartitionRequestData;
import org.apache.kafka.common.message.AlterPartitionResponseData;
import org.apache.kafka.common.message.AlterUserScramCredentialsRequestData;
import org.apache.kafka.common.message.AlterUserScramCredentialsResponseData;
import org.apache.kafka.common.message.AssignReplicasToDirsRequestData;
import org.apache.kafka.common.message.AssignReplicasToDirsResponseData;
import org.apache.kafka.common.message.AutomqGetNodesResponseData;
import org.apache.kafka.common.message.AutomqRegisterNodeResponseData;
import org.apache.kafka.common.message.BrokerHeartbeatRequestData;
import org.apache.kafka.common.message.BrokerRegistrationRequestData;
import org.apache.kafka.common.message.CloseStreamsRequestData;
import org.apache.kafka.common.message.CloseStreamsResponseData;
import org.apache.kafka.common.message.CommitStreamObjectRequestData;
import org.apache.kafka.common.message.CommitStreamObjectResponseData;
import org.apache.kafka.common.message.CommitStreamSetObjectRequestData;
import org.apache.kafka.common.message.CommitStreamSetObjectResponseData;
import org.apache.kafka.common.message.ControllerRegistrationRequestData;
import org.apache.kafka.common.message.CreateDelegationTokenRequestData;
import org.apache.kafka.common.message.CreateDelegationTokenResponseData;
import org.apache.kafka.common.message.CreatePartitionsRequestData.CreatePartitionsTopic;
import org.apache.kafka.common.message.CreatePartitionsResponseData.CreatePartitionsTopicResult;
import org.apache.kafka.common.message.CreateStreamsRequestData;
import org.apache.kafka.common.message.CreateStreamsResponseData;
import org.apache.kafka.common.message.CreateTopicsRequestData;
import org.apache.kafka.common.message.CreateTopicsResponseData;
import org.apache.kafka.common.message.DeleteKVsRequestData;
import org.apache.kafka.common.message.DeleteKVsResponseData;
import org.apache.kafka.common.message.DeleteStreamsRequestData;
import org.apache.kafka.common.message.DeleteStreamsResponseData;
import org.apache.kafka.common.message.DescribeStreamsRequestData;
import org.apache.kafka.common.message.DescribeStreamsResponseData;
import org.apache.kafka.common.message.ElectLeadersRequestData;
import org.apache.kafka.common.message.ElectLeadersResponseData;
import org.apache.kafka.common.message.ExpireDelegationTokenRequestData;
import org.apache.kafka.common.message.ExpireDelegationTokenResponseData;
import org.apache.kafka.common.message.GetKVsRequestData;
import org.apache.kafka.common.message.GetKVsResponseData;
import org.apache.kafka.common.message.GetNextNodeIdRequestData;
import org.apache.kafka.common.message.GetOpeningStreamsRequestData;
import org.apache.kafka.common.message.GetOpeningStreamsResponseData;
import org.apache.kafka.common.message.ListPartitionReassignmentsRequestData;
import org.apache.kafka.common.message.ListPartitionReassignmentsResponseData;
import org.apache.kafka.common.message.OpenStreamsRequestData;
import org.apache.kafka.common.message.OpenStreamsResponseData;
import org.apache.kafka.common.message.PrepareS3ObjectRequestData;
import org.apache.kafka.common.message.PrepareS3ObjectResponseData;
import org.apache.kafka.common.message.PutKVsRequestData;
import org.apache.kafka.common.message.PutKVsResponseData;
import org.apache.kafka.common.message.RenewDelegationTokenRequestData;
import org.apache.kafka.common.message.RenewDelegationTokenResponseData;
import org.apache.kafka.common.message.TrimStreamsRequestData;
import org.apache.kafka.common.message.TrimStreamsResponseData;
import org.apache.kafka.common.message.UpdateFeaturesRequestData;
import org.apache.kafka.common.message.UpdateFeaturesResponseData;
import org.apache.kafka.common.metadata.AbortTransactionRecord;
import org.apache.kafka.common.metadata.AccessControlEntryRecord;
import org.apache.kafka.common.metadata.AssignedS3ObjectIdRecord;
import org.apache.kafka.common.metadata.AssignedStreamIdRecord;
import org.apache.kafka.common.metadata.BeginTransactionRecord;
import org.apache.kafka.common.metadata.BrokerRegistrationChangeRecord;
import org.apache.kafka.common.metadata.ClientQuotaRecord;
import org.apache.kafka.common.metadata.ConfigRecord;
import org.apache.kafka.common.metadata.DelegationTokenRecord;
import org.apache.kafka.common.metadata.EndTransactionRecord;
import org.apache.kafka.common.metadata.FeatureLevelRecord;
import org.apache.kafka.common.metadata.FenceBrokerRecord;
import org.apache.kafka.common.metadata.KVRecord;
import org.apache.kafka.common.metadata.MetadataRecordType;
import org.apache.kafka.common.metadata.NoOpRecord;
import org.apache.kafka.common.metadata.NodeWALMetadataRecord;
import org.apache.kafka.common.metadata.PartitionChangeRecord;
import org.apache.kafka.common.metadata.PartitionRecord;
import org.apache.kafka.common.metadata.ProducerIdsRecord;
import org.apache.kafka.common.metadata.RangeRecord;
import org.apache.kafka.common.metadata.RegisterBrokerRecord;
import org.apache.kafka.common.metadata.RegisterControllerRecord;
import org.apache.kafka.common.metadata.RemoveAccessControlEntryRecord;
import org.apache.kafka.common.metadata.RemoveDelegationTokenRecord;
import org.apache.kafka.common.metadata.RemoveKVRecord;
import org.apache.kafka.common.metadata.RemoveNodeWALMetadataRecord;
import org.apache.kafka.common.metadata.RemoveRangeRecord;
import org.apache.kafka.common.metadata.RemoveS3ObjectRecord;
import org.apache.kafka.common.metadata.RemoveS3StreamObjectRecord;
import org.apache.kafka.common.metadata.RemoveS3StreamRecord;
import org.apache.kafka.common.metadata.RemoveStreamSetObjectRecord;
import org.apache.kafka.common.metadata.RemoveTopicRecord;
import org.apache.kafka.common.metadata.RemoveUserScramCredentialRecord;
import org.apache.kafka.common.metadata.S3ObjectRecord;
import org.apache.kafka.common.metadata.S3StreamEndOffsetsRecord;
import org.apache.kafka.common.metadata.S3StreamObjectRecord;
import org.apache.kafka.common.metadata.S3StreamRecord;
import org.apache.kafka.common.metadata.S3StreamSetObjectRecord;
import org.apache.kafka.common.metadata.TopicRecord;
import org.apache.kafka.common.metadata.UnfenceBrokerRecord;
import org.apache.kafka.common.metadata.UnregisterBrokerRecord;
import org.apache.kafka.common.metadata.UpdateNextNodeIdRecord;
import org.apache.kafka.common.metadata.UserScramCredentialRecord;
import org.apache.kafka.common.metadata.ZkMigrationStateRecord;
import org.apache.kafka.common.protocol.ApiMessage;
import org.apache.kafka.common.protocol.Errors;
import org.apache.kafka.common.quota.ClientQuotaAlteration;
import org.apache.kafka.common.quota.ClientQuotaEntity;
import org.apache.kafka.common.requests.ApiError;
import org.apache.kafka.common.requests.s3.AutomqGetNodesRequest;
import org.apache.kafka.common.requests.s3.AutomqRegisterNodeRequest;
import org.apache.kafka.common.security.token.delegation.internals.DelegationTokenCache;
import org.apache.kafka.common.utils.LogContext;
import org.apache.kafka.common.utils.Time;
import org.apache.kafka.common.utils.Utils;
import org.apache.kafka.controller.errors.ControllerExceptions;
import org.apache.kafka.controller.errors.EventHandlerExceptionInfo;
import org.apache.kafka.controller.metrics.QuorumControllerMetrics;
import org.apache.kafka.controller.stream.DefaultNodeRuntimeInfoGetter;
import org.apache.kafka.controller.stream.KVControlManager;
import org.apache.kafka.controller.stream.NodeControlManager;
import org.apache.kafka.controller.stream.S3ObjectControlManager;
import org.apache.kafka.controller.stream.StreamClient;
import org.apache.kafka.controller.stream.StreamControlManager;
import org.apache.kafka.controller.stream.TopicDeletionManager;
import org.apache.kafka.deferred.DeferredEvent;
import org.apache.kafka.deferred.DeferredEventQueue;
import org.apache.kafka.metadata.BrokerHeartbeatReply;
import org.apache.kafka.metadata.BrokerRegistrationReply;
import org.apache.kafka.metadata.FinalizedControllerFeatures;
import org.apache.kafka.metadata.KafkaConfigSchema;
import org.apache.kafka.metadata.VersionRange;
import org.apache.kafka.metadata.bootstrap.BootstrapMetadata;
import org.apache.kafka.metadata.migration.ZkMigrationState;
import org.apache.kafka.metadata.migration.ZkRecordConsumer;
import org.apache.kafka.metadata.placement.ReplicaPlacer;
import org.apache.kafka.metadata.placement.StripedReplicaPlacer;
import org.apache.kafka.metadata.util.RecordRedactor;
import org.apache.kafka.queue.EventQueue;
import org.apache.kafka.queue.EventQueue.EarliestDeadlineFunction;
import org.apache.kafka.queue.KafkaEventQueue;
import org.apache.kafka.raft.Batch;
import org.apache.kafka.raft.BatchReader;
import org.apache.kafka.raft.LeaderAndEpoch;
import org.apache.kafka.raft.OffsetAndEpoch;
import org.apache.kafka.raft.RaftClient;
import org.apache.kafka.server.authorizer.AclCreateResult;
import org.apache.kafka.server.authorizer.AclDeleteResult;
import org.apache.kafka.server.common.ApiMessageAndVersion;
import org.apache.kafka.server.common.KRaftVersion;
import org.apache.kafka.server.common.MetadataVersion;
import org.apache.kafka.server.fault.FaultHandler;
import org.apache.kafka.server.fault.FaultHandlerException;
import org.apache.kafka.server.metrics.s3stream.S3StreamKafkaMetricsManager;
import org.apache.kafka.server.policy.AlterConfigPolicy;
import org.apache.kafka.server.policy.CreateTopicPolicy;
import org.apache.kafka.snapshot.SnapshotReader;
import org.apache.kafka.snapshot.Snapshots;
import org.apache.kafka.timeline.SnapshotRegistry;

import org.slf4j.Logger;

import java.util.ArrayList;
import java.util.Collection;
import java.util.Collections;
import java.util.EnumSet;
import java.util.HashMap;
import java.util.Iterator;
import java.util.List;
import java.util.Map;
import java.util.Map.Entry;
import java.util.Optional;
import java.util.OptionalInt;
import java.util.OptionalLong;
import java.util.Random;
import java.util.Set;
import java.util.concurrent.CompletableFuture;
import java.util.concurrent.TimeUnit;
import java.util.function.Consumer;
import java.util.function.Function;
import java.util.function.Supplier;
import java.util.stream.Collectors;

import static java.util.concurrent.TimeUnit.MICROSECONDS;
import static java.util.concurrent.TimeUnit.NANOSECONDS;
import static org.apache.kafka.controller.QuorumController.ControllerOperationFlag.DOES_NOT_UPDATE_QUEUE_TIME;
import static org.apache.kafka.controller.QuorumController.ControllerOperationFlag.RUNS_IN_PREMIGRATION;


/**
 * QuorumController implements the main logic of the KRaft (Kafka Raft Metadata) mode controller.
 *
 * The node which is the leader of the metadata log becomes the active controller.  All
 * other nodes remain in standby mode.  Standby controllers cannot create new metadata log
 * entries.  They just replay the metadata log entries that the current active controller
 * has created.
 *
 * The QuorumController is single-threaded.  A single event handler thread performs most
 * operations.  This avoids the need for complex locking.
 *
 * The controller exposes an asynchronous, futures-based API to the world.  This reflects
 * the fact that the controller may have several operations in progress at any given
 * point.  The future associated with each operation will not be completed until the
 * results of the operation have been made durable to the metadata log.
 *
 * The QuorumController uses the "metadata.version" feature flag as a mechanism to control
 * the usage of new log record schemas. Starting with 3.3, this version must be set before
 * the controller can fully initialize.
 */
public final class QuorumController implements Controller {
    /**
     * The maximum records that the controller will write in a single batch.
     */
    private static final int MAX_RECORDS_PER_BATCH = 50000;

    /**
     * The maximum records any user-initiated operation is allowed to generate.
     *
     * For now, this is set to the maximum records in a single batch.
     */
    static final int MAX_RECORDS_PER_USER_OP = MAX_RECORDS_PER_BATCH;

    /**
     * A builder class which creates the QuorumController.
     */
    public static class Builder {
        private final int nodeId;
        private final String clusterId;
        private FaultHandler nonFatalFaultHandler = null;
        private FaultHandler fatalFaultHandler = null;
        private Time time = Time.SYSTEM;
        private String threadNamePrefix = null;
        private LogContext logContext = null;
        private KafkaConfigSchema configSchema = KafkaConfigSchema.EMPTY;
        private RaftClient<ApiMessageAndVersion> raftClient = null;
        private QuorumFeatures quorumFeatures = null;
        private short defaultReplicationFactor = 3;
        private int defaultNumPartitions = 1;
        private ReplicaPlacer replicaPlacer = new StripedReplicaPlacer(new Random());
        private OptionalLong leaderImbalanceCheckIntervalNs = OptionalLong.empty();
        private OptionalLong maxIdleIntervalNs = OptionalLong.empty();
        private long sessionTimeoutNs = ClusterControlManager.DEFAULT_SESSION_TIMEOUT_NS;
        private QuorumControllerMetrics controllerMetrics = null;
        private Optional<CreateTopicPolicy> createTopicPolicy = Optional.empty();
        private Optional<AlterConfigPolicy> alterConfigPolicy = Optional.empty();
        private ConfigurationValidator configurationValidator = ConfigurationValidator.NO_OP;
        private Map<String, Object> staticConfig = Collections.emptyMap();
        private BootstrapMetadata bootstrapMetadata = null;
        private int maxRecordsPerBatch = MAX_RECORDS_PER_BATCH;
        private boolean zkMigrationEnabled = false;
        private boolean eligibleLeaderReplicasEnabled = false;
        private DelegationTokenCache tokenCache;
        private String tokenSecretKeyString;
        private long delegationTokenMaxLifeMs;
        private long delegationTokenExpiryTimeMs;
        private long delegationTokenExpiryCheckIntervalMs;
        private long uncleanLeaderElectionCheckIntervalMs = TimeUnit.MINUTES.toMillis(5);
        private String interBrokerListenerName = "PLAINTEXT";

        // AutoMQ for Kafka inject start
        private StreamClient streamClient;
        private List<String> quorumVoters = Collections.emptyList();
        private Function<QuorumController, QuorumControllerExtension> extension = c -> QuorumControllerExtension.NOOP;
        // AutoMQ for Kafka inject end

        public Builder(int nodeId, String clusterId) {
            this.nodeId = nodeId;
            this.clusterId = clusterId;
        }

        public Builder setNonFatalFaultHandler(FaultHandler nonFatalFaultHandler) {
            this.nonFatalFaultHandler = nonFatalFaultHandler;
            return this;
        }

        public Builder setFatalFaultHandler(FaultHandler fatalFaultHandler) {
            this.fatalFaultHandler = fatalFaultHandler;
            return this;
        }

        public int nodeId() {
            return nodeId;
        }

        public Builder setTime(Time time) {
            this.time = time;
            return this;
        }

        public Builder setThreadNamePrefix(String threadNamePrefix) {
            this.threadNamePrefix = threadNamePrefix;
            return this;
        }

        public Builder setLogContext(LogContext logContext) {
            this.logContext = logContext;
            return this;
        }

        public Builder setConfigSchema(KafkaConfigSchema configSchema) {
            this.configSchema = configSchema;
            return this;
        }

        public Builder setRaftClient(RaftClient<ApiMessageAndVersion> logManager) {
            this.raftClient = logManager;
            return this;
        }

        public Builder setQuorumFeatures(QuorumFeatures quorumFeatures) {
            this.quorumFeatures = quorumFeatures;
            return this;
        }

        public Builder setDefaultReplicationFactor(short defaultReplicationFactor) {
            this.defaultReplicationFactor = defaultReplicationFactor;
            return this;
        }

        public Builder setDefaultNumPartitions(int defaultNumPartitions) {
            this.defaultNumPartitions = defaultNumPartitions;
            return this;
        }

        public Builder setReplicaPlacer(ReplicaPlacer replicaPlacer) {
            this.replicaPlacer = replicaPlacer;
            return this;
        }

        public Builder setLeaderImbalanceCheckIntervalNs(OptionalLong value) {
            this.leaderImbalanceCheckIntervalNs = value;
            return this;
        }

        public Builder setMaxIdleIntervalNs(OptionalLong value) {
            this.maxIdleIntervalNs = value;
            return this;
        }

        public Builder setSessionTimeoutNs(long sessionTimeoutNs) {
            this.sessionTimeoutNs = sessionTimeoutNs;
            return this;
        }

        public Builder setMetrics(QuorumControllerMetrics controllerMetrics) {
            this.controllerMetrics = controllerMetrics;
            return this;
        }

        public Builder setBootstrapMetadata(BootstrapMetadata bootstrapMetadata) {
            this.bootstrapMetadata = bootstrapMetadata;
            return this;
        }

        public Builder setMaxRecordsPerBatch(int maxRecordsPerBatch) {
            this.maxRecordsPerBatch = maxRecordsPerBatch;
            return this;
        }

        public Builder setCreateTopicPolicy(Optional<CreateTopicPolicy> createTopicPolicy) {
            this.createTopicPolicy = createTopicPolicy;
            return this;
        }

        public Builder setAlterConfigPolicy(Optional<AlterConfigPolicy> alterConfigPolicy) {
            this.alterConfigPolicy = alterConfigPolicy;
            return this;
        }

        public Builder setConfigurationValidator(ConfigurationValidator configurationValidator) {
            this.configurationValidator = configurationValidator;
            return this;
        }

        public Builder setStaticConfig(Map<String, Object> staticConfig) {
            this.staticConfig = staticConfig;
            return this;
        }

        public Builder setZkMigrationEnabled(boolean zkMigrationEnabled) {
            this.zkMigrationEnabled = zkMigrationEnabled;
            return this;
        }

        public Builder setEligibleLeaderReplicasEnabled(boolean eligibleLeaderReplicasEnabled) {
            this.eligibleLeaderReplicasEnabled = eligibleLeaderReplicasEnabled;
            return this;
        }

        public Builder setDelegationTokenCache(DelegationTokenCache tokenCache) {
            this.tokenCache = tokenCache;
            return this;
        }

        public Builder setDelegationTokenSecretKey(String tokenSecretKeyString) {
            this.tokenSecretKeyString = tokenSecretKeyString;
            return this;
        }

        public Builder setDelegationTokenMaxLifeMs(long delegationTokenMaxLifeMs) {
            this.delegationTokenMaxLifeMs = delegationTokenMaxLifeMs;
            return this;
        }

        public Builder setDelegationTokenExpiryTimeMs(long delegationTokenExpiryTimeMs) {
            this.delegationTokenExpiryTimeMs = delegationTokenExpiryTimeMs;
            return this;
        }

        public Builder setDelegationTokenExpiryCheckIntervalMs(long delegationTokenExpiryCheckIntervalMs) {
            this.delegationTokenExpiryCheckIntervalMs = delegationTokenExpiryCheckIntervalMs;
            return this;
        }

<<<<<<< HEAD
        // AutoMQ for Kafka inject start
        public Builder setStreamClient(StreamClient streamClient) {
            this.streamClient = streamClient;
            return this;
        }

        public Builder setQuorumVoters(List<String> quorumVoters) {
            this.quorumVoters = quorumVoters;
            return this;
        }

        public Builder setExtension(Function<QuorumController, QuorumControllerExtension> extension) {
            this.extension = extension;
            return this;
        }
        // AutoMQ for Kafka inject end

=======
        public Builder setUncleanLeaderElectionCheckIntervalMs(long uncleanLeaderElectionCheckIntervalMs) {
            this.uncleanLeaderElectionCheckIntervalMs = uncleanLeaderElectionCheckIntervalMs;
            return this;
        }

        public Builder setInterBrokerListenerName(String interBrokerListenerName) {
            this.interBrokerListenerName = interBrokerListenerName;
            return this;
        }

>>>>>>> 398b4c4f
        public QuorumController build() throws Exception {
            if (raftClient == null) {
                throw new IllegalStateException("You must set a raft client.");
            } else if (bootstrapMetadata == null) {
                throw new IllegalStateException("You must specify an initial metadata.version using the kafka-storage tool.");
            } else if (quorumFeatures == null) {
                throw new IllegalStateException("You must specify the quorum features");
            } else if (nonFatalFaultHandler == null) {
                throw new IllegalStateException("You must specify a non-fatal fault handler.");
            } else if (fatalFaultHandler == null) {
                throw new IllegalStateException("You must specify a fatal fault handler.");
            }

            if (threadNamePrefix == null) {
                threadNamePrefix = String.format("quorum-controller-%d-", nodeId);
            }
            if (logContext == null) {
                logContext = new LogContext(String.format("[QuorumController id=%d] ", nodeId));
            }
            if (controllerMetrics == null) {
                controllerMetrics = new QuorumControllerMetrics(Optional.empty(), time, zkMigrationEnabled);
            }

            KafkaEventQueue queue = null;
            try {
                queue = new KafkaEventQueue(time, logContext, threadNamePrefix);
                return new QuorumController(
                    nonFatalFaultHandler,
                    fatalFaultHandler,
                    logContext,
                    nodeId,
                    clusterId,
                    queue,
                    time,
                    configSchema,
                    raftClient,
                    quorumFeatures,
                    defaultReplicationFactor,
                    defaultNumPartitions,
                    replicaPlacer,
                    leaderImbalanceCheckIntervalNs,
                    maxIdleIntervalNs,
                    sessionTimeoutNs,
                    controllerMetrics,
                    createTopicPolicy,
                    alterConfigPolicy,
                    configurationValidator,
                    staticConfig,
                    bootstrapMetadata,
                    maxRecordsPerBatch,
                    zkMigrationEnabled,
                    tokenCache,
                    tokenSecretKeyString,
                    delegationTokenMaxLifeMs,
                    delegationTokenExpiryTimeMs,
                    delegationTokenExpiryCheckIntervalMs,
                    eligibleLeaderReplicasEnabled,
<<<<<<< HEAD
                    streamClient,
                    quorumVoters,
                    extension
=======
                    uncleanLeaderElectionCheckIntervalMs,
                    interBrokerListenerName
>>>>>>> 398b4c4f
                );
            } catch (Exception e) {
                Utils.closeQuietly(queue, "event queue");
                throw e;
            }
        }
    }

    /**
     * Checks that a configuration resource exists.
     * <p>
     * This object must be used only from the controller event thread.
     */
    class ConfigResourceExistenceChecker implements Consumer<ConfigResource> {
        @Override
        public void accept(ConfigResource configResource) {
            switch (configResource.type()) {
                case BROKER_LOGGER:
                    // BROKER_LOGGER are always allowed.
                    break;
                case BROKER:
                    // Cluster configs are always allowed.
                    if (configResource.name().isEmpty()) break;

                    // Otherwise, check that the node ID is valid.
                    int nodeId;
                    try {
                        nodeId = Integer.parseInt(configResource.name());
                    } catch (NumberFormatException e) {
                        throw new InvalidRequestException("Invalid broker name " +
                            configResource.name());
                    }
                    if (!(clusterControl.brokerRegistrations().containsKey(nodeId) ||
                            featureControl.isControllerId(nodeId))) {
                        throw new BrokerIdNotRegisteredException("No node with id " +
                            nodeId + " found.");
                    }
                    break;
                case TOPIC:
                    if (replicationControl.getTopicId(configResource.name()) == null) {
                        throw new UnknownTopicOrPartitionException("The topic '" +
                            configResource.name() + "' does not exist.");
                    }
                    break;
                default:
                    break;
            }
        }
    }

    class QuorumClusterFeatureSupportDescriber implements ClusterFeatureSupportDescriber {
        @Override
        public Iterator<Entry<Integer, Map<String, VersionRange>>> brokerSupported() {
            return clusterControl.brokerSupportedFeatures();
        }

        @Override
        public Iterator<Entry<Integer, Map<String, VersionRange>>> controllerSupported() {
            return clusterControl.controllerSupportedFeatures();
        }
    }

    private OptionalInt latestController() {
        return raftClient.leaderAndEpoch().leaderId();
    }

    private void handleEventEnd(String name, long startProcessingTimeNs) {
        long endProcessingTime = time.nanoseconds();
        long deltaNs = endProcessingTime - startProcessingTimeNs;
        log.debug("Processed {} in {} us", name,
            MICROSECONDS.convert(deltaNs, NANOSECONDS));
        controllerMetrics.updateEventQueueProcessingTime(NANOSECONDS.toMillis(deltaNs));
    }

    private Throwable handleEventException(
        String name,
        OptionalLong startProcessingTimeNs,
        Throwable exception
    ) {
        OptionalLong deltaUs;
        if (startProcessingTimeNs.isPresent()) {
            long endProcessingTime = time.nanoseconds();
            long deltaNs = endProcessingTime - startProcessingTimeNs.getAsLong();
            deltaUs = OptionalLong.of(MICROSECONDS.convert(deltaNs, NANOSECONDS));
        } else {
            deltaUs = OptionalLong.empty();
        }
        EventHandlerExceptionInfo info = EventHandlerExceptionInfo.
                fromInternal(exception, () -> latestController());
        int epoch = curClaimEpoch;
        if (epoch == -1) {
            epoch = offsetControl.lastCommittedEpoch();
        }
        String failureMessage = info.failureMessage(epoch, deltaUs,
                isActiveController(), offsetControl.lastCommittedOffset());
        if (info.isTimeoutException() && (!deltaUs.isPresent())) {
            controllerMetrics.incrementOperationsTimedOut();
        }
        if (info.isFault()) {
            nonFatalFaultHandler.handleFault(name + ": " + failureMessage, exception);
        } else {
            log.info("{}: {}", name, failureMessage);
        }
        if (info.causesFailover() && isActiveController()) {
            renounce();
        }
        return info.effectiveExternalException();
    }

    private long updateEventStartMetricsAndGetTime(OptionalLong eventCreatedTimeNs) {
        long now = time.nanoseconds();
        controllerMetrics.incrementOperationsStarted();
        if (eventCreatedTimeNs.isPresent()) {
            controllerMetrics.updateEventQueueTime(NANOSECONDS.toMillis(now - eventCreatedTimeNs.getAsLong()));
        }
        return now;
    }

    /**
     * A controller event for handling internal state changes, such as Raft inputs.
     */
    class ControllerEvent implements EventQueue.Event {
        private final String name;
        private final Runnable handler;
        private final long eventCreatedTimeNs = time.nanoseconds();
        private OptionalLong startProcessingTimeNs = OptionalLong.empty();

        ControllerEvent(String name, Runnable handler) {
            this.name = name;
            this.handler = handler;
        }

        @Override
        public void run() throws Exception {
            startProcessingTimeNs = OptionalLong.of(
                updateEventStartMetricsAndGetTime(OptionalLong.of(eventCreatedTimeNs)));
            log.debug("Executing {}.", this);
            try {
                handler.run();
            } finally {
                long processTime = NANOSECONDS.toMicros(time.nanoseconds() - startProcessingTimeNs.getAsLong());
                if (processTime > EventQueue.Event.EVENT_PROCESS_TIME_THRESHOLD_MICROSECOND) {
                    log.error("Controller took {} µs to process control event: {}", processTime, name);
                }
            }
            handleEventEnd(this.toString(), startProcessingTimeNs.getAsLong());
        }

        @Override
        public void handleException(Throwable exception) {
            handleEventException(name, startProcessingTimeNs, exception);
        }

        @Override
        public String toString() {
            return name;
        }
    }

    void appendControlEvent(String name, Runnable handler) {
        ControllerEvent event = new ControllerEvent(name, handler);
        queue.append(event);
    }

    void appendControlEventWithDeadline(String name, Runnable handler, long deadlineNs) {
        ControllerEvent event = new ControllerEvent(name, handler);
        queue.appendWithDeadline(deadlineNs, event);
    }

    /**
     * A controller event that reads the committed internal state in order to expose it
     * to an API.
     */
    class ControllerReadEvent<T> implements EventQueue.Event {
        private final String name;
        private final CompletableFuture<T> future;
        private final Supplier<T> handler;
        private final long eventCreatedTimeNs = time.nanoseconds();
        private OptionalLong startProcessingTimeNs = OptionalLong.empty();

        ControllerReadEvent(String name, Supplier<T> handler) {
            this.name = name;
            this.future = new CompletableFuture<>();
            this.handler = handler;
        }

        CompletableFuture<T> future() {
            return future;
        }

        @Override
        public void run() throws Exception {
            startProcessingTimeNs = OptionalLong.of(
                updateEventStartMetricsAndGetTime(OptionalLong.of(eventCreatedTimeNs)));
            T value;
            try {
                value = handler.get();
            } finally {
                long processTime = NANOSECONDS.toMicros(time.nanoseconds() - startProcessingTimeNs.getAsLong());
                if (processTime > EventQueue.Event.EVENT_PROCESS_TIME_THRESHOLD_MICROSECOND) {
                    log.error("Controller took {} µs to process read event: {}", processTime, name);
                }
            }
            handleEventEnd(this.toString(), startProcessingTimeNs.getAsLong());
            future.complete(value);
        }

        @Override
        public void handleException(Throwable exception) {
            future.completeExceptionally(
                handleEventException(name, startProcessingTimeNs, exception));
        }

        @Override
        public String toString() {
            return name + "(" + System.identityHashCode(this) + ")";
        }
    }

    // Visible for testing
    OffsetControlManager offsetControl() {
        return offsetControl;
    }

    // Visible for testing
    ReplicationControlManager replicationControl() {
        return replicationControl;
    }

    // AutoMQ for Kafka inject start
    public ClusterControlManager clusterControl() {
        return clusterControl;
    }

    public SnapshotRegistry snapshotRegistry() {
        return snapshotRegistry;
    }

    public NodeControlManager nodeControlManager() {
        return nodeControlManager;
    }

    public FeatureControlManager featureControlManager() {
        return featureControl;
    }
    // AutoMQ for Kafka inject end

    // Visible for testing
    FeatureControlManager featureControl() {
        return featureControl;
    }

    // Visible for testing
    ConfigurationControlManager configurationControl() {
        return configurationControl;
    }

    public ZkRecordConsumer zkRecordConsumer() {
        return zkRecordConsumer;
    }

    <T> CompletableFuture<T> appendReadEvent(
        String name,
        OptionalLong deadlineNs,
        Supplier<T> handler
    ) {
        ControllerReadEvent<T> event = new ControllerReadEvent<>(name, handler);
        if (deadlineNs.isPresent()) {
            queue.appendWithDeadline(deadlineNs.getAsLong(), event);
        } else {
            queue.append(event);
        }
        return event.future();
    }

    enum ControllerOperationFlag {
        /**
         * A flag that signifies that this operation should not update the event queue time metric.
         * We use this when the event was not appended to the queue.
         */
        DOES_NOT_UPDATE_QUEUE_TIME,

        /**
         * A flag that signifies that this operation can be processed when in pre-migration mode.
         * Operations without this flag will always return NOT_CONTROLLER when invoked in premigration
         * mode.
         * <p>
         * In pre-migration mode, we are still waiting to load the metadata from Apache ZooKeeper into
         * the metadata log. Therefore, the metadata log is mostly empty, even though the cluster really
         * does have metadata
         * <p>
         * Events using this flag will be completed even if a transaction is ongoing. Pre-migration
         * events will be completed using the unstable (committed) offset rather than the stable offset.
         * <p>
         * In practice, very few operations should use this flag.
         */
        RUNS_IN_PREMIGRATION
    }

    public interface ControllerWriteOperation<T> {
        /**
         * Generate the metadata records needed to implement this controller write
         * operation.  In general, this operation should not modify the "hard state" of
         * the controller.  That modification will happen later on, when we replay the
         * records generated by this function.
         * <p>
         * There are cases where this function modifies the "soft state" of the
         * controller.  Mainly, this happens when we process cluster heartbeats.
         * <p>
         * This function also generates an RPC result.  In general, if the RPC resulted in
         * an error, the RPC result will be an error, and the generated record list will
         * be empty.  This would happen if we tried to create a topic with incorrect
         * parameters, for example.  Of course, partial errors are possible for batch
         * operations.
         *
         * @return A result containing a list of records, and the RPC result.
         */
        ControllerResult<T> generateRecordsAndResult() throws Exception;

        /**
         * Once we've passed the records to the Raft layer, we will invoke this function
         * with the end offset at which those records were placed.  If there were no
         * records to write, we'll just pass the last write offset.
         */
        default void processBatchEndOffset(long offset) {
        }
    }

    /**
     * A controller event that modifies the controller state.
     */
    class ControllerWriteEvent<T> implements EventQueue.Event, DeferredEvent {
        private final String name;
        private final CompletableFuture<T> future;
        private final ControllerWriteOperation<T> op;
        private final long eventCreatedTimeNs = time.nanoseconds();
        private final EnumSet<ControllerOperationFlag> flags;
        private OptionalLong startProcessingTimeNs = OptionalLong.empty();
        private ControllerResultAndOffset<T> resultAndOffset;

        ControllerWriteEvent(
            String name,
            ControllerWriteOperation<T> op,
            EnumSet<ControllerOperationFlag> flags
        ) {
            this.name = name;
            this.future = new CompletableFuture<>();
            this.op = op;
            this.flags = flags;
            this.resultAndOffset = null;
        }

        CompletableFuture<T> future() {
            return future;
        }

        @Override
        public void run() throws Exception {
            // Deferred events set the DOES_NOT_UPDATE_QUEUE_TIME flag to prevent incorrectly
            // including their deferral time in the event queue time.
            startProcessingTimeNs = OptionalLong.of(
                updateEventStartMetricsAndGetTime(flags.contains(DOES_NOT_UPDATE_QUEUE_TIME) ?
                    OptionalLong.empty() : OptionalLong.of(eventCreatedTimeNs)));
            int controllerEpoch = curClaimEpoch;
            if (!isActiveController(controllerEpoch)) {
                throw ControllerExceptions.newWrongControllerException(latestController());
            }
            if (featureControl.inPreMigrationMode() && !flags.contains(RUNS_IN_PREMIGRATION)) {
                log.info("Cannot run write operation {} in pre-migration mode. Returning NOT_CONTROLLER.", name);
                throw ControllerExceptions.newPreMigrationException(latestController());
            }
            ControllerResult<T> result;
            try {
                result = op.generateRecordsAndResult();
            } finally {
                long processTime = NANOSECONDS.toMicros(time.nanoseconds() - startProcessingTimeNs.getAsLong());
                if (processTime > EventQueue.Event.EVENT_PROCESS_TIME_THRESHOLD_MICROSECOND) {
                    log.error("Controller took {} µs to process write event: {}", processTime, name);
                }
            }

            if (result.records().isEmpty()) {
                op.processBatchEndOffset(offsetControl.nextWriteOffset() - 1);
                // If the operation did not return any records, then it was actually just
                // a read after all, and not a read + write.  However, this read was done
                // from the latest in-memory state, which might contain uncommitted data.
                // If the operation can complete within a transaction, let it use the
                // unstable purgatory so that it can complete sooner.
                OptionalLong maybeOffset;
                if (featureControl.inPreMigrationMode() && flags.contains(RUNS_IN_PREMIGRATION)) {
                    maybeOffset = deferredUnstableEventQueue.highestPendingOffset();
                } else {
                    maybeOffset = deferredEventQueue.highestPendingOffset();
                }
                if (!maybeOffset.isPresent()) {
                    // If the purgatory is empty, there are no pending operations and no
                    // uncommitted state.  We can complete immediately.
                    resultAndOffset = ControllerResultAndOffset.of(-1, result);
                    log.debug("Completing read-only operation {} immediately because " +
                        "the purgatory is empty.", this);
                    complete(null);
                } else {
                    // If there are operations in the purgatory, we want to wait for the latest
                    // one to complete before returning our result to the user.
                    resultAndOffset = ControllerResultAndOffset.of(maybeOffset.getAsLong(), result);
                    log.debug("Read-only operation {} will be completed when the log " +
                        "reaches offset {}", this, resultAndOffset.offset());
                }
            } else {
                // Pass the records to the Raft layer. This will start the process of committing
                // them to the log.
                long offset = appendRecords(log, result, maxRecordsPerBatch,
                    records -> {
                        // Start by trying to apply the record to our in-memory state. This should always
                        // succeed; if it does not, that's a fatal error. It is important to do this before
                        // scheduling the record for Raft replication.
                        int recordIndex = 0;
                        long lastOffset = raftClient.prepareAppend(controllerEpoch, records);
                        long baseOffset = lastOffset - records.size() + 1;
                        for (ApiMessageAndVersion message : records) {
                            long recordOffset = baseOffset + recordIndex;
                            try {
                                replay(message.message(), Optional.empty(), recordOffset);
                            } catch (Throwable e) {
                                String failureMessage = String.format("Unable to apply %s " +
                                    "record at offset %d on active controller, from the " +
                                    "batch with baseOffset %d",
                                    message.message().getClass().getSimpleName(),
                                    recordOffset, baseOffset);
                                throw fatalFaultHandler.handleFault(failureMessage, e);
                            }
                            recordIndex++;
                        }
                        raftClient.schedulePreparedAppend();
                        offsetControl.handleScheduleAppend(lastOffset);
                        return lastOffset;
                    }
                );
                op.processBatchEndOffset(offset);
                resultAndOffset = ControllerResultAndOffset.of(offset, result);

                log.debug("Read-write operation {} will be completed when the log " +
                    "reaches offset {}.", this, resultAndOffset.offset());
            }

            // After every controller write event, schedule a leader rebalance if there are any topic partition
            // with leader that is not the preferred leader.
            maybeScheduleNextBalancePartitionLeaders();

            // Schedule a new unclean leader election if there are partitions that do not have a leader.
            maybeScheduleNextElectUncleanLeaders();

            // Remember the latest offset and future if it is not already completed
            if (!future.isDone()) {
                if (featureControl.inPreMigrationMode() && flags.contains(RUNS_IN_PREMIGRATION)) {
                    deferredUnstableEventQueue.add(resultAndOffset.offset(), this);
                } else {
                    deferredEventQueue.add(resultAndOffset.offset(), this);
                }
            }
        }

        @Override
        public void handleException(Throwable exception) {
            complete(exception);
        }

        @Override
        public void complete(Throwable exception) {
            if (exception == null) {
                handleEventEnd(this.toString(), startProcessingTimeNs.getAsLong());
                future.complete(resultAndOffset.response());
            } else {
                future.completeExceptionally(
                    handleEventException(name, startProcessingTimeNs, exception));
            }
        }

        @Override
        public String toString() {
            return name + "(" + System.identityHashCode(this) + ")";
        }
    }

    /**
     * Append records to the Raft log. They will be written out asynchronously.
     *
     * @param log                   The log4j logger.
     * @param result                The controller result we are writing out.
     * @param maxRecordsPerBatch    The maximum number of records to allow in a batch.
     * @param appender              The callback to invoke for each batch. The arguments are last
     *                              write offset, record list, and the return result is the new
     *                              last write offset.
     * @return                      The final offset that was returned from the Raft layer.
     */
    static long appendRecords(
        Logger log,
        ControllerResult<?> result,
        int maxRecordsPerBatch,
        Function<List<ApiMessageAndVersion>, Long> appender
    ) {
        try {
            List<ApiMessageAndVersion> records = result.records();
            if (result.isAtomic()) {
                // If the result must be written out atomically, check that it is not too large.
                // In general, we create atomic batches when it is important to commit "all, or
                // nothing". They are limited in size and must only be used when the batch size
                // is bounded.
                if (records.size() > maxRecordsPerBatch) {
                    throw new IllegalStateException("Attempted to atomically commit " +
                            records.size() + " records, but maxRecordsPerBatch is " +
                            maxRecordsPerBatch);
                }
                long offset = appender.apply(records);
                if (log.isTraceEnabled()) {
                    log.trace("Atomically appended {} record(s) ending with offset {}.",
                            records.size(), offset);
                }
                return offset;
            } else {
                // If the result is non-atomic, then split it into as many batches as needed.
                // The appender callback will create an in-memory snapshot for each batch,
                // since we might need to revert to any of them. We will only return the final
                // offset of the last batch, however.
                int startIndex = 0, numBatches = 0;
                while (true) {
                    numBatches++;
                    int endIndex = startIndex + maxRecordsPerBatch;
                    if (endIndex > records.size()) {
                        long offset = appender.apply(records.subList(startIndex, records.size()));
                        if (log.isTraceEnabled()) {
                            log.trace("Appended {} record(s) in {} batch(es), ending with offset {}.",
                                    records.size(), numBatches, offset);
                        }
                        return offset;
                    } else {
                        appender.apply(records.subList(startIndex, endIndex));
                    }
                    startIndex += maxRecordsPerBatch;
                }
            }
        } catch (ApiException e) {
            // If the Raft client throws a subclass of ApiException, we need to convert it into a
            // RuntimeException so that it will be handled as the unexpected exception that it is.
            // ApiExceptions are reserved for expected errors such as incorrect uses of controller
            // APIs, permission errors, NotControllerException, etc. etc.
            throw new RuntimeException(e);
        }
    }

    @Override
    public <T> CompletableFuture<T> appendWriteEvent(
        String name,
        OptionalLong deadlineNs,
        ControllerWriteOperation<T> op
    ) {
        return appendWriteEvent(name, deadlineNs, op, EnumSet.noneOf(ControllerOperationFlag.class));
    }

    public <T> CompletableFuture<T> appendWriteEvent(
        String name,
        OptionalLong deadlineNs,
        ControllerWriteOperation<T> op,
        EnumSet<ControllerOperationFlag> flags
    ) {
        ControllerWriteEvent<T> event = new ControllerWriteEvent<>(name, op, flags);
        if (deadlineNs.isPresent()) {
            queue.appendWithDeadline(deadlineNs.getAsLong(), event);
        } else {
            queue.append(event);
        }
        return event.future();
    }

    class MigrationRecordConsumer implements ZkRecordConsumer {
        private final EnumSet<ControllerOperationFlag> eventFlags = EnumSet.of(RUNS_IN_PREMIGRATION);

        private volatile OffsetAndEpoch highestMigrationRecordOffset;

        class MigrationWriteOperation implements ControllerWriteOperation<Void> {
            private final List<ApiMessageAndVersion> batch;

            MigrationWriteOperation(List<ApiMessageAndVersion> batch) {
                this.batch = batch;
            }
            @Override
            public ControllerResult<Void> generateRecordsAndResult() {
                return ControllerResult.of(batch, null);
            }

            public void processBatchEndOffset(long offset) {
                highestMigrationRecordOffset = new OffsetAndEpoch(offset, curClaimEpoch);
            }
        }
        @Override
        public CompletableFuture<?> beginMigration() {
            if (featureControl.metadataVersion().isMetadataTransactionSupported()) {
                log.info("Starting migration of ZooKeeper metadata to KRaft.");
                ControllerWriteEvent<Void> batchEvent = new ControllerWriteEvent<>(
                    "Begin ZK Migration Transaction",
                    new MigrationWriteOperation(Collections.singletonList(
                        new ApiMessageAndVersion(
                            new BeginTransactionRecord().setName("ZK Migration"), (short) 0))
                    ), eventFlags);
                queue.append(batchEvent);
                return batchEvent.future;
            } else {
                log.warn("Starting ZK Migration without metadata transactions enabled. This is not safe since " +
                    "a controller failover or processing error may lead to partially migrated metadata.");
                return CompletableFuture.completedFuture(null);
            }
        }

        @Override
        public CompletableFuture<?> acceptBatch(List<ApiMessageAndVersion> recordBatch) {
            ControllerWriteEvent<Void> batchEvent = new ControllerWriteEvent<>(
                "ZK Migration Batch",
                new MigrationWriteOperation(recordBatch), eventFlags);
            queue.append(batchEvent);
            return batchEvent.future;
        }

        @Override
        public CompletableFuture<OffsetAndEpoch> completeMigration() {
            log.info("Completing migration of ZooKeeper metadata to KRaft.");
            List<ApiMessageAndVersion> records = new ArrayList<>(2);
            records.add(ZkMigrationState.MIGRATION.toRecord());
            if (featureControl.metadataVersion().isMetadataTransactionSupported()) {
                records.add(new ApiMessageAndVersion(new EndTransactionRecord(), (short) 0));
            }
            ControllerWriteEvent<Void> event = new ControllerWriteEvent<>(
                "Complete ZK Migration",
                new MigrationWriteOperation(records),
                eventFlags);
            queue.append(event);
            return event.future.thenApply(__ -> highestMigrationRecordOffset);
        }

        @Override
        public void abortMigration() {
            // If something goes wrong during the migration, cause the controller to crash and let the
            // next controller abort the migration transaction (if in use).
            fatalFaultHandler.handleFault("Aborting the ZK migration");
        }
    }

    class QuorumMetaLogListener implements RaftClient.Listener<ApiMessageAndVersion> {
        @Override
        public void handleCommit(BatchReader<ApiMessageAndVersion> reader) {
            appendRaftEvent("handleCommit[baseOffset=" + reader.baseOffset() + "]", () -> {
                try {
                    boolean isActive = isActiveController();
                    while (reader.hasNext()) {
                        Batch<ApiMessageAndVersion> batch = reader.next();
                        long offset = batch.lastOffset();
                        int epoch = batch.epoch();
                        List<ApiMessageAndVersion> messages = batch.records();

                        if (messages.isEmpty()) {
                            log.debug("Skipping handling commit for batch with no data records with offset {} and epoch {}.", offset, epoch);
                            offsetControl.handleCommitBatchMetrics(batch);
                        } else if (isActive) {
                            // If the controller is active, the records were already replayed,
                            // so we don't need to do it here.
                            log.debug("Completing purgatory items up to offset {} and epoch {}.", offset, epoch);

                            // Advance the committed and stable offsets then complete any pending purgatory
                            // items that were waiting for these offsets.
                            offsetControl.handleCommitBatch(batch);
                            deferredEventQueue.completeUpTo(offsetControl.lastStableOffset());
                            deferredUnstableEventQueue.completeUpTo(offsetControl.lastCommittedOffset());
                        } else {
                            // If the controller is a standby, replay the records that were
                            // created by the active controller.
                            if (log.isDebugEnabled()) {
                                log.debug("Replaying commits from the active node up to " +
                                    "offset {} and epoch {}.", offset, epoch);
                            }
                            int recordIndex = 0;
                            for (ApiMessageAndVersion message : messages) {
                                long recordOffset = batch.baseOffset() + recordIndex;
                                try {
                                    replay(message.message(), Optional.empty(), recordOffset);
                                } catch (Throwable e) {
                                    String failureMessage = String.format("Unable to apply %s " +
                                        "record at offset %d on standby controller, from the " +
                                        "batch with baseOffset %d",
                                        message.message().getClass().getSimpleName(),
                                        recordOffset, batch.baseOffset());
                                    throw fatalFaultHandler.handleFault(failureMessage, e);
                                }
                                recordIndex++;
                            }
                            offsetControl.handleCommitBatch(batch);
                        }
                    }
                } finally {
                    reader.close();
                }
            });
        }

        @Override
        public void handleLoadSnapshot(SnapshotReader<ApiMessageAndVersion> reader) {
            appendRaftEvent(String.format("handleLoadSnapshot[snapshotId=%s]", reader.snapshotId()), () -> {
                try {
                    String snapshotName = Snapshots.filenameFromSnapshotId(reader.snapshotId());
                    if (isActiveController()) {
                        throw fatalFaultHandler.handleFault("Asked to load snapshot " + snapshotName +
                                ", but we are the active controller at epoch " + curClaimEpoch);
                    }
                    offsetControl.beginLoadSnapshot(reader.snapshotId());
                    while (reader.hasNext()) {
                        Batch<ApiMessageAndVersion> batch = reader.next();
                        long offset = batch.lastOffset();
                        List<ApiMessageAndVersion> messages = batch.records();

                        log.debug("Replaying snapshot {} batch with last offset of {}",
                                snapshotName, offset);

                        int i = 1;
                        for (ApiMessageAndVersion message : messages) {
                            try {
                                replay(message.message(), Optional.of(reader.snapshotId()),
                                        reader.lastContainedLogOffset());
                            } catch (Throwable e) {
                                String failureMessage = String.format("Unable to apply %s record " +
                                    "from snapshot %s on standby controller, which was %d of " +
                                    "%d record(s) in the batch with baseOffset %d.",
                                    message.message().getClass().getSimpleName(), reader.snapshotId(),
                                    i, messages.size(), batch.baseOffset());
                                throw fatalFaultHandler.handleFault(failureMessage, e);
                            }
                            i++;
                        }
                    }
                    offsetControl.endLoadSnapshot(reader.lastContainedLogTimestamp());
                } catch (FaultHandlerException e) {
                    throw e;
                } catch (Throwable e) {
                    throw fatalFaultHandler.handleFault("Error while loading snapshot " +
                            reader.snapshotId(), e);
                } finally {
                    reader.close();
                }
            });
        }

        @Override
        public void handleLeaderChange(LeaderAndEpoch newLeader) {
            appendRaftEvent("handleLeaderChange[" + newLeader.epoch() + "]", () -> {
                final String newLeaderName = newLeader.leaderId().isPresent() ?
                        String.valueOf(newLeader.leaderId().getAsInt()) : "(none)";
                if (newLeader.leaderId().isPresent()) {
                    controllerMetrics.incrementNewActiveControllers();
                }
                if (isActiveController()) {
                    if (newLeader.isLeader(nodeId)) {
                        log.warn("We were the leader in epoch {}, and are still the leader " +
                                "in the new epoch {}.", curClaimEpoch, newLeader.epoch());
                        curClaimEpoch = newLeader.epoch();
                    } else {
                        log.warn("Renouncing the leadership due to a metadata log event. " +
                            "We were the leader at epoch {}, but in the new epoch {}, " +
                            "the leader is {}. Reverting to last stable offset {}.",
                            curClaimEpoch, newLeader.epoch(), newLeaderName,
                            offsetControl.lastStableOffset());
                        renounce();
                    }
                } else if (newLeader.isLeader(nodeId)) {
                    long newNextWriteOffset = raftClient.logEndOffset();
                    log.info("Becoming the active controller at epoch {}, next write offset {}.",
                        newLeader.epoch(), newNextWriteOffset);
                    claim(newLeader.epoch(), newNextWriteOffset);
                } else {
                    log.info("In the new epoch {}, the leader is {}.",
                        newLeader.epoch(), newLeaderName);
                }
            });
        }

        @Override
        public void beginShutdown() {
            queue.beginShutdown("MetaLogManager.Listener");
        }

        private void appendRaftEvent(String name, Runnable runnable) {
            appendControlEvent(name, () -> {
                if (this != metaLogListener) {
                    log.debug("Ignoring {} raft event from an old registration", name);
                } else {
                    runnable.run();
                }
            });
        }
    }

    private boolean isActiveController() {
        return isActiveController(curClaimEpoch);
    }

    private static boolean isActiveController(int claimEpoch) {
        return claimEpoch != -1;
    }

    private void claim(int epoch, long newNextWriteOffset) {
        try {
            if (curClaimEpoch != -1) {
                throw new RuntimeException("Cannot claim leadership because we are already the " +
                        "active controller.");
            }
            curClaimEpoch = epoch;
            offsetControl.activate(newNextWriteOffset);
            clusterControl.activate();

            // Prepend the activate event. It is important that this event go at the beginning
            // of the queue rather than the end (hence prepend rather than append). It's also
            // important not to use prepend for anything else, to preserve the ordering here.
            ControllerWriteEvent<Void> activationEvent = new ControllerWriteEvent<>(
                "completeActivation[" + epoch + "]",
                new CompleteActivationEvent(),
                EnumSet.of(DOES_NOT_UPDATE_QUEUE_TIME, RUNS_IN_PREMIGRATION)
            );
            queue.prepend(activationEvent);
        } catch (Throwable e) {
            fatalFaultHandler.handleFault("exception while claiming leadership", e);
        }
    }

    class CompleteActivationEvent implements ControllerWriteOperation<Void> {
        @Override
        public ControllerResult<Void> generateRecordsAndResult() {
            try {
                return ActivationRecordsGenerator.generate(
                    log::warn,
                    logReplayTracker.empty(),
                    offsetControl.transactionStartOffset(),
                    zkMigrationEnabled,
                    bootstrapMetadata,
                    featureControl);
            } catch (Throwable t) {
                throw fatalFaultHandler.handleFault("exception while completing controller " +
                    "activation", t);
            }
        }

        @Override
        public void processBatchEndOffset(long offset) {
            // As part of completing our transition to active controller, we reschedule the
            // periodic tasks here. At this point, all the records we generated in
            // generateRecordsAndResult have been applied, so we have the correct value for
            // metadata.version and other in-memory state.
            maybeScheduleNextExpiredDelegationTokenSweep();
            maybeScheduleNextBalancePartitionLeaders();
            maybeScheduleNextElectUncleanLeaders();
            maybeScheduleNextWriteNoOpRecord();
        }
    }

    void renounce() {
        try {
            if (curClaimEpoch == -1) {
                throw new RuntimeException("Cannot renounce leadership because we are not the " +
                        "current leader.");
            }
            raftClient.resign(curClaimEpoch);
            curClaimEpoch = -1;
            deferredEventQueue.failAll(ControllerExceptions.
                    newWrongControllerException(OptionalInt.empty()));
            deferredUnstableEventQueue.failAll(ControllerExceptions.
                    newWrongControllerException(OptionalInt.empty()));
            offsetControl.deactivate();
            clusterControl.deactivate();
            cancelMaybeFenceReplicas();
            cancelMaybeBalancePartitionLeaders();
            cancelMaybeNextElectUncleanLeaders();
            cancelNextWriteNoOpRecord();
        } catch (Throwable e) {
            fatalFaultHandler.handleFault("exception while renouncing leadership", e);
        }
    }

    private <T> void scheduleDeferredWriteEvent(
        String name,
        long deadlineNs,
        ControllerWriteOperation<T> op,
        EnumSet<ControllerOperationFlag> flags
    ) {
        if (!flags.contains(DOES_NOT_UPDATE_QUEUE_TIME)) {
            throw new RuntimeException("deferred events should not update the queue time.");
        }
        ControllerWriteEvent<T> event = new ControllerWriteEvent<>(name, op, flags);
        queue.scheduleDeferred(name, new EarliestDeadlineFunction(deadlineNs), event);
        event.future.exceptionally(e -> {
            if (ControllerExceptions.isTimeoutException(e)) {
                log.error("Cancelling deferred write event {} because the event queue " +
                    "is now closed.", name);
                return null;
            } else if (e instanceof NotControllerException) {
                log.debug("Cancelling deferred write event {} because this controller " +
                    "is no longer active.", name);
                return null;
            }
            log.error("Unexpected exception while executing deferred write event {}. " +
                "Rescheduling for a minute from now.", name, e);
            scheduleDeferredWriteEvent(name,
                deadlineNs + NANOSECONDS.convert(1, TimeUnit.MINUTES), op, flags);
            return null;
        });
    }

    static final String MAYBE_FENCE_REPLICAS = "maybeFenceReplicas";

    private void rescheduleMaybeFenceStaleBrokers() {
        long nextCheckTimeNs = clusterControl.heartbeatManager().nextCheckTimeNs();
        if (nextCheckTimeNs == Long.MAX_VALUE) {
            cancelMaybeFenceReplicas();
            return;
        }
        scheduleDeferredWriteEvent(MAYBE_FENCE_REPLICAS, nextCheckTimeNs,
            () -> {
                ControllerResult<Void> result = replicationControl.maybeFenceOneStaleBroker();
                // This following call ensures that if there are multiple brokers that
                // are currently stale, then fencing for them is scheduled immediately
                rescheduleMaybeFenceStaleBrokers();
                return result;
            },
            EnumSet.of(DOES_NOT_UPDATE_QUEUE_TIME));
    }

    private void cancelMaybeFenceReplicas() {
        queue.cancelDeferred(MAYBE_FENCE_REPLICAS);
    }

    private static final String MAYBE_BALANCE_PARTITION_LEADERS = "maybeBalancePartitionLeaders";

    private void maybeScheduleNextBalancePartitionLeaders() {
        if (imbalancedScheduled != ImbalanceSchedule.SCHEDULED &&
            leaderImbalanceCheckIntervalNs.isPresent() &&
            replicationControl.arePartitionLeadersImbalanced()) {

            log.debug(
                "Scheduling write event for {} because scheduled ({}), checkIntervalNs ({}) and isImbalanced ({})",
                MAYBE_BALANCE_PARTITION_LEADERS,
                imbalancedScheduled,
                leaderImbalanceCheckIntervalNs,
                replicationControl.arePartitionLeadersImbalanced()
            );

            ControllerWriteEvent<Boolean> event = new ControllerWriteEvent<>(MAYBE_BALANCE_PARTITION_LEADERS, () -> {
                long startTimeNs = time.nanoseconds();
                ControllerResult<Boolean> result = replicationControl.maybeBalancePartitionLeaders();
                long endTimeNs = time.nanoseconds();
                long durationNs = endTimeNs - startTimeNs;
                log.info("maybeBalancePartitionLeaders: generated {} records in {} microseconds.{}",
                    result.records().size(), NANOSECONDS.toMicros(durationNs),
                        result.response() ? " Rescheduling immediately." : "");

                // reschedule the operation after the leaderImbalanceCheckIntervalNs interval.
                // Mark the imbalance event as completed and reschedule if necessary
                if (result.response()) {
                    imbalancedScheduled = ImbalanceSchedule.IMMEDIATELY;
                } else {
                    imbalancedScheduled = ImbalanceSchedule.DEFERRED;
                }

                // Note that rescheduling this event here is not required because MAYBE_BALANCE_PARTITION_LEADERS
                // is a ControllerWriteEvent. ControllerWriteEvent always calls this method after the records
                // generated by a ControllerWriteEvent have been applied.

                return result;
            }, EnumSet.of(DOES_NOT_UPDATE_QUEUE_TIME));

            long delayNs = time.nanoseconds();
            if (imbalancedScheduled == ImbalanceSchedule.DEFERRED) {
                delayNs += leaderImbalanceCheckIntervalNs.getAsLong();
            } else {
                // The current implementation of KafkaEventQueue always picks from the deferred collection of operations
                // before picking from the non-deferred collection of operations. This can result in some unfairness if
                // deferred operation are scheduled for immediate execution. This delays them by a small amount of time.
                delayNs += NANOSECONDS.convert(10, TimeUnit.MILLISECONDS);
            }

            queue.scheduleDeferred(MAYBE_BALANCE_PARTITION_LEADERS, new EarliestDeadlineFunction(delayNs), event);

            imbalancedScheduled = ImbalanceSchedule.SCHEDULED;
        }
    }

    private void cancelMaybeBalancePartitionLeaders() {
        imbalancedScheduled = ImbalanceSchedule.DEFERRED;
        queue.cancelDeferred(MAYBE_BALANCE_PARTITION_LEADERS);
    }

    private static final String MAYBE_ELECT_UNCLEAN_LEADERS = "maybeElectUncleanLeaders";

    private void maybeScheduleNextElectUncleanLeaders() {
        if (uncleanScheduled != ImbalanceSchedule.SCHEDULED &&
                replicationControl.areSomePartitionsLeaderless()) {
            log.debug(
                "Scheduling write event for {} because scheduled ({}), and areSomePartitionsLeaderless ({})",
                MAYBE_ELECT_UNCLEAN_LEADERS,
                uncleanScheduled,
                replicationControl.areSomePartitionsLeaderless()
            );

            ControllerWriteEvent<Boolean> event = new ControllerWriteEvent<>(MAYBE_ELECT_UNCLEAN_LEADERS, () -> {
                long startTimeNs = time.nanoseconds();
                ControllerResult<Boolean> result = replicationControl.maybeElectUncleanLeaders();
                long endTimeNs = time.nanoseconds();
                long durationNs = endTimeNs - startTimeNs;
                log.info("maybeElectUncleanLeaders: generated {} records in {} microseconds.{}",
                        result.records().size(), NANOSECONDS.toMicros(durationNs),
                        result.response() ? " Rescheduling immediately." : "");
                if (result.response()) {
                    uncleanScheduled = ImbalanceSchedule.IMMEDIATELY;
                } else {
                    uncleanScheduled = ImbalanceSchedule.DEFERRED;
                }
                return result;
            }, EnumSet.of(DOES_NOT_UPDATE_QUEUE_TIME));

            long delayNs = time.nanoseconds();
            if (uncleanScheduled == ImbalanceSchedule.DEFERRED) {
                delayNs += uncleanLeaderElectionCheckIntervalNs;
            } else {
                // The current implementation of KafkaEventQueue always picks from the deferred collection of operations
                // before picking from the non-deferred collection of operations. This can result in some unfairness if
                // deferred operation are scheduled for immediate execution. This delays them by a small amount of time.
                delayNs += NANOSECONDS.convert(10, TimeUnit.MILLISECONDS);
            }
            queue.scheduleDeferred(MAYBE_ELECT_UNCLEAN_LEADERS, new EarliestDeadlineFunction(delayNs), event);
            uncleanScheduled = ImbalanceSchedule.SCHEDULED;
        }
    }


    private void cancelMaybeNextElectUncleanLeaders() {
        uncleanScheduled = ImbalanceSchedule.DEFERRED;
        queue.cancelDeferred(MAYBE_ELECT_UNCLEAN_LEADERS);
    }

    private static final String WRITE_NO_OP_RECORD = "writeNoOpRecord";

    private void maybeScheduleNextWriteNoOpRecord() {
        if (!noOpRecordScheduled &&
            maxIdleIntervalNs.isPresent() &&
            featureControl.metadataVersion().isNoOpRecordSupported()) {

            log.debug(
                "Scheduling write event for {} because maxIdleIntervalNs ({}) and metadataVersion ({})",
                WRITE_NO_OP_RECORD,
                maxIdleIntervalNs.getAsLong(),
                featureControl.metadataVersion()
            );

            ControllerWriteEvent<Void> event = new ControllerWriteEvent<>(
                WRITE_NO_OP_RECORD,
                () -> {
                    noOpRecordScheduled = false;
                    maybeScheduleNextWriteNoOpRecord();

                    return ControllerResult.of(
                        Collections.singletonList(new ApiMessageAndVersion(new NoOpRecord(), (short) 0)),
                        null
                    );
                },
                EnumSet.of(DOES_NOT_UPDATE_QUEUE_TIME, RUNS_IN_PREMIGRATION)
            );

            long delayNs = time.nanoseconds() + maxIdleIntervalNs.getAsLong();
            queue.scheduleDeferred(WRITE_NO_OP_RECORD, new EarliestDeadlineFunction(delayNs), event);
            noOpRecordScheduled = true;
        }
    }

    private void cancelNextWriteNoOpRecord() {
        noOpRecordScheduled = false;
        queue.cancelDeferred(WRITE_NO_OP_RECORD);
    }

    private static final String SWEEP_EXPIRED_DELEGATION_TOKENS = "sweepExpiredDelegationTokens";

    private void maybeScheduleNextExpiredDelegationTokenSweep() {
        if (featureControl.metadataVersion().isDelegationTokenSupported() &&
            delegationTokenControlManager.isEnabled()) {

            log.debug(
                "Scheduling write event for {} because DelegationTokens are enabled.",
                SWEEP_EXPIRED_DELEGATION_TOKENS
            );

            ControllerWriteEvent<Void> event = new ControllerWriteEvent<>(
                SWEEP_EXPIRED_DELEGATION_TOKENS,
                () -> {
                    maybeScheduleNextExpiredDelegationTokenSweep();

                    return ControllerResult.of(
                        delegationTokenControlManager.sweepExpiredDelegationTokens(), null);
                },
                EnumSet.of(DOES_NOT_UPDATE_QUEUE_TIME)
            );

            long delayNs = time.nanoseconds() +
                NANOSECONDS.convert(delegationTokenExpiryCheckIntervalMs, TimeUnit.MILLISECONDS);
            queue.scheduleDeferred(SWEEP_EXPIRED_DELEGATION_TOKENS,
                new EarliestDeadlineFunction(delayNs), event);
        }
    }

    private void handleFeatureControlChange() {
        // The feature control maybe have changed. On the active controller cancel or schedule noop
        // record writes accordingly.
        if (isActiveController()) {
            if (featureControl.metadataVersion().isNoOpRecordSupported()) {
                maybeScheduleNextWriteNoOpRecord();
            } else {
                cancelNextWriteNoOpRecord();
            }
        }
    }

    /**
     * Apply the metadata record to its corresponding in-memory state(s)
     *
     * @param message           The metadata record
     * @param snapshotId        The snapshotId if this record is from a snapshot
     * @param offset            The offset of the record
     */
    @SuppressWarnings("checkstyle:javaNCSS")
    private void replay(ApiMessage message, Optional<OffsetAndEpoch> snapshotId, long offset) {
        if (log.isTraceEnabled()) {
            if (snapshotId.isPresent()) {
                log.trace("Replaying snapshot {} record {}",
                    Snapshots.filenameFromSnapshotId(snapshotId.get()),
                        recordRedactor.toLoggableString(message));
            } else {
                log.trace("Replaying log record {} with offset {}",
                        recordRedactor.toLoggableString(message), offset);
            }
        }
        logReplayTracker.replay(message);
        MetadataRecordType type = MetadataRecordType.fromId(message.apiKey());
        // AutoMQ for Kafka inject start
        boolean extensionMatch = extension.replay(type, message, snapshotId, offset);
        // AutoMQ for Kafka inject end
        switch (type) {
            case REGISTER_BROKER_RECORD:
                clusterControl.replay((RegisterBrokerRecord) message, offset);
                break;
            case UNREGISTER_BROKER_RECORD:
                clusterControl.replay((UnregisterBrokerRecord) message);
                break;
            case TOPIC_RECORD:
                replicationControl.replay((TopicRecord) message);
                break;
            case PARTITION_RECORD:
                replicationControl.replay((PartitionRecord) message);
                break;
            case CONFIG_RECORD:
                configurationControl.replay((ConfigRecord) message);
                break;
            case PARTITION_CHANGE_RECORD:
                replicationControl.replay((PartitionChangeRecord) message);
                break;
            case FENCE_BROKER_RECORD:
                clusterControl.replay((FenceBrokerRecord) message);
                break;
            case UNFENCE_BROKER_RECORD:
                clusterControl.replay((UnfenceBrokerRecord) message);
                break;
            case REMOVE_TOPIC_RECORD:
                replicationControl.replay((RemoveTopicRecord) message);
                break;
            case FEATURE_LEVEL_RECORD:
                featureControl.replay((FeatureLevelRecord) message);
                handleFeatureControlChange();
                break;
            case CLIENT_QUOTA_RECORD:
                clientQuotaControlManager.replay((ClientQuotaRecord) message);
                break;
            case PRODUCER_IDS_RECORD:
                producerIdControlManager.replay((ProducerIdsRecord) message);
                break;
            case BROKER_REGISTRATION_CHANGE_RECORD:
                clusterControl.replay((BrokerRegistrationChangeRecord) message);
                break;
            case ACCESS_CONTROL_ENTRY_RECORD:
                aclControlManager.replay((AccessControlEntryRecord) message);
                break;
            case REMOVE_ACCESS_CONTROL_ENTRY_RECORD:
                aclControlManager.replay((RemoveAccessControlEntryRecord) message);
                break;
            case USER_SCRAM_CREDENTIAL_RECORD:
                scramControlManager.replay((UserScramCredentialRecord) message);
                break;
            case REMOVE_USER_SCRAM_CREDENTIAL_RECORD:
                scramControlManager.replay((RemoveUserScramCredentialRecord) message);
                break;
            case DELEGATION_TOKEN_RECORD:
                delegationTokenControlManager.replay((DelegationTokenRecord) message);
                break;
            case REMOVE_DELEGATION_TOKEN_RECORD:
                delegationTokenControlManager.replay((RemoveDelegationTokenRecord) message);
                break;
            case NO_OP_RECORD:
                // NoOpRecord is an empty record and doesn't need to be replayed
                break;
            case ZK_MIGRATION_STATE_RECORD:
                featureControl.replay((ZkMigrationStateRecord) message);
                break;
            case BEGIN_TRANSACTION_RECORD:
                offsetControl.replay((BeginTransactionRecord) message, offset);
                break;
            case END_TRANSACTION_RECORD:
                offsetControl.replay((EndTransactionRecord) message, offset);
                break;
            case ABORT_TRANSACTION_RECORD:
                offsetControl.replay((AbortTransactionRecord) message, offset);
                break;
            case REGISTER_CONTROLLER_RECORD:
                clusterControl.replay((RegisterControllerRecord) message);
                break;

            // AutoMQ for Kafka inject start
            case S3_STREAM_RECORD:
                streamControlManager.replay((S3StreamRecord) message);
                break;
            case REMOVE_S3_STREAM_RECORD:
                streamControlManager.replay((RemoveS3StreamRecord) message);
                break;
            case RANGE_RECORD:
                streamControlManager.replay((RangeRecord) message);
                break;
            case REMOVE_RANGE_RECORD:
                streamControlManager.replay((RemoveRangeRecord) message);
                break;
            case S3_STREAM_OBJECT_RECORD:
                streamControlManager.replay((S3StreamObjectRecord) message);
                break;
            case REMOVE_S3_STREAM_OBJECT_RECORD:
                streamControlManager.replay((RemoveS3StreamObjectRecord) message);
                break;
            case S3_STREAM_SET_OBJECT_RECORD:
                streamControlManager.replay((S3StreamSetObjectRecord) message);
                break;
            case REMOVE_STREAM_SET_OBJECT_RECORD:
                streamControlManager.replay((RemoveStreamSetObjectRecord) message);
                break;
            case S3_OBJECT_RECORD:
                s3ObjectControlManager.replay((S3ObjectRecord) message);
                break;
            case REMOVE_S3_OBJECT_RECORD:
                s3ObjectControlManager.replay((RemoveS3ObjectRecord) message);
                break;
            case ASSIGNED_STREAM_ID_RECORD:
                streamControlManager.replay((AssignedStreamIdRecord) message);
                break;
            case ASSIGNED_S3_OBJECT_ID_RECORD:
                s3ObjectControlManager.replay((AssignedS3ObjectIdRecord) message);
                break;
            case NODE_WALMETADATA_RECORD:
                streamControlManager.replay((NodeWALMetadataRecord) message);
                break;
            case REMOVE_NODE_WALMETADATA_RECORD:
                streamControlManager.replay((RemoveNodeWALMetadataRecord) message);
                break;
            case KVRECORD: {
                KVRecord record = (KVRecord) message;
                kvControlManager.replay(record);
                topicDeletionManager.replay(record);
                nodeControlManager.replay(record);
                break;
            }
            case REMOVE_KVRECORD: {
                RemoveKVRecord record = (RemoveKVRecord) message;
                kvControlManager.replay(record);
                topicDeletionManager.replay(record);
                nodeControlManager.replay(record);
                break;
            }
            case UPDATE_NEXT_NODE_ID_RECORD:
                clusterControl.replay((UpdateNextNodeIdRecord) message);
                break;
            case S3_STREAM_END_OFFSETS_RECORD:
                streamControlManager.replay((S3StreamEndOffsetsRecord) message);
                break;
            default:
                if (!extensionMatch) {
                    throw new RuntimeException("Unhandled record type " + type);
                }
            // AutoMQ for Kafka inject end
        }
    }

    /**
     * Handles faults that cause a controller failover, but which don't abort the process.
     */
    private final FaultHandler nonFatalFaultHandler;

    /**
     * Handles faults that should normally be fatal to the process.
     */
    private final FaultHandler fatalFaultHandler;

    /**
     * The slf4j logger.
     */
    private final Logger log;

    /**
     * The ID of this controller node.
     */
    private final int nodeId;

    /**
     * The ID of this cluster.
     */
    private final String clusterId;

    /**
     * The single-threaded queue that processes all of our events.
     * It also processes timeouts.
     */
    private final KafkaEventQueue queue;

    /**
     * The Kafka clock object to use.
     */
    private final Time time;

    /**
     * The controller metrics.
     */
    private final QuorumControllerMetrics controllerMetrics;

    /**
     * A registry for snapshot data.  This must be accessed only by the event queue thread.
     */
    private final SnapshotRegistry snapshotRegistry;

    /**
     * The deferred event queue which holds deferred operations which are waiting for the metadata
     * log's stable offset to advance. This must be accessed only by the event queue thread.
     */
    private final DeferredEventQueue deferredEventQueue;

    /**
     * The deferred event queue which holds deferred operations which are waiting for the metadata
     * log's committed offset to advance. This must be accessed only by the event queue thread and
     * can contain records which are part of an incomplete transaction.
     */
    private final DeferredEventQueue deferredUnstableEventQueue;

    /**
     * Manages read and write offsets, and in-memory snapshots.
     */
    private final OffsetControlManager offsetControl;

    /**
     * A predicate that returns information about whether a ConfigResource exists.
     */
    private final Consumer<ConfigResource> resourceExists;

    /**
     * An object which stores the controller's dynamic configuration.
     * This must be accessed only by the event queue thread.
     */
    private final ConfigurationControlManager configurationControl;

    /**
     * An object which stores the controller's dynamic client quotas.
     * This must be accessed only by the event queue thread.
     */
    private final ClientQuotaControlManager clientQuotaControlManager;

    /**
     * Describes the feature versions in the cluster.
     */
    private final QuorumClusterFeatureSupportDescriber clusterSupportDescriber;

    /**
     * An object which stores the controller's view of the cluster.
     * This must be accessed only by the event queue thread.
     */
    private final ClusterControlManager clusterControl;

    /**
     * An object which stores the controller's view of the cluster features.
     * This must be accessed only by the event queue thread.
     */
    private final FeatureControlManager featureControl;

    /**
     * An object which stores the controller's view of the latest producer ID
     * that has been generated. This must be accessed only by the event queue thread.
     */
    private final ProducerIdControlManager producerIdControlManager;

    /**
     * An object which stores the controller's view of topics and partitions.
     * This must be accessed only by the event queue thread.
     */
    private final ReplicationControlManager replicationControl;

    /**
     * Manages SCRAM credentials, if there are any.
     */
    private final ScramControlManager scramControlManager;

    /**
     * Manages DelegationTokens, if there are any.
     */
    private final long delegationTokenExpiryCheckIntervalMs;
    private final DelegationTokenControlManager delegationTokenControlManager;

    /**
     * Manages the standard ACLs in the cluster.
     * This must be accessed only by the event queue thread.
     */
    private final AclControlManager aclControlManager;

    /**
     * Tracks replaying the log.
     * This must be accessed only by the event queue thread.
     */
    private final LogReplayTracker logReplayTracker;

    /**
     * The interface that we use to mutate the Raft log.
     */
    private final RaftClient<ApiMessageAndVersion> raftClient;

    /**
     * The interface that receives callbacks from the Raft log.  These callbacks are
     * invoked from the Raft thread(s), not from the controller thread. Control events
     * from this callbacks need to compare against this value to verify that the event
     * was not from a previous registration.
     */
    private final QuorumMetaLogListener metaLogListener;

    /**
     * If this controller is active, this is the non-negative controller epoch.
     * Otherwise, this is -1.  This variable must be modified only from the controller
     * thread, but it can be read from other threads.
     */
    private volatile int curClaimEpoch;

    /**
     * How long to delay partition leader balancing operations.
     */
    private final OptionalLong leaderImbalanceCheckIntervalNs;

    /**
     * How log to delay between appending NoOpRecord to the log.
     */
    private final OptionalLong maxIdleIntervalNs;

    private enum ImbalanceSchedule {
        // The leader balancing operation has been scheduled
        SCHEDULED,
        // If the leader balancing operation should be scheduled, schedule it with a delay
        DEFERRED,
        // If the leader balancing operation should be scheduled, schedule it immediately
        IMMEDIATELY
    }

    /**
     * Tracks the scheduling state for partition leader balancing operations.
     */
    private ImbalanceSchedule imbalancedScheduled = ImbalanceSchedule.DEFERRED;

    /**
     * Tracks the scheduling state for unclean leader election operations.
     */
    private ImbalanceSchedule uncleanScheduled = ImbalanceSchedule.DEFERRED;

    /**
     * Tracks if the write of the NoOpRecord has been scheduled.
     */
    private boolean noOpRecordScheduled = false;

    /**
     * The bootstrap metadata to use for initialization if needed.
     */
    private final BootstrapMetadata bootstrapMetadata;

    private final ZkRecordConsumer zkRecordConsumer;

    private final boolean zkMigrationEnabled;

    private final boolean eligibleLeaderReplicasEnabled;

    /**
     * The number of nanoseconds between unclean leader election checks.
     */
    private final long uncleanLeaderElectionCheckIntervalNs;

    /**
     * The maximum number of records per batch to allow.
     */
    private final int maxRecordsPerBatch;

    /**
     * Supports converting records to strings without disclosing passwords.
     */
    private final RecordRedactor recordRedactor;

    // AutoMQ for Kafka inject start

    private final StreamClient streamClient;

    /**
     * An object which stores the controller's view of the S3 objects.
     * This must be accessed only by the event queue thread.
     */
    private final S3ObjectControlManager s3ObjectControlManager;

    /**
     * An object which stores the controller's view of the Streams.
     * This must be accessed only by the event queue thread.
     */
    private final StreamControlManager streamControlManager;

    /**
     * An object which stores the controller's view of the KV objects.
     * This must be accessed only by the event queue thread.
     */
    private final KVControlManager kvControlManager;
    /**
     * Async clean up deleted topic's s3 objects.
     */
    private final TopicDeletionManager topicDeletionManager;

    /**
     * Manage the node metadata
     */
    private final NodeControlManager nodeControlManager;

    private final QuorumControllerExtension extension;
    // AutoMQ for Kafka inject end


    private QuorumController(
        FaultHandler nonFatalFaultHandler,
        FaultHandler fatalFaultHandler,
        LogContext logContext,
        int nodeId,
        String clusterId,
        KafkaEventQueue queue,
        Time time,
        KafkaConfigSchema configSchema,
        RaftClient<ApiMessageAndVersion> raftClient,
        QuorumFeatures quorumFeatures,
        short defaultReplicationFactor,
        int defaultNumPartitions,
        ReplicaPlacer replicaPlacer,
        OptionalLong leaderImbalanceCheckIntervalNs,
        OptionalLong maxIdleIntervalNs,
        long sessionTimeoutNs,
        QuorumControllerMetrics controllerMetrics,
        Optional<CreateTopicPolicy> createTopicPolicy,
        Optional<AlterConfigPolicy> alterConfigPolicy,
        ConfigurationValidator configurationValidator,
        Map<String, Object> staticConfig,
        BootstrapMetadata bootstrapMetadata,
        int maxRecordsPerBatch,
        boolean zkMigrationEnabled,
        DelegationTokenCache tokenCache,
        String tokenSecretKeyString,
        long delegationTokenMaxLifeMs,
        long delegationTokenExpiryTimeMs,
        long delegationTokenExpiryCheckIntervalMs,
        boolean eligibleLeaderReplicasEnabled,
<<<<<<< HEAD

        // AutoMQ inject start
        StreamClient streamClient,
        List<String> quorumVoters,
        Function<QuorumController, QuorumControllerExtension> extension
        // AutoMQ inject end

=======
        long uncleanLeaderElectionCheckIntervalMs,
        String interBrokerListenerName
>>>>>>> 398b4c4f
    ) {
        this.nonFatalFaultHandler = nonFatalFaultHandler;
        this.fatalFaultHandler = fatalFaultHandler;
        this.log = logContext.logger(QuorumController.class);
        this.nodeId = nodeId;
        this.clusterId = clusterId;
        this.queue = queue;
        this.time = time;
        this.controllerMetrics = controllerMetrics;
        this.snapshotRegistry = new SnapshotRegistry(logContext);
        this.deferredEventQueue = new DeferredEventQueue(logContext);
        this.deferredUnstableEventQueue = new DeferredEventQueue(logContext);
        this.offsetControl = new OffsetControlManager.Builder().
            setLogContext(logContext).
            setSnapshotRegistry(snapshotRegistry).
            setMetrics(controllerMetrics).
            setTime(time).
            build();
        this.resourceExists = new ConfigResourceExistenceChecker();
        this.configurationControl = new ConfigurationControlManager.Builder().
            setLogContext(logContext).
            setSnapshotRegistry(snapshotRegistry).
            setKafkaConfigSchema(configSchema).
            setExistenceChecker(resourceExists).
            setAlterConfigPolicy(alterConfigPolicy).
            setValidator(configurationValidator).
            setStaticConfig(staticConfig).
            setNodeId(nodeId).
            build();
        this.clientQuotaControlManager = new ClientQuotaControlManager.Builder().
            setLogContext(logContext).
            setSnapshotRegistry(snapshotRegistry).
            build();
        this.clusterSupportDescriber = new QuorumClusterFeatureSupportDescriber();
        this.featureControl = new FeatureControlManager.Builder().
            setLogContext(logContext).
            setQuorumFeatures(quorumFeatures).
            setSnapshotRegistry(snapshotRegistry).
            // Set the default metadata version to the minimum KRaft version. This only really
            // matters if we are upgrading from a version that didn't store metadata.version in
            // the log, such as one of the pre-production 3.0, 3.1, or 3.2 versions. Those versions
            // are all treated as 3.0IV1. In newer versions the metadata.version will be specified
            // by the log.
            setMetadataVersion(MetadataVersion.MINIMUM_KRAFT_VERSION).
            setClusterFeatureSupportDescriber(clusterSupportDescriber).
            build();
        this.clusterControl = new ClusterControlManager.Builder().
            setLogContext(logContext).
            setClusterId(clusterId).
            setTime(time).
            setSnapshotRegistry(snapshotRegistry).
            setSessionTimeoutNs(sessionTimeoutNs).
            setReplicaPlacer(replicaPlacer).
            setFeatureControlManager(featureControl).
            setZkMigrationEnabled(zkMigrationEnabled).
            // AutoMQ for Kafka inject start
            setQuorumVoters(quorumVoters).
            // AutoMQ for Kafka inject end
            setBrokerUncleanShutdownHandler(this::handleUncleanBrokerShutdown).
            setInterBrokerListenerName(interBrokerListenerName).
            build();
        this.producerIdControlManager = new ProducerIdControlManager.Builder().
            setLogContext(logContext).
            setSnapshotRegistry(snapshotRegistry).
            setClusterControlManager(clusterControl).
            build();
        this.leaderImbalanceCheckIntervalNs = leaderImbalanceCheckIntervalNs;
        this.maxIdleIntervalNs = maxIdleIntervalNs;
        this.replicationControl = new ReplicationControlManager.Builder().
            setSnapshotRegistry(snapshotRegistry).
            setLogContext(logContext).
            setDefaultReplicationFactor(defaultReplicationFactor).
            setDefaultNumPartitions(defaultNumPartitions).
            setEligibleLeaderReplicasEnabled(eligibleLeaderReplicasEnabled).
            setMaxElectionsPerImbalance(ReplicationControlManager.MAX_ELECTIONS_PER_IMBALANCE).
            setConfigurationControl(configurationControl).
            setClusterControl(clusterControl).
            setCreateTopicPolicy(createTopicPolicy).
            setFeatureControl(featureControl).
            // AutoMQ for Kafka inject start
            setQuorumController(this).
            // AutoMQ for Kafka inject end
            build();
        this.scramControlManager = new ScramControlManager.Builder().
            setLogContext(logContext).
            setSnapshotRegistry(snapshotRegistry).
            build();
        this.delegationTokenExpiryCheckIntervalMs = delegationTokenExpiryCheckIntervalMs;
        this.delegationTokenControlManager = new DelegationTokenControlManager.Builder().
            setLogContext(logContext).
            setTokenCache(tokenCache).
            setDelegationTokenSecretKey(tokenSecretKeyString).
            setDelegationTokenMaxLifeMs(delegationTokenMaxLifeMs).
            setDelegationTokenExpiryTimeMs(delegationTokenExpiryTimeMs).
            build();
        this.aclControlManager = new AclControlManager.Builder().
            setLogContext(logContext).
            setSnapshotRegistry(snapshotRegistry).
            build();
        this.logReplayTracker = new LogReplayTracker.Builder().
            setLogContext(logContext).
            build();
        this.raftClient = raftClient;
        this.bootstrapMetadata = bootstrapMetadata;
        this.maxRecordsPerBatch = maxRecordsPerBatch;
        this.metaLogListener = new QuorumMetaLogListener();
        this.curClaimEpoch = -1;
        this.zkRecordConsumer = new MigrationRecordConsumer();
        this.zkMigrationEnabled = zkMigrationEnabled;
        this.recordRedactor = new RecordRedactor(configSchema);
        this.eligibleLeaderReplicasEnabled = eligibleLeaderReplicasEnabled;
        this.uncleanLeaderElectionCheckIntervalNs =
            TimeUnit.MILLISECONDS.toNanos(uncleanLeaderElectionCheckIntervalMs);

        // AutoMQ for Kafka inject start
        this.streamClient = streamClient;
        this.s3ObjectControlManager = new S3ObjectControlManager(
            this, snapshotRegistry, logContext, clusterId, streamClient.streamConfig(), streamClient.objectStorage(),
            featureControl::autoMQVersion, time);
        this.streamControlManager = new StreamControlManager(this, snapshotRegistry, logContext,
                this.s3ObjectControlManager, clusterControl, featureControl, replicationControl);
        this.kvControlManager = new KVControlManager(snapshotRegistry, logContext);
        this.topicDeletionManager = new TopicDeletionManager(snapshotRegistry, this, streamControlManager, kvControlManager);
        this.nodeControlManager = new NodeControlManager(snapshotRegistry, new DefaultNodeRuntimeInfoGetter(clusterControl, streamControlManager));
        this.extension = extension.apply(this);

        // set the nodeControlManager here to avoid circular dependency
        this.replicationControl.setNodeControlManager(nodeControlManager);
        // AutoMQ for Kafka inject end

        log.info("Creating new QuorumController with clusterId {}.{}{}",
            clusterId, zkMigrationEnabled ? " ZK migration mode is enabled." : "",
            eligibleLeaderReplicasEnabled ? " Eligible leader replicas enabled." : "");

        this.raftClient.register(metaLogListener);
        S3StreamKafkaMetricsManager.setIsActiveSupplier(this::isActive);
    }

    @Override
    public CompletableFuture<AlterPartitionResponseData> alterPartition(
        ControllerRequestContext context,
        AlterPartitionRequestData request
    ) {
        if (request.topics().isEmpty()) {
            return CompletableFuture.completedFuture(new AlterPartitionResponseData());
        }
        return appendWriteEvent("alterPartition", context.deadlineNs(),
            () -> replicationControl.alterPartition(context, request));
    }

    @Override
    public CompletableFuture<AlterUserScramCredentialsResponseData> alterUserScramCredentials(
        ControllerRequestContext context,
        AlterUserScramCredentialsRequestData request
    ) {
        if (request.deletions().isEmpty() && request.upsertions().isEmpty()) {
            return CompletableFuture.completedFuture(new AlterUserScramCredentialsResponseData());
        }
        return appendWriteEvent("alterUserScramCredentials", context.deadlineNs(),
            () -> scramControlManager.alterCredentials(request, featureControl.metadataVersion()));
    }

    @Override
    public CompletableFuture<CreateDelegationTokenResponseData> createDelegationToken(
        ControllerRequestContext context,
        CreateDelegationTokenRequestData request
    ) {
        return appendWriteEvent("createDelegationToken", context.deadlineNs(),
            () -> delegationTokenControlManager.createDelegationToken(context, request, featureControl.metadataVersion()));
    }

    @Override
    public CompletableFuture<RenewDelegationTokenResponseData> renewDelegationToken(
        ControllerRequestContext context,
        RenewDelegationTokenRequestData request
    ) {
        return appendWriteEvent("renewDelegationToken", context.deadlineNs(),
            () -> delegationTokenControlManager.renewDelegationToken(context, request, featureControl.metadataVersion()));
    }

    @Override
    public CompletableFuture<ExpireDelegationTokenResponseData> expireDelegationToken(
        ControllerRequestContext context,
        ExpireDelegationTokenRequestData request
    ) {
        return appendWriteEvent("expireDelegationToken", context.deadlineNs(),
            () -> delegationTokenControlManager.expireDelegationToken(context, request, featureControl.metadataVersion()));
    }

    @Override
    public CompletableFuture<CreateTopicsResponseData> createTopics(
        ControllerRequestContext context,
        CreateTopicsRequestData request, Set<String> describable
    ) {
        if (request.topics().isEmpty()) {
            return CompletableFuture.completedFuture(new CreateTopicsResponseData());
        }
        return appendWriteEvent("createTopics", context.deadlineNs(),
            () -> replicationControl.createTopics(context, request, describable));
    }

    @Override
    public CompletableFuture<Void> unregisterBroker(
        ControllerRequestContext context,
        int brokerId
    ) {
        return appendWriteEvent("unregisterBroker", context.deadlineNs(),
            () -> replicationControl.unregisterBroker(brokerId), EnumSet.of(RUNS_IN_PREMIGRATION));
    }

    @Override
    public CompletableFuture<Map<String, ResultOrError<Uuid>>> findTopicIds(
        ControllerRequestContext context,
        Collection<String> names
    ) {
        if (names.isEmpty())
            return CompletableFuture.completedFuture(Collections.emptyMap());
        return appendReadEvent("findTopicIds", context.deadlineNs(),
            () -> replicationControl.findTopicIds(offsetControl.lastStableOffset(), names));
    }

    @Override
    public CompletableFuture<Map<String, Uuid>> findAllTopicIds(
        ControllerRequestContext context
    ) {
        return appendReadEvent("findAllTopicIds", context.deadlineNs(),
            () -> replicationControl.findAllTopicIds(offsetControl.lastStableOffset()));
    }

    @Override
    public CompletableFuture<Map<Uuid, ResultOrError<String>>> findTopicNames(
        ControllerRequestContext context,
        Collection<Uuid> ids
    ) {
        if (ids.isEmpty())
            return CompletableFuture.completedFuture(Collections.emptyMap());
        return appendReadEvent("findTopicNames", context.deadlineNs(),
            () -> replicationControl.findTopicNames(offsetControl.lastStableOffset(), ids));
    }

    @Override
    public CompletableFuture<Map<Uuid, ApiError>> deleteTopics(
        ControllerRequestContext context,
        Collection<Uuid> ids
    ) {
        if (ids.isEmpty())
            return CompletableFuture.completedFuture(Collections.emptyMap());
        return appendWriteEvent("deleteTopics", context.deadlineNs(),
            () -> replicationControl.deleteTopics(context, ids));
    }

    @Override
    public CompletableFuture<Map<ConfigResource, ResultOrError<Map<String, String>>>> describeConfigs(
        ControllerRequestContext context,
        Map<ConfigResource, Collection<String>> resources
    ) {
        return appendReadEvent("describeConfigs", context.deadlineNs(),
            () -> configurationControl.describeConfigs(offsetControl.lastStableOffset(), resources));
    }

    @Override
    public CompletableFuture<ElectLeadersResponseData> electLeaders(
        ControllerRequestContext context,
        ElectLeadersRequestData request
    ) {
        // If topicPartitions is null, we will try to trigger a new leader election on
        // all partitions (!).  But if it's empty, there is nothing to do.
        if (request.topicPartitions() != null && request.topicPartitions().isEmpty()) {
            return CompletableFuture.completedFuture(new ElectLeadersResponseData());
        }
        return appendWriteEvent("electLeaders", context.deadlineNs(),
            () -> replicationControl.electLeaders(request));
    }

    @Override
    public CompletableFuture<FinalizedControllerFeatures> finalizedFeatures(
        ControllerRequestContext context
    ) {
        return appendReadEvent("getFinalizedFeatures", context.deadlineNs(),
            () -> featureControl.finalizedFeatures(offsetControl.lastStableOffset()));
    }

    @Override
    public CompletableFuture<Map<ConfigResource, ApiError>> incrementalAlterConfigs(
        ControllerRequestContext context,
        Map<ConfigResource, Map<String, Entry<OpType, String>>> configChanges,
        boolean validateOnly
    ) {
        if (configChanges.isEmpty()) {
            return CompletableFuture.completedFuture(Collections.emptyMap());
        }
        return appendWriteEvent("incrementalAlterConfigs", context.deadlineNs(), () -> {
            ControllerResult<Map<ConfigResource, ApiError>> result =
                configurationControl.incrementalAlterConfigs(configChanges, false);
            if (validateOnly) {
                return result.withoutRecords();
            } else {
                return result;
            }
        });
    }

    @Override
    public CompletableFuture<AlterPartitionReassignmentsResponseData> alterPartitionReassignments(
        ControllerRequestContext context,
        AlterPartitionReassignmentsRequestData request
    ) {
        if (request.topics().isEmpty()) {
            return CompletableFuture.completedFuture(new AlterPartitionReassignmentsResponseData());
        }
        return appendWriteEvent("alterPartitionReassignments", context.deadlineNs(),
            () -> replicationControl.alterPartitionReassignments(request));
    }

    @Override
    public CompletableFuture<ListPartitionReassignmentsResponseData> listPartitionReassignments(
        ControllerRequestContext context,
        ListPartitionReassignmentsRequestData request
    ) {
        if (request.topics() != null && request.topics().isEmpty()) {
            return CompletableFuture.completedFuture(
                new ListPartitionReassignmentsResponseData().setErrorMessage(null));
        }
        return appendReadEvent("listPartitionReassignments", context.deadlineNs(),
            () -> replicationControl.listPartitionReassignments(request.topics(),
                offsetControl.lastStableOffset()));
    }

    @Override
    public CompletableFuture<Map<ConfigResource, ApiError>> legacyAlterConfigs(
        ControllerRequestContext context,
        Map<ConfigResource, Map<String, String>> newConfigs, boolean validateOnly
    ) {
        if (newConfigs.isEmpty()) {
            return CompletableFuture.completedFuture(Collections.emptyMap());
        }
        return appendWriteEvent("legacyAlterConfigs", context.deadlineNs(), () -> {
            ControllerResult<Map<ConfigResource, ApiError>> result =
                configurationControl.legacyAlterConfigs(newConfigs, false);
            if (validateOnly) {
                return result.withoutRecords();
            } else {
                return result;
            }
        });
    }

    @Override
    public CompletableFuture<BrokerHeartbeatReply> processBrokerHeartbeat(
        ControllerRequestContext context,
        BrokerHeartbeatRequestData request
    ) {
        return appendWriteEvent("processBrokerHeartbeat", context.deadlineNs(),
            new ControllerWriteOperation<BrokerHeartbeatReply>() {
                private final int brokerId = request.brokerId();
                private boolean inControlledShutdown = false;

                @Override
                public ControllerResult<BrokerHeartbeatReply> generateRecordsAndResult() {
                    // Get the offset of the broker registration. Note: although the offset
                    // we get back here could be the offset for a previous epoch of the
                    // broker registration, we will check the broker epoch in
                    // processBrokerHeartbeat, which covers that case.
                    OptionalLong offsetForRegisterBrokerRecord =
                            clusterControl.registerBrokerRecordOffset(brokerId);
                    if (!offsetForRegisterBrokerRecord.isPresent()) {
                        throw new StaleBrokerEpochException(
                            String.format("Receive a heartbeat from broker %d before registration", brokerId));
                    }
                    ControllerResult<BrokerHeartbeatReply> result = replicationControl.
                        processBrokerHeartbeat(request, offsetForRegisterBrokerRecord.getAsLong());
                    inControlledShutdown = result.response().inControlledShutdown();
                    rescheduleMaybeFenceStaleBrokers();
                    return result;
                }

                @Override
                public void processBatchEndOffset(long offset) {
                    if (inControlledShutdown) {
                        clusterControl.heartbeatManager().
                            maybeUpdateControlledShutdownOffset(brokerId, offset);
                    }
                }
            },
            EnumSet.of(RUNS_IN_PREMIGRATION)).whenComplete((__, t) -> {
                if (ControllerExceptions.isTimeoutException(t)) {
                    replicationControl.processExpiredBrokerHeartbeat(request);
                    controllerMetrics.incrementTimedOutHeartbeats();
                }
            });
    }

    // AutoMQ for Kafka inject start
    @Override
    public CompletableFuture<Integer> getNextNodeId(
        ControllerRequestContext context,
        GetNextNodeIdRequestData request) {
        return appendWriteEvent("getNextNodeId", context.deadlineNs(),
            clusterControl::getNextNodeId);
    }
    // AutoMQ for Kafka inject end


    @Override
    public CompletableFuture<BrokerRegistrationReply> registerBroker(
        ControllerRequestContext context,
        BrokerRegistrationRequestData request
    ) {
        // populate finalized features map with latest known kraft version for validation
        Map<String, Short> controllerFeatures = new HashMap<>(featureControl.finalizedFeatures(Long.MAX_VALUE).featureMap());
        controllerFeatures.put(KRaftVersion.FEATURE_NAME, raftClient.kraftVersion().featureLevel());
        return appendWriteEvent("registerBroker", context.deadlineNs(),
            () -> {
                ControllerResult<BrokerRegistrationReply> result = clusterControl.
                    registerBroker(request, offsetControl.nextWriteOffset(),
                        new FinalizedControllerFeatures(controllerFeatures, Long.MAX_VALUE));
                rescheduleMaybeFenceStaleBrokers();
                return result;
            },
            EnumSet.of(RUNS_IN_PREMIGRATION));
    }

    @Override
    public CompletableFuture<Map<ClientQuotaEntity, ApiError>> alterClientQuotas(
        ControllerRequestContext context,
        Collection<ClientQuotaAlteration> quotaAlterations,
        boolean validateOnly
    ) {
        if (quotaAlterations.isEmpty()) {
            return CompletableFuture.completedFuture(Collections.emptyMap());
        }
        return appendWriteEvent("alterClientQuotas", context.deadlineNs(), () -> {
            ControllerResult<Map<ClientQuotaEntity, ApiError>> result =
                clientQuotaControlManager.alterClientQuotas(quotaAlterations);
            if (validateOnly) {
                return result.withoutRecords();
            } else {
                return result;
            }
        });
    }

    @Override
    public CompletableFuture<AllocateProducerIdsResponseData> allocateProducerIds(
        ControllerRequestContext context,
        AllocateProducerIdsRequestData request
    ) {
        return appendWriteEvent("allocateProducerIds", context.deadlineNs(),
            () -> producerIdControlManager.generateNextProducerId(request.brokerId(), request.brokerEpoch()))
            .thenApply(result -> new AllocateProducerIdsResponseData()
                .setProducerIdStart(result.firstProducerId())
                .setProducerIdLen(result.size()));
    }

    @Override
    public CompletableFuture<UpdateFeaturesResponseData> updateFeatures(
        ControllerRequestContext context,
        UpdateFeaturesRequestData request
    ) {
        return appendWriteEvent("updateFeatures", context.deadlineNs(), () -> {
            Map<String, Short> updates = new HashMap<>();
            Map<String, FeatureUpdate.UpgradeType> upgradeTypes = new HashMap<>();
            request.featureUpdates().forEach(featureUpdate -> {
                String featureName = featureUpdate.feature();
                upgradeTypes.put(featureName, FeatureUpdate.UpgradeType.fromCode(featureUpdate.upgradeType()));
                updates.put(featureName, featureUpdate.maxVersionLevel());
            });
            return featureControl.updateFeatures(updates, upgradeTypes, request.validateOnly());
        }).thenApply(result -> {
            UpdateFeaturesResponseData responseData = new UpdateFeaturesResponseData();
            responseData.setResults(new UpdateFeaturesResponseData.UpdatableFeatureResultCollection(result.size()));
            result.forEach((featureName, error) -> responseData.results().add(
                new UpdateFeaturesResponseData.UpdatableFeatureResult()
                    .setFeature(featureName)
                    .setErrorCode(error.error().code())
                    .setErrorMessage(error.message())));
            return responseData;
        });
    }

    @Override
    public CompletableFuture<List<CreatePartitionsTopicResult>> createPartitions(
        ControllerRequestContext context,
        List<CreatePartitionsTopic> topics,
        boolean validateOnly
    ) {
        if (topics.isEmpty()) {
            return CompletableFuture.completedFuture(Collections.emptyList());
        }

        return appendWriteEvent("createPartitions", context.deadlineNs(), () -> {
            final ControllerResult<List<CreatePartitionsTopicResult>> result =
                    replicationControl.createPartitions(context, topics);
            if (validateOnly) {
                log.debug("Validate-only CreatePartitions result(s): {}", result.response());
                return result.withoutRecords();
            } else {
                log.debug("CreatePartitions result(s): {}", result.response());
                return result;
            }
        });
    }

    @Override
    public CompletableFuture<Void> registerController(
        ControllerRequestContext context,
        ControllerRegistrationRequestData request
    ) {
        return appendWriteEvent("registerController", context.deadlineNs(),
            () -> clusterControl.registerController(request),
            EnumSet.of(RUNS_IN_PREMIGRATION));
    }

    @Override
    public CompletableFuture<List<AclCreateResult>> createAcls(
        ControllerRequestContext context,
        List<AclBinding> aclBindings
    ) {
        return appendWriteEvent("createAcls", context.deadlineNs(),
            () -> aclControlManager.createAcls(aclBindings));
    }

    @Override
    public CompletableFuture<List<AclDeleteResult>> deleteAcls(
        ControllerRequestContext context,
        List<AclBindingFilter> filters
    ) {
        return appendWriteEvent("deleteAcls", context.deadlineNs(),
            () -> aclControlManager.deleteAcls(filters));
    }

    @Override
    public CompletableFuture<AssignReplicasToDirsResponseData> assignReplicasToDirs(
        ControllerRequestContext context,
        AssignReplicasToDirsRequestData request
    ) {
        return appendWriteEvent("assignReplicasToDirs", context.deadlineNs(),
                () -> replicationControl.handleAssignReplicasToDirs(request));
    }

    @Override
    public CompletableFuture<Void> waitForReadyBrokers(int minBrokers) {
        final CompletableFuture<Void> future = new CompletableFuture<>();
        appendControlEvent("waitForReadyBrokers", () -> {
            clusterControl.addReadyBrokersFuture(future, minBrokers);
        });
        return future;
    }

    @Override
    public void beginShutdown() {
        queue.beginShutdown("QuorumController#beginShutdown");
    }

    public int nodeId() {
        return nodeId;
    }

    public String clusterId() {
        return clusterId;
    }

    @Override
    public int curClaimEpoch() {
        return curClaimEpoch;
    }

    @Override
    public void close() throws InterruptedException {
        queue.close();
        controllerMetrics.close();
    }

    // AutoMQ for Kafka inject start
    @Override
    public CompletableFuture<Void> checkS3ObjectsLifecycle(ControllerRequestContext context) {
        return appendWriteEvent("checkS3ObjectsLifecycle", context.deadlineNs(), s3ObjectControlManager::checkS3ObjectsLifecycle);
    }


    @Override
    public CompletableFuture<Void> notifyS3ObjectDeleted(ControllerRequestContext context,
        List<Long/*objectId*/> deletedObjectIds) {
        return appendWriteEvent("notifyS3ObjectDeleted", context.deadlineNs(),
            () -> s3ObjectControlManager.notifyS3ObjectDeleted(deletedObjectIds));
    }



    @Override
    public CompletableFuture<CreateStreamsResponseData> createStreams(ControllerRequestContext context, CreateStreamsRequestData request) {
        int nodeId = request.nodeId();
        long nodeEpoch = request.nodeEpoch();
        List<CompletableFuture<CreateStreamsResponseData.CreateStreamResponse>> batchCf = request.createStreamRequests()
            .stream()
            .map(req ->
                appendWriteEvent("createStream", context.deadlineNs(), () -> streamControlManager.createStream(nodeId, nodeEpoch, req))
                    .exceptionally(ex -> new CreateStreamsResponseData.CreateStreamResponse().setErrorCode(Errors.forException(ex).code()))
            )
            .collect(Collectors.toList());
        return CompletableFuture.allOf(batchCf.toArray(new CompletableFuture[0])).thenApply(ignore ->
            new CreateStreamsResponseData().setCreateStreamResponses(
                batchCf.stream().map(CompletableFuture::join).collect(Collectors.toList()))
        );
    }

    @Override
    public CompletableFuture<OpenStreamsResponseData> openStreams(ControllerRequestContext context, OpenStreamsRequestData request) {
        int nodeId = request.nodeId();
        long nodeEpoch = request.nodeEpoch();
        List<CompletableFuture<OpenStreamsResponseData.OpenStreamResponse>> batchCf = request.openStreamRequests()
            .stream()
            .map(req ->
                appendWriteEvent("openStream", context.deadlineNs(), () -> streamControlManager.openStream(nodeId, nodeEpoch, req))
                    .exceptionally(ex -> new OpenStreamsResponseData.OpenStreamResponse().setErrorCode(Errors.forException(ex).code()))
            )
            .collect(Collectors.toList());
        return CompletableFuture.allOf(batchCf.toArray(new CompletableFuture[0])).thenApply(ignore ->
            new OpenStreamsResponseData().setOpenStreamResponses(
                batchCf.stream().map(CompletableFuture::join).collect(Collectors.toList()))
        );
    }

    @Override
    public CompletableFuture<CloseStreamsResponseData> closeStreams(ControllerRequestContext context, CloseStreamsRequestData request) {
        int nodeId = request.nodeId();
        long nodeEpoch = request.nodeEpoch();
        List<CompletableFuture<CloseStreamsResponseData.CloseStreamResponse>> batchCf = request.closeStreamRequests()
            .stream()
            .map(req ->
                appendWriteEvent("closeStream", context.deadlineNs(), () -> streamControlManager.closeStream(nodeId, nodeEpoch, req))
                    .exceptionally(ex -> new CloseStreamsResponseData.CloseStreamResponse().setErrorCode(Errors.forException(ex).code()))
            )
            .collect(Collectors.toList());
        return CompletableFuture.allOf(batchCf.toArray(new CompletableFuture[0])).thenApply(ignore ->
            new CloseStreamsResponseData().setCloseStreamResponses(
                batchCf.stream().map(CompletableFuture::join).collect(Collectors.toList()))
        );
    }

    @Override
    public CompletableFuture<TrimStreamsResponseData> trimStreams(ControllerRequestContext context, TrimStreamsRequestData request) {
        int nodeId = request.nodeId();
        long nodeEpoch = request.nodeEpoch();
        List<CompletableFuture<TrimStreamsResponseData.TrimStreamResponse>> batchCf = request.trimStreamRequests()
            .stream()
            .map(req ->
                appendWriteEvent("trimStream", context.deadlineNs(), () -> streamControlManager.trimStream(nodeId, nodeEpoch, req))
                    .exceptionally(ex -> new TrimStreamsResponseData.TrimStreamResponse().setErrorCode(Errors.forException(ex).code()))
            )
            .collect(Collectors.toList());
        return CompletableFuture.allOf(batchCf.toArray(new CompletableFuture[0])).thenApply(ignore ->
            new TrimStreamsResponseData().setTrimStreamResponses(
                batchCf.stream().map(CompletableFuture::join).collect(Collectors.toList()))
        );
    }

    @Override
    public CompletableFuture<DeleteStreamsResponseData> deleteStreams(ControllerRequestContext context, DeleteStreamsRequestData request) {
        List<CompletableFuture<DeleteStreamsResponseData.DeleteStreamResponse>> batchCf = request.deleteStreamRequests()
            .stream()
            .map(req ->
                appendWriteEvent("deleteStream", context.deadlineNs(), () -> streamControlManager.deleteStream(req))
                    .exceptionally(ex -> new DeleteStreamsResponseData.DeleteStreamResponse().setErrorCode(Errors.forException(ex).code()))
            )
            .collect(Collectors.toList());
        return CompletableFuture.allOf(batchCf.toArray(new CompletableFuture[0])).thenApply(ignore ->
            new DeleteStreamsResponseData().setDeleteStreamResponses(
                batchCf.stream().map(CompletableFuture::join).collect(Collectors.toList()))
        );
    }

    @Override
    public CompletableFuture<PrepareS3ObjectResponseData> prepareObject(ControllerRequestContext context, PrepareS3ObjectRequestData request) {
        return appendWriteEvent("prepareObject", context.deadlineNs(),
            () -> s3ObjectControlManager.prepareObject(request));
    }

    @Override
    public CompletableFuture<CommitStreamSetObjectResponseData> commitStreamSetObject(ControllerRequestContext context, CommitStreamSetObjectRequestData request) {
        return appendWriteEvent("commitStreamSetObject", context.deadlineNs(),
            () -> streamControlManager.commitStreamSetObject(request));
    }

    @Override
    public CompletableFuture<CommitStreamObjectResponseData> commitStreamObject(ControllerRequestContext context,
        CommitStreamObjectRequestData request) {
        return appendWriteEvent("commitStreamObject", context.deadlineNs(),
            () -> streamControlManager.commitStreamObject(request));
    }

    @Override
    public CompletableFuture<DescribeStreamsResponseData> describeStreams(ControllerRequestContext context,
        DescribeStreamsRequestData request) {
        return appendReadEvent("describeStreams", context.deadlineNs(),
            () -> streamControlManager.describeStreams(request));
    }

    @Override
    public CompletableFuture<GetOpeningStreamsResponseData> getOpeningStreams(ControllerRequestContext context, GetOpeningStreamsRequestData request) {
        return appendWriteEvent("getOpeningStreams", context.deadlineNs(),
            () -> streamControlManager.getOpeningStreams(request));
    }

    @Override
    public CompletableFuture<GetKVsResponseData> getKVs(ControllerRequestContext context, GetKVsRequestData request) {
        List<CompletableFuture<GetKVsResponseData.GetKVResponse>> batchCf = request.getKeyRequests()
            .stream()
            .map(req ->
                appendReadEvent("getKV", context.deadlineNs(), () -> kvControlManager.getKV(req))
                    .exceptionally(ex -> new GetKVsResponseData.GetKVResponse().setErrorCode(Errors.forException(ex).code()))
            )
            .collect(Collectors.toList());
        return CompletableFuture.allOf(batchCf.toArray(new CompletableFuture[0])).thenApply(ignore ->
            new GetKVsResponseData().setGetKVResponses(
                batchCf.stream().map(CompletableFuture::join).collect(Collectors.toList()))
        );
    }

    @Override
    public CompletableFuture<PutKVsResponseData> putKVs(ControllerRequestContext context, PutKVsRequestData request) {
        List<CompletableFuture<PutKVsResponseData.PutKVResponse>> batchCf = request.putKVRequests()
            .stream()
            .map(req ->
                appendWriteEvent("putKV", context.deadlineNs(), () -> kvControlManager.putKV(req))
                    .exceptionally(ex -> new PutKVsResponseData.PutKVResponse().setErrorCode(Errors.forException(ex).code()))
            )
            .collect(Collectors.toList());
        return CompletableFuture.allOf(batchCf.toArray(new CompletableFuture[0])).thenApply(ignore ->
            new PutKVsResponseData().setPutKVResponses(
                batchCf.stream().map(CompletableFuture::join).collect(Collectors.toList()))
        );
    }

    @Override
    public CompletableFuture<DeleteKVsResponseData> deleteKVs(ControllerRequestContext context, DeleteKVsRequestData request) {
        List<CompletableFuture<DeleteKVsResponseData.DeleteKVResponse>> batchCf = request.deleteKVRequests()
            .stream()
            .map(req ->
                appendWriteEvent("deleteKV", context.deadlineNs(), () -> kvControlManager.deleteKV(req))
                    .exceptionally(ex -> new DeleteKVsResponseData.DeleteKVResponse().setErrorCode(Errors.forException(ex).code()))
            )
            .collect(Collectors.toList());
        return CompletableFuture.allOf(batchCf.toArray(new CompletableFuture[0])).thenApply(ignore ->
            new DeleteKVsResponseData().setDeleteKVResponses(
                batchCf.stream().map(CompletableFuture::join).collect(Collectors.toList()))
        );
    }

    @Override
    public CompletableFuture<AutomqRegisterNodeResponseData> registerNode(ControllerRequestContext context, AutomqRegisterNodeRequest req) {
        return appendWriteEvent("registerNode", context.deadlineNs(), () -> nodeControlManager.register(req));
    }

    @Override
    public CompletableFuture<AutomqGetNodesResponseData> getNodes(ControllerRequestContext context, AutomqGetNodesRequest req) {
        return appendWriteEvent("getNodes", context.deadlineNs(), () -> nodeControlManager.getMetadata(req));
    }

    @Override
    public long lastStableOffset() {
        return offsetControl.lastStableOffset();
    }
    // AutoMQ for Kafka inject end

    // VisibleForTesting
    Time time() {
        return time;
    }

    // VisibleForTesting
    QuorumControllerMetrics controllerMetrics() {
        return controllerMetrics;
    }

    void handleUncleanBrokerShutdown(int brokerId, List<ApiMessageAndVersion> records) {
        replicationControl.handleBrokerUncleanShutdown(brokerId, records);
    }
}<|MERGE_RESOLUTION|>--- conflicted
+++ resolved
@@ -441,7 +441,6 @@
             return this;
         }
 
-<<<<<<< HEAD
         // AutoMQ for Kafka inject start
         public Builder setStreamClient(StreamClient streamClient) {
             this.streamClient = streamClient;
@@ -459,7 +458,6 @@
         }
         // AutoMQ for Kafka inject end
 
-=======
         public Builder setUncleanLeaderElectionCheckIntervalMs(long uncleanLeaderElectionCheckIntervalMs) {
             this.uncleanLeaderElectionCheckIntervalMs = uncleanLeaderElectionCheckIntervalMs;
             return this;
@@ -470,7 +468,6 @@
             return this;
         }
 
->>>>>>> 398b4c4f
         public QuorumController build() throws Exception {
             if (raftClient == null) {
                 throw new IllegalStateException("You must set a raft client.");
@@ -528,14 +525,13 @@
                     delegationTokenExpiryTimeMs,
                     delegationTokenExpiryCheckIntervalMs,
                     eligibleLeaderReplicasEnabled,
-<<<<<<< HEAD
+                    // AutoMQ inject start
                     streamClient,
                     quorumVoters,
-                    extension
-=======
+                    extension,
+                    // AutoMQ inject end
                     uncleanLeaderElectionCheckIntervalMs,
                     interBrokerListenerName
->>>>>>> 398b4c4f
                 );
             } catch (Exception e) {
                 Utils.closeQuietly(queue, "event queue");
@@ -2110,7 +2106,6 @@
         long delegationTokenExpiryTimeMs,
         long delegationTokenExpiryCheckIntervalMs,
         boolean eligibleLeaderReplicasEnabled,
-<<<<<<< HEAD
 
         // AutoMQ inject start
         StreamClient streamClient,
@@ -2118,10 +2113,8 @@
         Function<QuorumController, QuorumControllerExtension> extension
         // AutoMQ inject end
 
-=======
         long uncleanLeaderElectionCheckIntervalMs,
         String interBrokerListenerName
->>>>>>> 398b4c4f
     ) {
         this.nonFatalFaultHandler = nonFatalFaultHandler;
         this.fatalFaultHandler = fatalFaultHandler;
