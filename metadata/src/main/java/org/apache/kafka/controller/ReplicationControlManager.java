/*
 * Licensed to the Apache Software Foundation (ASF) under one or more
 * contributor license agreements. See the NOTICE file distributed with
 * this work for additional information regarding copyright ownership.
 * The ASF licenses this file to You under the Apache License, Version 2.0
 * (the "License"); you may not use this file except in compliance with
 * the License. You may obtain a copy of the License at
 *
 *    http://www.apache.org/licenses/LICENSE-2.0
 *
 * Unless required by applicable law or agreed to in writing, software
 * distributed under the License is distributed on an "AS IS" BASIS,
 * WITHOUT WARRANTIES OR CONDITIONS OF ANY KIND, either express or implied.
 * See the License for the specific language governing permissions and
 * limitations under the License.
 */

package org.apache.kafka.controller;

import org.apache.kafka.clients.admin.AlterConfigOp.OpType;
import org.apache.kafka.clients.admin.ConfigEntry;
import org.apache.kafka.common.DirectoryId;
import org.apache.kafka.common.ElectionType;
import org.apache.kafka.common.TopicPartition;
import org.apache.kafka.common.Uuid;
import org.apache.kafka.common.config.ConfigResource;
import org.apache.kafka.common.config.TopicConfig;
import org.apache.kafka.common.errors.ApiException;
import org.apache.kafka.common.errors.BrokerIdNotRegisteredException;
import org.apache.kafka.common.errors.InvalidPartitionsException;
import org.apache.kafka.common.errors.InvalidReplicaAssignmentException;
import org.apache.kafka.common.errors.InvalidReplicationFactorException;
import org.apache.kafka.common.errors.InvalidRequestException;
import org.apache.kafka.common.errors.InvalidTopicException;
import org.apache.kafka.common.errors.NoReassignmentInProgressException;
import org.apache.kafka.common.errors.PolicyViolationException;
import org.apache.kafka.common.errors.ThrottlingQuotaExceededException;
import org.apache.kafka.common.errors.UnknownServerException;
import org.apache.kafka.common.errors.UnknownTopicIdException;
import org.apache.kafka.common.errors.UnknownTopicOrPartitionException;
import org.apache.kafka.common.errors.UnsupportedVersionException;
import org.apache.kafka.common.es.ElasticStreamSwitch;
import org.apache.kafka.common.internals.Topic;
import org.apache.kafka.common.message.AlterPartitionReassignmentsRequestData;
import org.apache.kafka.common.message.AlterPartitionReassignmentsRequestData.ReassignablePartition;
import org.apache.kafka.common.message.AlterPartitionReassignmentsRequestData.ReassignableTopic;
import org.apache.kafka.common.message.AlterPartitionReassignmentsResponseData;
import org.apache.kafka.common.message.AlterPartitionReassignmentsResponseData.ReassignablePartitionResponse;
import org.apache.kafka.common.message.AlterPartitionReassignmentsResponseData.ReassignableTopicResponse;
import org.apache.kafka.common.message.AlterPartitionRequestData;
import org.apache.kafka.common.message.AlterPartitionRequestData.BrokerState;
import org.apache.kafka.common.message.AlterPartitionResponseData;
import org.apache.kafka.common.message.AssignReplicasToDirsRequestData;
import org.apache.kafka.common.message.AssignReplicasToDirsResponseData;
import org.apache.kafka.common.message.BrokerHeartbeatRequestData;
import org.apache.kafka.common.message.CreatePartitionsRequestData.CreatePartitionsTopic;
import org.apache.kafka.common.message.CreatePartitionsResponseData.CreatePartitionsTopicResult;
import org.apache.kafka.common.message.CreateTopicsRequestData;
import org.apache.kafka.common.message.CreateTopicsRequestData.CreatableReplicaAssignment;
import org.apache.kafka.common.message.CreateTopicsRequestData.CreatableTopic;
import org.apache.kafka.common.message.CreateTopicsRequestData.CreatableTopicCollection;
import org.apache.kafka.common.message.CreateTopicsRequestData.CreatableTopicConfigCollection;
import org.apache.kafka.common.message.CreateTopicsResponseData;
import org.apache.kafka.common.message.CreateTopicsResponseData.CreatableTopicResult;
import org.apache.kafka.common.message.ElectLeadersRequestData;
import org.apache.kafka.common.message.ElectLeadersRequestData.TopicPartitions;
import org.apache.kafka.common.message.ElectLeadersResponseData;
import org.apache.kafka.common.message.ElectLeadersResponseData.PartitionResult;
import org.apache.kafka.common.message.ElectLeadersResponseData.ReplicaElectionResult;
import org.apache.kafka.common.message.ListPartitionReassignmentsRequestData.ListPartitionReassignmentsTopics;
import org.apache.kafka.common.message.ListPartitionReassignmentsResponseData;
import org.apache.kafka.common.message.ListPartitionReassignmentsResponseData.OngoingPartitionReassignment;
import org.apache.kafka.common.message.ListPartitionReassignmentsResponseData.OngoingTopicReassignment;
import org.apache.kafka.common.metadata.BrokerRegistrationChangeRecord;
import org.apache.kafka.common.metadata.FenceBrokerRecord;
import org.apache.kafka.common.metadata.KVRecord;
import org.apache.kafka.common.metadata.PartitionChangeRecord;
import org.apache.kafka.common.metadata.PartitionRecord;
import org.apache.kafka.common.metadata.RemoveTopicRecord;
import org.apache.kafka.common.metadata.TopicRecord;
import org.apache.kafka.common.metadata.UnfenceBrokerRecord;
import org.apache.kafka.common.metadata.UnregisterBrokerRecord;
import org.apache.kafka.common.protocol.Errors;
import org.apache.kafka.common.requests.AlterPartitionRequest;
import org.apache.kafka.common.requests.ApiError;
import org.apache.kafka.common.utils.LogContext;
import org.apache.kafka.controller.es.AutoMQCreateTopicPolicy;
import org.apache.kafka.controller.es.CreatePartitionPolicy;
import org.apache.kafka.controller.es.ElasticCreatePartitionPolicy;
import org.apache.kafka.controller.es.LoadAwarePartitionLeaderSelector;
import org.apache.kafka.controller.es.PartitionLeaderSelector;
import org.apache.kafka.controller.stream.NodeControlManager;
import org.apache.kafka.controller.stream.TopicDeletion;
import org.apache.kafka.image.writer.ImageWriterOptions;
import org.apache.kafka.metadata.BrokerHeartbeatReply;
import org.apache.kafka.metadata.BrokerRegistration;
import org.apache.kafka.metadata.BrokerRegistrationFencingChange;
import org.apache.kafka.metadata.BrokerRegistrationInControlledShutdownChange;
import org.apache.kafka.metadata.KafkaConfigSchema;
import org.apache.kafka.metadata.LeaderRecoveryState;
import org.apache.kafka.metadata.PartitionRegistration;
import org.apache.kafka.metadata.Replicas;
import org.apache.kafka.metadata.placement.ClusterDescriber;
import org.apache.kafka.metadata.placement.PartitionAssignment;
import org.apache.kafka.metadata.placement.PlacementSpec;
import org.apache.kafka.metadata.placement.TopicAssignment;
import org.apache.kafka.metadata.placement.UsableBroker;
import org.apache.kafka.server.common.ApiMessageAndVersion;
import org.apache.kafka.server.common.TopicIdPartition;
import org.apache.kafka.server.mutable.BoundedList;
import org.apache.kafka.server.policy.CreateTopicPolicy;
import org.apache.kafka.timeline.SnapshotRegistry;
import org.apache.kafka.timeline.TimelineHashMap;
import org.apache.kafka.timeline.TimelineHashSet;

import org.slf4j.Logger;

import java.nio.charset.StandardCharsets;
import java.util.AbstractMap;
import java.util.AbstractMap.SimpleImmutableEntry;
import java.util.ArrayList;
import java.util.Arrays;
import java.util.Collection;
import java.util.Collections;
import java.util.HashMap;
import java.util.HashSet;
import java.util.Iterator;
import java.util.List;
import java.util.ListIterator;
import java.util.Map;
import java.util.Map.Entry;
import java.util.Objects;
import java.util.Optional;
import java.util.OptionalInt;
import java.util.OptionalLong;
import java.util.Set;
import java.util.concurrent.ConcurrentHashMap;
import java.util.concurrent.TimeUnit;
import java.util.function.IntPredicate;
import java.util.function.Supplier;
import java.util.stream.Collectors;

import io.netty.util.HashedWheelTimer;
import io.netty.util.Timeout;
import io.netty.util.Timer;

import static org.apache.kafka.clients.admin.AlterConfigOp.OpType.SET;
import static org.apache.kafka.common.config.ConfigResource.Type.TOPIC;
import static org.apache.kafka.common.config.TopicConfig.MIN_IN_SYNC_REPLICAS_CONFIG;
import static org.apache.kafka.common.protocol.Errors.FENCED_LEADER_EPOCH;
import static org.apache.kafka.common.protocol.Errors.INELIGIBLE_REPLICA;
import static org.apache.kafka.common.protocol.Errors.INVALID_REQUEST;
import static org.apache.kafka.common.protocol.Errors.INVALID_UPDATE_VERSION;
import static org.apache.kafka.common.protocol.Errors.NEW_LEADER_ELECTED;
import static org.apache.kafka.common.protocol.Errors.NONE;
import static org.apache.kafka.common.protocol.Errors.NOT_CONTROLLER;
import static org.apache.kafka.common.protocol.Errors.NO_REASSIGNMENT_IN_PROGRESS;
import static org.apache.kafka.common.protocol.Errors.OPERATION_NOT_ATTEMPTED;
import static org.apache.kafka.common.protocol.Errors.TOPIC_AUTHORIZATION_FAILED;
import static org.apache.kafka.common.protocol.Errors.UNKNOWN_TOPIC_ID;
import static org.apache.kafka.common.protocol.Errors.UNKNOWN_TOPIC_OR_PARTITION;
import static org.apache.kafka.controller.PartitionReassignmentReplicas.isReassignmentInProgress;
import static org.apache.kafka.controller.QuorumController.MAX_RECORDS_PER_USER_OP;
import static org.apache.kafka.metadata.LeaderConstants.NO_LEADER;
import static org.apache.kafka.metadata.LeaderConstants.NO_LEADER_CHANGE;


/**
 * The ReplicationControlManager is the part of the controller which deals with topics
 * and partitions. It is responsible for managing the in-sync replica set and leader
 * of each partition, as well as administrative tasks like creating or deleting topics.
 */
public class ReplicationControlManager {
    static final int MAX_ELECTIONS_PER_IMBALANCE = 1_000;

    static class Builder {
        private SnapshotRegistry snapshotRegistry = null;
        private LogContext logContext = null;
        private short defaultReplicationFactor = (short) 3;
        private int defaultNumPartitions = 1;

        private int maxElectionsPerImbalance = MAX_ELECTIONS_PER_IMBALANCE;
        private ConfigurationControlManager configurationControl = null;
        private ClusterControlManager clusterControl = null;
        private Optional<CreateTopicPolicy> createTopicPolicy = Optional.empty();
        private FeatureControlManager featureControl = null;
        private boolean eligibleLeaderReplicasEnabled = false;
        private Controller quorumController = null;

        Builder setSnapshotRegistry(SnapshotRegistry snapshotRegistry) {
            this.snapshotRegistry = snapshotRegistry;
            return this;
        }

        Builder setLogContext(LogContext logContext) {
            this.logContext = logContext;
            return this;
        }

        Builder setDefaultReplicationFactor(short defaultReplicationFactor) {
            this.defaultReplicationFactor = defaultReplicationFactor;
            return this;
        }

        Builder setDefaultNumPartitions(int defaultNumPartitions) {
            this.defaultNumPartitions = defaultNumPartitions;
            return this;
        }

        Builder setEligibleLeaderReplicasEnabled(boolean eligibleLeaderReplicasEnabled) {
            this.eligibleLeaderReplicasEnabled = eligibleLeaderReplicasEnabled;
            return this;
        }

        Builder setMaxElectionsPerImbalance(int maxElectionsPerImbalance) {
            this.maxElectionsPerImbalance = maxElectionsPerImbalance;
            return this;
        }

        Builder setConfigurationControl(ConfigurationControlManager configurationControl) {
            this.configurationControl = configurationControl;
            return this;
        }

        Builder setClusterControl(ClusterControlManager clusterControl) {
            this.clusterControl = clusterControl;
            return this;
        }

        Builder setCreateTopicPolicy(Optional<CreateTopicPolicy> createTopicPolicy) {
            this.createTopicPolicy = createTopicPolicy;
            return this;
        }

        public Builder setFeatureControl(FeatureControlManager featureControl) {
            this.featureControl = featureControl;
            return this;
        }

        // AutoMQ for Kafka inject start
        public Builder setQuorumController(Controller quorumController) {
            this.quorumController = quorumController;
            return this;
        }
        // AutoMQ for Kafka inject end

        ReplicationControlManager build() {
            if (configurationControl == null) {
                throw new IllegalStateException("Configuration control must be set before building");
            } else if (clusterControl == null) {
                throw new IllegalStateException("Cluster control must be set before building");
            }
            if (logContext == null) logContext = new LogContext();
            if (snapshotRegistry == null) snapshotRegistry = configurationControl.snapshotRegistry();
            if (featureControl == null) {
                throw new IllegalStateException("FeatureControlManager must not be null");
            }
            return new ReplicationControlManager(snapshotRegistry,
                logContext,
                defaultReplicationFactor,
                defaultNumPartitions,
                maxElectionsPerImbalance,
                eligibleLeaderReplicasEnabled,
                configurationControl,
                clusterControl,
                createTopicPolicy,
                featureControl,
                // AutoMQ for Kafka inject start
                quorumController
                // AutoMQ for Kafka inject end
            );
        }
    }

    class KRaftClusterDescriber implements ClusterDescriber {
        @Override
        public Iterator<UsableBroker> usableBrokers() {
            return clusterControl.usableBrokers();
        }

        @Override
        public Uuid defaultDir(int brokerId) {
            if (featureControl.metadataVersion().isDirectoryAssignmentSupported()) {
                return clusterControl.defaultDir(brokerId);
            } else {
                return DirectoryId.MIGRATING;
            }
        }
    }

    public static class TopicControlInfo {
        private final String name;
        private final Uuid id;
        private final TimelineHashMap<Integer, PartitionRegistration> parts;

        public TopicControlInfo(String name, SnapshotRegistry snapshotRegistry, Uuid id) {
            this.name = name;
            this.id = id;
            this.parts = new TimelineHashMap<>(snapshotRegistry, 0);
        }

        public String name() {
            return name;
        }

        public Uuid topicId() {
            return id;
        }

        public int numPartitions(long epoch) {
            return parts.size(epoch);
        }
    }

    /**
     * Translate a CreatableTopicConfigCollection to a map from string to string.
     */
    static Map<String, String> translateCreationConfigs(CreatableTopicConfigCollection collection) {
        HashMap<String, String> result = new HashMap<>();
        collection.forEach(config -> result.put(config.name(), config.value()));
        return Collections.unmodifiableMap(result);
    }

    private final SnapshotRegistry snapshotRegistry;
    private final Logger log;

    /**
     * The KIP-464 default replication factor that is used if a CreateTopics request does
     * not specify one.
     */
    private final short defaultReplicationFactor;

    /**
     * The KIP-464 default number of partitions that is used if a CreateTopics request does
     * not specify a number of partitions.
     */
    private final int defaultNumPartitions;

    /**
     * True if eligible leader replicas is enabled.
     */
    private final boolean eligibleLeaderReplicasEnabled;

    /**
     * Maximum number of leader elections to perform during one partition leader balancing operation.
     */
    private final int maxElectionsPerImbalance;

    /**
     * A reference to the controller's configuration control manager.
     */
    private final ConfigurationControlManager configurationControl;

    /**
     * A reference to the controller's cluster control manager.
     */
    private final ClusterControlManager clusterControl;

    /**
     * The policy to use to validate that topic assignments are valid, if one is present.
     */
    private final Optional<CreateTopicPolicy> createTopicPolicy;


    // AutoMQ for Kafka inject start

    /**
     * The policy that must be validated before creating a topic.
     */
    private final CreateTopicPolicy autoMQCreateTopicPolicy = new AutoMQCreateTopicPolicy();

    /**
     * The policy to use to validate that partition assignments are valid, if one is present.
     */
    private final Optional<CreatePartitionPolicy> createPartitionPolicy = Optional.of(new ElasticCreatePartitionPolicy());

    /**
     * The quorum controller
     */
    private final Controller quorumController;

    private NodeControlManager nodeControlManager;
    // AutoMQ for Kafka inject end


    /**
     * The feature control manager.
     */
    private final FeatureControlManager featureControl;

    /**
     * Maps topic names to topic UUIDs.
     */
    private final TimelineHashMap<String, Uuid> topicsByName;

    /**
     * We try to prevent topics from being created if their names would collide with
     * existing topics when periods in the topic name are replaced with underscores.
     * The reason for this is that some per-topic metrics do replace periods with
     * underscores, and would therefore be ambiguous otherwise.
     *
     * This map is from normalized topic name to a set of topic names. So if we had two
     * topics named foo.bar and foo_bar this map would contain
     * a mapping from foo_bar to a set containing foo.bar and foo_bar.
     *
     * Since we reject topic creations that would collide, under normal conditions the
     * sets in this map should only have a size of 1. However, if the cluster was
     * upgraded from a version prior to KAFKA-13743, it may be possible to have more
     * values here, since colliding topic names will be "grandfathered in."
     */
    private final TimelineHashMap<String, TimelineHashSet<String>> topicsWithCollisionChars;

    /**
     * Maps topic UUIDs to structures containing topic information, including partitions.
     */
    private final TimelineHashMap<Uuid, TopicControlInfo> topics;

    /**
     * A map of broker IDs to the partitions that the broker is in the ISR for.
     */
    private final BrokersToIsrs brokersToIsrs;

    /**
     * A map of broker IDs to the partitions that the broker is in the ELR for.
     * Note that, a broker should not be in both brokersToIsrs and brokersToElrs.
     */
    private final BrokersToElrs brokersToElrs;

    /**
     * A map from topic IDs to the partitions in the topic which are reassigning.
     */
    private final TimelineHashMap<Uuid, int[]> reassigningTopics;

    /**
     * The set of topic partitions for which the leader is not the preferred leader.
     */
    private final TimelineHashSet<TopicIdPartition> imbalancedPartitions;

    /**
     * A map from registered directory IDs to the partitions that are stored in that directory.
     */
    private final TimelineHashMap<Uuid, TimelineHashSet<TopicIdPartition>> directoriesToPartitions;

    /**
     * A ClusterDescriber which supplies cluster information to our ReplicaPlacer.
     */
    final KRaftClusterDescriber clusterDescriber = new KRaftClusterDescriber();


    // AutoMQ for Kafka inject start
    private static final int PARTITION_RE_ELECT_LEADER_TIMEOUT_SECS = 10;
    /**
     * Partition reassignment elect timeout for each partition.
     */
    private final Map<TopicPartition, Timeout> partitionReElectTimeouts = new ConcurrentHashMap<>();
    /**
     * Timer for partition reassignment elect timeout.
     */
    private final Timer timer = new HashedWheelTimer(1, TimeUnit.SECONDS);
    // AutoMQ for Kafka inject end

    private ReplicationControlManager(
        SnapshotRegistry snapshotRegistry,
        LogContext logContext,
        short defaultReplicationFactor,
        int defaultNumPartitions,
        int maxElectionsPerImbalance,
        boolean eligibleLeaderReplicasEnabled,
        ConfigurationControlManager configurationControl,
        ClusterControlManager clusterControl,
        Optional<CreateTopicPolicy> createTopicPolicy,
        FeatureControlManager featureControl,
        Controller quorumController
    ) {
        this.snapshotRegistry = snapshotRegistry;
        this.log = logContext.logger(ReplicationControlManager.class);
        this.defaultReplicationFactor = defaultReplicationFactor;
        this.defaultNumPartitions = defaultNumPartitions;
        this.maxElectionsPerImbalance = maxElectionsPerImbalance;
        this.eligibleLeaderReplicasEnabled = eligibleLeaderReplicasEnabled;
        this.configurationControl = configurationControl;
        this.createTopicPolicy = createTopicPolicy;
        this.featureControl = featureControl;
        this.clusterControl = clusterControl;
        this.topicsByName = new TimelineHashMap<>(snapshotRegistry, 0);
        this.topicsWithCollisionChars = new TimelineHashMap<>(snapshotRegistry, 0);
        this.topics = new TimelineHashMap<>(snapshotRegistry, 0);
        this.brokersToIsrs = new BrokersToIsrs(snapshotRegistry);
        this.brokersToElrs = new BrokersToElrs(snapshotRegistry);
        this.reassigningTopics = new TimelineHashMap<>(snapshotRegistry, 0);
        this.imbalancedPartitions = new TimelineHashSet<>(snapshotRegistry, 0);
        this.directoriesToPartitions = new TimelineHashMap<>(snapshotRegistry, 0);
        this.quorumController = quorumController;
    }

    public void replay(TopicRecord record) {
        Uuid existingUuid = topicsByName.put(record.name(), record.topicId());
        if (existingUuid != null) {
            // We don't currently support sending a second TopicRecord for the same topic name...
            // unless, of course, there is a RemoveTopicRecord in between.
            if (existingUuid.equals(record.topicId())) {
                throw new RuntimeException("Found duplicate TopicRecord for " + record.name() +
                        " with topic ID " + record.topicId());
            } else {
                throw new RuntimeException("Found duplicate TopicRecord for " + record.name() +
                        " with a different ID than before. Previous ID was " + existingUuid +
                        " and new ID is " + record.topicId());
            }
        }
        if (Topic.hasCollisionChars(record.name())) {
            String normalizedName = Topic.unifyCollisionChars(record.name());
            TimelineHashSet<String> topicNames = topicsWithCollisionChars.get(normalizedName);
            if (topicNames == null) {
                topicNames = new TimelineHashSet<>(snapshotRegistry, 1);
                topicsWithCollisionChars.put(normalizedName, topicNames);
            }
            topicNames.add(record.name());
        }
        topics.put(record.topicId(),
            new TopicControlInfo(record.name(), snapshotRegistry, record.topicId()));
        log.info("Replayed TopicRecord for topic {} with topic ID {}.", record.name(), record.topicId());
    }

    public void replay(PartitionRecord record) {
        TopicControlInfo topicInfo = topics.get(record.topicId());
        if (topicInfo == null) {
            throw new RuntimeException("Tried to create partition " + record.topicId() +
                ":" + record.partitionId() + ", but no topic with that ID was found.");
        }
        PartitionRegistration newPartInfo = new PartitionRegistration(record);
        PartitionRegistration prevPartInfo = topicInfo.parts.get(record.partitionId());
        String description = topicInfo.name + "-" + record.partitionId() +
            " with topic ID " + record.topicId();
        if (prevPartInfo == null) {
            log.info("Replayed PartitionRecord for new partition {} and {}.", description,
                    newPartInfo);
            topicInfo.parts.put(record.partitionId(), newPartInfo);
            updatePartitionInfo(record.topicId(), record.partitionId(), null, newPartInfo);
            updatePartitionDirectories(record.topicId(), record.partitionId(), null, newPartInfo.directories);
            updateReassigningTopicsIfNeeded(record.topicId(), record.partitionId(),
                    false,  isReassignmentInProgress(newPartInfo));
        } else if (!newPartInfo.equals(prevPartInfo)) {
            log.info("Replayed PartitionRecord for existing partition {} and {}.", description,
                    newPartInfo);
            newPartInfo.maybeLogPartitionChange(log, description, prevPartInfo);
            topicInfo.parts.put(record.partitionId(), newPartInfo);
            updatePartitionInfo(record.topicId(), record.partitionId(), prevPartInfo, newPartInfo);
            updatePartitionDirectories(record.topicId(), record.partitionId(), prevPartInfo.directories, newPartInfo.directories);
            updateReassigningTopicsIfNeeded(record.topicId(), record.partitionId(),
                    isReassignmentInProgress(prevPartInfo), isReassignmentInProgress(newPartInfo));
        }

        if (newPartInfo.hasPreferredLeader()) {
            imbalancedPartitions.remove(new TopicIdPartition(record.topicId(), record.partitionId()));
        } else {
            imbalancedPartitions.add(new TopicIdPartition(record.topicId(), record.partitionId()));
        }
    }

    private void updateReassigningTopicsIfNeeded(Uuid topicId, int partitionId,
                                                 boolean wasReassigning, boolean isReassigning) {
        if (!wasReassigning) {
            if (isReassigning) {
                int[] prevReassigningParts = reassigningTopics.getOrDefault(topicId, Replicas.NONE);
                reassigningTopics.put(topicId, Replicas.copyWith(prevReassigningParts, partitionId));
            }
        } else if (!isReassigning) {
            int[] prevReassigningParts = reassigningTopics.getOrDefault(topicId, Replicas.NONE);
            int[] newReassigningParts = Replicas.copyWithout(prevReassigningParts, partitionId);
            if (newReassigningParts.length == 0) {
                reassigningTopics.remove(topicId);
            } else {
                reassigningTopics.put(topicId, newReassigningParts);
            }
        }
    }

    public void replay(PartitionChangeRecord record) {
        TopicControlInfo topicInfo = topics.get(record.topicId());
        if (topicInfo == null) {
            throw new RuntimeException("Tried to create partition " + record.topicId() +
                ":" + record.partitionId() + ", but no topic with that ID was found.");
        }
        PartitionRegistration prevPartitionInfo = topicInfo.parts.get(record.partitionId());
        if (prevPartitionInfo == null) {
            throw new RuntimeException("Tried to create partition " + record.topicId() +
                ":" + record.partitionId() + ", but no partition with that id was found.");
        }
        PartitionRegistration newPartitionInfo = prevPartitionInfo.merge(record);
        updateReassigningTopicsIfNeeded(record.topicId(), record.partitionId(),
                isReassignmentInProgress(prevPartitionInfo), isReassignmentInProgress(newPartitionInfo));
        topicInfo.parts.put(record.partitionId(), newPartitionInfo);
        updatePartitionInfo(record.topicId(), record.partitionId(), prevPartitionInfo, newPartitionInfo);
        updatePartitionDirectories(record.topicId(), record.partitionId(), prevPartitionInfo.directories, newPartitionInfo.directories);
        String topicPart = topicInfo.name + "-" + record.partitionId() + " with topic ID " +
            record.topicId();
        newPartitionInfo.maybeLogPartitionChange(log, topicPart, prevPartitionInfo);

        if (newPartitionInfo.hasPreferredLeader()) {
            imbalancedPartitions.remove(new TopicIdPartition(record.topicId(), record.partitionId()));
        } else {
            imbalancedPartitions.add(new TopicIdPartition(record.topicId(), record.partitionId()));
        }

        if (record.removingReplicas() != null || record.addingReplicas() != null) {
            log.info("Replayed partition assignment change {} for topic {}", record, topicInfo.name);
        } else if (log.isDebugEnabled()) {
            log.debug("Replayed partition change {} for topic {}", record, topicInfo.name);
        }
    }

    public void replay(RemoveTopicRecord record) {
        // Remove this topic from the topics map and the topicsByName map.
        TopicControlInfo topic = topics.remove(record.topicId());
        if (topic == null) {
            throw new UnknownTopicIdException("Can't find topic with ID " + record.topicId() +
                " to remove.");
        }
        topicsByName.remove(topic.name);
        if (Topic.hasCollisionChars(topic.name)) {
            String normalizedName = Topic.unifyCollisionChars(topic.name);
            TimelineHashSet<String> colliding = topicsWithCollisionChars.get(normalizedName);
            if (colliding != null) {
                colliding.remove(topic.name);
                if (colliding.isEmpty()) {
                    topicsWithCollisionChars.remove(normalizedName);
                }
            }
        }
        reassigningTopics.remove(record.topicId());

        // Delete the configurations associated with this topic.
        configurationControl.deleteTopicConfigs(topic.name);

        for (Map.Entry<Integer, PartitionRegistration> entry : topic.parts.entrySet()) {
            int partitionId = entry.getKey();
            PartitionRegistration partition = entry.getValue();

            // Remove the entries for this topic in brokersToIsrs.
            for (int i = 0; i < partition.isr.length; i++) {
                brokersToIsrs.removeTopicEntryForBroker(topic.id, partition.isr[i]);
                updatePartitionDirectories(topic.id, partitionId, partition.directories, null);
            }

            for (int elrMember : partition.elr) {
                brokersToElrs.removeTopicEntryForBroker(topic.id, elrMember);
            }

            imbalancedPartitions.remove(new TopicIdPartition(record.topicId(), partitionId));
        }
        brokersToIsrs.removeTopicEntryForBroker(topic.id, NO_LEADER);

        log.info("Replayed RemoveTopicRecord for topic {} with ID {}.", topic.name, record.topicId());
    }

    // AutoMQ inject start
    void checkTopicQuota(CreateTopicsRequestData request, Map<String, ApiError> topicErrors) {
        int topicCountQuota = configurationControl.topicCountQuota();
        int topicCount = topics.size();
        int topicAdditionCount = request.topics().size();
        if (topicCount + topicAdditionCount > topicCountQuota) {
            for (CreatableTopic topic : request.topics()) {
                topicErrors.put(topic.name(),
                    new ApiError(Errors.THROTTLING_QUOTA_EXCEEDED, "Topic count quota exceeded: current quota is " + topicCountQuota));
            }
        }

        int partitionCountQuota = configurationControl.partitionCountQuota();
        int partitionCount = this.topics.values().stream().mapToInt(info -> info.parts.size()).sum();
        int partitionAdditionCount = request.topics().stream()
            .mapToInt(topic -> topic.numPartitions() == -1 ? defaultNumPartitions : topic.numPartitions())
            .sum();
        if (partitionCount + partitionAdditionCount > partitionCountQuota) {
            for (CreatableTopic topic : request.topics()) {
                topicErrors.put(topic.name(),
                    new ApiError(Errors.THROTTLING_QUOTA_EXCEEDED, "Partition count quota exceeded: current quota is " + partitionCountQuota));
            }
        }
    }
    // AutoMQ inject end

    ControllerResult<CreateTopicsResponseData> createTopics(
        ControllerRequestContext context,
        CreateTopicsRequestData request,
        Set<String> describable
    ) {
        Map<String, ApiError> topicErrors = new HashMap<>();
        List<ApiMessageAndVersion> records = BoundedList.newArrayBacked(MAX_RECORDS_PER_USER_OP);

        // Check the topic names.
        validateNewTopicNames(topicErrors, request.topics(), topicsWithCollisionChars);

        // Identify topics that already exist and mark them with the appropriate error
        request.topics().stream().filter(creatableTopic -> topicsByName.containsKey(creatableTopic.name()))
                .forEach(t -> topicErrors.put(t.name(), new ApiError(Errors.TOPIC_ALREADY_EXISTS,
                    "Topic '" + t.name() + "' already exists.")));

        // Verify that the configurations for the new topics are OK, and figure out what
        // configurations should be created.
        Map<ConfigResource, Map<String, Entry<OpType, String>>> configChanges =
            computeConfigChanges(topicErrors, request.topics());

        // AutoMQ inject start
        checkTopicQuota(request, topicErrors);
        // AutoMQ inject end

        // Try to create whatever topics are needed.
        Map<String, CreatableTopicResult> successes = new HashMap<>();
        for (CreatableTopic topic : request.topics()) {
            if (topicErrors.containsKey(topic.name())) continue;
            // Figure out what ConfigRecords should be created, if any.
            ConfigResource configResource = new ConfigResource(TOPIC, topic.name());

            // AutoMQ for Kafka inject start
            Map<String, Entry<OpType, String>> keyToOps = configChanges.computeIfAbsent(configResource, key -> new HashMap<>());
            // First, we pass topic replication factor through log config.
            int replicationFactor = topic.replicationFactor() == -1 ?
                defaultReplicationFactor : topic.replicationFactor();

            if (ElasticStreamSwitch.isEnabled()) {
                // MIN_IN_SYNC_REPLICAS should be forced to 1 since replication factor is 1 (see createTopic method).
                keyToOps.put(TopicConfig.MIN_IN_SYNC_REPLICAS_CONFIG, new AbstractMap.SimpleEntry<>(OpType.SET, String.valueOf(1)));

                // Then, we force replication factor to 1 here since "replicas" on broker layer can only be 1.
                if (replicationFactor != 1) {
                    topic.setReplicationFactor((short) 1);
                    log.info("force replication factor to 1 for create topic {}, the real replication factor is decided by elastic stream", topic.name());
                }
            }

            List<ApiMessageAndVersion> configRecords;
            ControllerResult<ApiError> configResult =
                configurationControl.incrementalAlterConfig(configResource, keyToOps, true);
            if (configResult.response().isFailure()) {
                topicErrors.put(topic.name(), configResult.response());
                continue;
            } else {
                configRecords = configResult.records();
            }
            // AutoMQ for Kafka inject end

            ApiError error;
            try {
                error = createTopic(context, topic, records, successes, configRecords, describable.contains(topic.name()));
            } catch (ApiException e) {
                error = ApiError.fromThrowable(e);
            }
            if (error.isFailure()) {
                topicErrors.put(topic.name(), error);
            }
        }

        // Create responses for all topics.
        CreateTopicsResponseData data = new CreateTopicsResponseData();
        StringBuilder resultsBuilder = new StringBuilder();
        String resultsPrefix = "";
        for (CreatableTopic topic : request.topics()) {
            ApiError error = topicErrors.get(topic.name());
            if (error != null) {
                data.topics().add(new CreatableTopicResult().
                    setName(topic.name()).
                    setErrorCode(error.error().code()).
                    setErrorMessage(error.message()));
                resultsBuilder.append(resultsPrefix).append(topic).append(": ").
                    append(error.error()).append(" (").append(error.message()).append(")");
                resultsPrefix = ", ";
                continue;
            }
            CreatableTopicResult result = successes.get(topic.name());
            data.topics().add(result);
            resultsBuilder.append(resultsPrefix).append(topic).append(": ").
                append("SUCCESS");
            resultsPrefix = ", ";
        }
        if (request.validateOnly()) {
            log.info("Validate-only CreateTopics result(s): {}", resultsBuilder);
            return ControllerResult.atomicOf(Collections.emptyList(), data);
        } else {
            log.info("CreateTopics result(s): {}", resultsBuilder);
            return ControllerResult.atomicOf(records, data);
        }
    }

    private ApiError createTopic(ControllerRequestContext context,
                                 CreatableTopic topic,
                                 List<ApiMessageAndVersion> records,
                                 Map<String, CreatableTopicResult> successes,
                                 List<ApiMessageAndVersion> configRecords,
                                 boolean authorizedToReturnConfigs) {
        Map<String, String> creationConfigs = translateCreationConfigs(topic.configs());
        Map<Integer, PartitionRegistration> newParts = new HashMap<>();
        if (!topic.assignments().isEmpty()) {
            if (topic.replicationFactor() != -1) {
                return new ApiError(INVALID_REQUEST,
                    "A manual partition assignment was specified, but replication " +
                    "factor was not set to -1.");
            }
            if (topic.numPartitions() != -1) {
                return new ApiError(INVALID_REQUEST,
                    "A manual partition assignment was specified, but numPartitions " +
                        "was not set to -1.");
            }
            OptionalInt replicationFactor = OptionalInt.empty();
            for (CreatableReplicaAssignment assignment : topic.assignments()) {
                if (newParts.containsKey(assignment.partitionIndex())) {
                    return new ApiError(Errors.INVALID_REPLICA_ASSIGNMENT,
                        "Found multiple manual partition assignments for partition " +
                            assignment.partitionIndex());
                }
                PartitionAssignment partitionAssignment = new PartitionAssignment(assignment.brokerIds(), clusterDescriber);
                validateManualPartitionAssignment(partitionAssignment, replicationFactor);
                replicationFactor = OptionalInt.of(assignment.brokerIds().size());
                List<Integer> isr = assignment.brokerIds().stream().
                    filter(clusterControl::isActive).collect(Collectors.toList());
                if (isr.isEmpty()) {
                    return new ApiError(Errors.INVALID_REPLICA_ASSIGNMENT,
                        "All brokers specified in the manual partition assignment for " +
                        "partition " + assignment.partitionIndex() + " are fenced or in controlled shutdown.");
                }
                newParts.put(
                    assignment.partitionIndex(),
                    buildPartitionRegistration(partitionAssignment, isr)
                );
            }
            for (int i = 0; i < newParts.size(); i++) {
                if (!newParts.containsKey(i)) {
                    return new ApiError(Errors.INVALID_REPLICA_ASSIGNMENT,
                            "partitions should be a consecutive 0-based integer sequence");
                }
            }
            ApiError error = maybeCheckCreateTopicPolicy(() -> {
                Map<Integer, List<Integer>> assignments = new HashMap<>();
                newParts.forEach((key, value) -> assignments.put(key, Replicas.toList(value.replicas)));
                return new CreateTopicPolicy.RequestMetadata(
                    topic.name(), null, null, assignments, creationConfigs);
            });
            if (error.isFailure()) return error;
        } else if (topic.replicationFactor() < -1 || topic.replicationFactor() == 0) {
            return new ApiError(Errors.INVALID_REPLICATION_FACTOR,
                "Replication factor must be larger than 0, or -1 to use the default value.");
        } else if (topic.numPartitions() < -1 || topic.numPartitions() == 0) {
            return new ApiError(Errors.INVALID_PARTITIONS,
                "Number of partitions was set to an invalid non-positive value.");
        } else {
            int numPartitions = topic.numPartitions() == -1 ?
                defaultNumPartitions : topic.numPartitions();
            short replicationFactor = topic.replicationFactor() == -1 ?
                defaultReplicationFactor : topic.replicationFactor();
            try {
                TopicAssignment topicAssignment = clusterControl.replicaPlacer().place(new PlacementSpec(
                    0,
                    numPartitions,
                    replicationFactor
                ), clusterDescriber);
                for (int partitionId = 0; partitionId < topicAssignment.assignments().size(); partitionId++) {
                    PartitionAssignment partitionAssignment = topicAssignment.assignments().get(partitionId);
                    List<Integer> isr = partitionAssignment.replicas().stream().
                        filter(clusterControl::isActive).collect(Collectors.toList());
                    // If the ISR is empty, it means that all brokers are fenced or
                    // in controlled shutdown. To be consistent with the replica placer,
                    // we reject the create topic request with INVALID_REPLICATION_FACTOR.
                    if (isr.isEmpty()) {
                        return new ApiError(Errors.INVALID_REPLICATION_FACTOR,
                            "Unable to replicate the partition " + replicationFactor +
                                " time(s): All brokers are currently fenced or in controlled shutdown.");
                    }
                    newParts.put(
                        partitionId,
                        buildPartitionRegistration(partitionAssignment, isr)
                    );
                }
            } catch (InvalidReplicationFactorException e) {
                return new ApiError(Errors.INVALID_REPLICATION_FACTOR,
                    "Unable to replicate the partition " + replicationFactor +
                        " time(s): " + e.getMessage());
            }
            ApiError error = maybeCheckCreateTopicPolicy(() -> new CreateTopicPolicy.RequestMetadata(
                topic.name(), numPartitions, replicationFactor, null, creationConfigs));
            if (error.isFailure()) return error;
        }
        int numPartitions = newParts.size();
        try {
            context.applyPartitionChangeQuota(numPartitions); // check controller mutation quota
        } catch (ThrottlingQuotaExceededException e) {
            log.debug("Topic creation of {} partitions not allowed because quota is violated. Delay time: {}",
                numPartitions, e.throttleTimeMs());
            return ApiError.fromThrowable(e);
        }
        Uuid topicId = Uuid.randomUuid();
        CreatableTopicResult result = new CreatableTopicResult().
            setName(topic.name()).
            setTopicId(topicId).
            setErrorCode(NONE.code()).
            setErrorMessage(null);
        if (authorizedToReturnConfigs) {
            Map<String, ConfigEntry> effectiveConfig = configurationControl.
                computeEffectiveTopicConfigs(creationConfigs);
            List<String> configNames = new ArrayList<>(effectiveConfig.keySet());
            configNames.sort(String::compareTo);
            for (String configName : configNames) {
                ConfigEntry entry = effectiveConfig.get(configName);
                result.configs().add(new CreateTopicsResponseData.CreatableTopicConfigs().
                    setName(entry.name()).
                    setValue(entry.isSensitive() ? null : entry.value()).
                    setReadOnly(entry.isReadOnly()).
                    setConfigSource(KafkaConfigSchema.translateConfigSource(entry.source()).id()).
                    setIsSensitive(entry.isSensitive()));
            }
            result.setNumPartitions(numPartitions);
            result.setReplicationFactor((short) newParts.values().iterator().next().replicas.length);
            result.setTopicConfigErrorCode(NONE.code());
        } else {
            result.setTopicConfigErrorCode(TOPIC_AUTHORIZATION_FAILED.code());
        }
        successes.put(topic.name(), result);
        records.add(new ApiMessageAndVersion(new TopicRecord().
            setName(topic.name()).
            setTopicId(topicId), (short) 0));
        // ConfigRecords go after TopicRecord but before PartitionRecord(s).
        records.addAll(configRecords);
        for (Entry<Integer, PartitionRegistration> partEntry : newParts.entrySet()) {
            int partitionIndex = partEntry.getKey();
            PartitionRegistration info = partEntry.getValue();
            records.add(info.toRecord(topicId, partitionIndex, new ImageWriterOptions.Builder().
                    setMetadataVersion(featureControl.metadataVersion()).
                    build()));
        }
        return ApiError.NONE;
    }

    private static PartitionRegistration buildPartitionRegistration(
        PartitionAssignment partitionAssignment,
        List<Integer> isr
    ) {
        return new PartitionRegistration.Builder().
            setReplicas(Replicas.toArray(partitionAssignment.replicas())).
            setDirectories(Uuid.toArray(partitionAssignment.directories())).
            setIsr(Replicas.toArray(isr)).
            setLeader(isr.get(0)).
            setLeaderRecoveryState(LeaderRecoveryState.RECOVERED).
            setLeaderEpoch(0).
            setPartitionEpoch(0).
            build();
    }

    private ApiError maybeCheckCreateTopicPolicy(Supplier<CreateTopicPolicy.RequestMetadata> supplier) {
        // AutoMQ for Kafka inject start
        try {
            autoMQCreateTopicPolicy.validate(supplier.get());
            createTopicPolicy.ifPresent(topicPolicy -> topicPolicy.validate(supplier.get()));
        } catch (PolicyViolationException e) {
            return new ApiError(Errors.POLICY_VIOLATION, e.getMessage());
        }
        // AutoMQ for Kafka inject end

        return ApiError.NONE;
    }

    private void maybeCheckCreatePartitionPolicy(CreatePartitionPolicy.RequestMetadata requestMetadata) throws PolicyViolationException {
        createPartitionPolicy.ifPresent(policy -> policy.validate(requestMetadata));
    }

    static void validateNewTopicNames(Map<String, ApiError> topicErrors,
                                      CreatableTopicCollection topics,
                                      Map<String, ? extends Set<String>> topicsWithCollisionChars) {
        for (CreatableTopic topic : topics) {
            if (topicErrors.containsKey(topic.name())) continue;
            try {
                Topic.validate(topic.name());
            } catch (InvalidTopicException e) {
                topicErrors.put(topic.name(),
                    new ApiError(Errors.INVALID_TOPIC_EXCEPTION, e.getMessage()));
            }
            if (Topic.hasCollisionChars(topic.name())) {
                String normalizedName = Topic.unifyCollisionChars(topic.name());
                Set<String> colliding = topicsWithCollisionChars.get(normalizedName);
                if (colliding != null) {
                    topicErrors.put(topic.name(), new ApiError(Errors.INVALID_TOPIC_EXCEPTION,
                        "Topic '" + topic.name() + "' collides with existing topic: " +
                            colliding.iterator().next()));
                }
            }
        }
    }

    static Map<ConfigResource, Map<String, Entry<OpType, String>>>
            computeConfigChanges(Map<String, ApiError> topicErrors,
                                 CreatableTopicCollection topics) {
        Map<ConfigResource, Map<String, Entry<OpType, String>>> configChanges = new HashMap<>();
        for (CreatableTopic topic : topics) {
            if (topicErrors.containsKey(topic.name())) continue;
            Map<String, Entry<OpType, String>> topicConfigs = new HashMap<>();
            List<String> nullConfigs = new ArrayList<>();
            for (CreateTopicsRequestData.CreatableTopicConfig config : topic.configs()) {
                if (config.value() == null) {
                    nullConfigs.add(config.name());
                } else {
                    topicConfigs.put(config.name(), new SimpleImmutableEntry<>(SET, config.value()));
                }
            }
            if (!nullConfigs.isEmpty()) {
                topicErrors.put(topic.name(), new ApiError(Errors.INVALID_CONFIG,
                    "Null value not supported for topic configs: " + String.join(",", nullConfigs)));
            } else if (!topicConfigs.isEmpty()) {
                configChanges.put(new ConfigResource(TOPIC, topic.name()), topicConfigs);
            }
        }
        return configChanges;
    }

    Map<String, ResultOrError<Uuid>> findTopicIds(long offset, Collection<String> names) {
        Map<String, ResultOrError<Uuid>> results = new HashMap<>(names.size());
        for (String name : names) {
            if (name == null) {
                results.put(null, new ResultOrError<>(INVALID_REQUEST, "Invalid null topic name."));
            } else {
                Uuid id = topicsByName.get(name, offset);
                if (id == null) {
                    results.put(name, new ResultOrError<>(
                        new ApiError(UNKNOWN_TOPIC_OR_PARTITION)));
                } else {
                    results.put(name, new ResultOrError<>(id));
                }
            }
        }
        return results;
    }

    Map<String, Uuid> findAllTopicIds(long offset) {
        HashMap<String, Uuid> result = new HashMap<>(topicsByName.size(offset));
        for (Entry<String, Uuid> entry : topicsByName.entrySet(offset)) {
            result.put(entry.getKey(), entry.getValue());
        }
        return result;
    }

    Map<Uuid, ResultOrError<String>> findTopicNames(long offset, Collection<Uuid> ids) {
        Map<Uuid, ResultOrError<String>> results = new HashMap<>(ids.size());
        for (Uuid id : ids) {
            if (id == null || id.equals(Uuid.ZERO_UUID)) {
                results.put(id, new ResultOrError<>(new ApiError(INVALID_REQUEST,
                    "Attempt to find topic with invalid topicId " + id)));
            } else {
                TopicControlInfo topic = topics.get(id, offset);
                if (topic == null) {
                    results.put(id, new ResultOrError<>(new ApiError(UNKNOWN_TOPIC_ID)));
                } else {
                    results.put(id, new ResultOrError<>(topic.name));
                }
            }
        }
        return results;
    }

    ControllerResult<Map<Uuid, ApiError>> deleteTopics(ControllerRequestContext context, Collection<Uuid> ids) {
        Map<Uuid, ApiError> results = new HashMap<>(ids.size());
        List<ApiMessageAndVersion> records =
                BoundedList.newArrayBacked(MAX_RECORDS_PER_USER_OP, ids.size());
        for (Uuid id : ids) {
            try {
                deleteTopic(context, id, records);
                results.put(id, ApiError.NONE);
            } catch (ApiException e) {
                results.put(id, ApiError.fromThrowable(e));
            } catch (Exception e) {
                log.error("Unexpected deleteTopics error for {}", id, e);
                results.put(id, ApiError.fromThrowable(e));
            }
        }
        return ControllerResult.atomicOf(records, results);
    }

    void deleteTopic(ControllerRequestContext context, Uuid id, List<ApiMessageAndVersion> records) {
        TopicControlInfo topic = topics.get(id);
        if (topic == null) {
            throw new UnknownTopicIdException(UNKNOWN_TOPIC_ID.message());
        }
        int numPartitions = topic.parts.size();
        try {
            context.applyPartitionChangeQuota(numPartitions); // check controller mutation quota
        } catch (ThrottlingQuotaExceededException e) {
            // log a message and rethrow the exception
            log.debug("Topic deletion of {} partitions not allowed because quota is violated. Delay time: {}",
                numPartitions, e.throttleTimeMs());
            throw e;
        }
        records.add(new ApiMessageAndVersion(new RemoveTopicRecord().
            setTopicId(id), (short) 0));

        // AutoMQ inject start
        if (featureControl.autoMQVersion().isTopicCleanupByControllerSupported()) {
            records.add(new ApiMessageAndVersion(
                new KVRecord().setKeyValues(
                    List.of(new KVRecord.KeyValue()
                        .setKey(TopicDeletion.TOPIC_DELETION_PREFIX + id.toString())
                        .setValue(Integer.toString(TopicDeletion.Status.PENDING.value()).getBytes(StandardCharsets.UTF_8))
                    )
                ),
                (short) 0));
        }
        // AutoMQ inject end

    }

    // VisibleForTesting
    PartitionRegistration getPartition(Uuid topicId, int partitionId) {
        TopicControlInfo topic = topics.get(topicId);
        if (topic == null) {
            return null;
        }
        return topic.parts.get(partitionId);
    }

    public TopicControlInfo getTopic(Uuid topicId) {
        return topics.get(topicId);
    }

    public Uuid getTopicId(String name) {
        return topicsByName.get(name);
    }

    // VisibleForTesting
    BrokersToIsrs brokersToIsrs() {
        return brokersToIsrs;
    }

    // VisibleForTesting
    BrokersToElrs brokersToElrs() {
        return brokersToElrs;
    }

    // VisibleForTesting
    TimelineHashSet<TopicIdPartition> imbalancedPartitions() {
        return imbalancedPartitions;
    }

    boolean isElrEnabled() {
        return eligibleLeaderReplicasEnabled && featureControl.metadataVersion().isElrSupported();
    }

    ControllerResult<AlterPartitionResponseData> alterPartition(
        ControllerRequestContext context,
        AlterPartitionRequestData request
    ) {
        short requestVersion = context.requestHeader().requestApiVersion();
        clusterControl.checkBrokerEpoch(request.brokerId(), request.brokerEpoch());
        AlterPartitionResponseData response = new AlterPartitionResponseData();
        List<ApiMessageAndVersion> records = new ArrayList<>();
        for (AlterPartitionRequestData.TopicData topicData : request.topics()) {
            AlterPartitionResponseData.TopicData responseTopicData =
                new AlterPartitionResponseData.TopicData().
                    setTopicName(topicData.topicName()).
                    setTopicId(topicData.topicId());
            response.topics().add(responseTopicData);

            Uuid topicId = requestVersion > 1 ? topicData.topicId() : topicsByName.get(topicData.topicName());
            if (topicId == null || topicId.equals(Uuid.ZERO_UUID) || !topics.containsKey(topicId)) {
                Errors error = requestVersion > 1 ? UNKNOWN_TOPIC_ID : UNKNOWN_TOPIC_OR_PARTITION;
                for (AlterPartitionRequestData.PartitionData partitionData : topicData.partitions()) {
                    responseTopicData.partitions().add(new AlterPartitionResponseData.PartitionData().
                        setPartitionIndex(partitionData.partitionIndex()).
                        setErrorCode(error.code()));
                }
                log.info("Rejecting AlterPartition request for unknown topic ID {} or name {}.",
                    topicData.topicId(), topicData.topicName());
                continue;
            }

            TopicControlInfo topic = topics.get(topicId);
            for (AlterPartitionRequestData.PartitionData partitionData : topicData.partitions()) {
                if (requestVersion < 3) {
                    partitionData.setNewIsrWithEpochs(
                        AlterPartitionRequest.newIsrToSimpleNewIsrWithBrokerEpochs(partitionData.newIsr())
                    );
                }

                int partitionId = partitionData.partitionIndex();
                PartitionRegistration partition = topic.parts.get(partitionId);

                Errors validationError = validateAlterPartitionData(
                    request.brokerId(),
                    topic,
                    partitionId,
                    partition,
                    context.requestHeader().requestApiVersion(),
                    partitionData);

                if (validationError != Errors.NONE) {
                    responseTopicData.partitions().add(
                        new AlterPartitionResponseData.PartitionData()
                            .setPartitionIndex(partitionId)
                            .setErrorCode(validationError.code())
                    );

                    continue;
                }

                PartitionChangeBuilder builder = new PartitionChangeBuilder(
                    partition,
                    topic.id,
                    partitionId,
                    new LeaderAcceptor(clusterControl, partition),
                    featureControl.metadataVersion(),
                    getTopicEffectiveMinIsr(topic.name)
                )
                    .setZkMigrationEnabled(clusterControl.zkRegistrationAllowed())
                    .setEligibleLeaderReplicasEnabled(isElrEnabled());
                if (configurationControl.uncleanLeaderElectionEnabledForTopic(topic.name())) {
                    builder.setElection(PartitionChangeBuilder.Election.UNCLEAN);
                }

                // AutoMQ for Kafka inject start
                if (ElasticStreamSwitch.isEnabled()) {
                    List<Integer> newIsr = partitionData.newIsr();
                    if (newIsr.size() != 1) {
                        throw new InvalidReplicaAssignmentException("elastic stream not support isr != 1");
                    }
                    builder.setTargetNode(newIsr.get(0));
                } else {
                    builder.setTargetIsr(partitionData.newIsr());
                }

                Optional<ApiMessageAndVersion> record = builder
//                    .setTargetIsrWithBrokerStates(partitionData.newIsrWithEpochs())
                    .setTargetLeaderRecoveryState(LeaderRecoveryState.of(partitionData.leaderRecoveryState()))
                    .setDefaultDirProvider(clusterDescriber)
                    .build();
                // AutoMQ for Kafka inject end

                if (record.isPresent()) {
                    records.add(record.get());
                    PartitionChangeRecord change = (PartitionChangeRecord) record.get().message();
                    partition = partition.merge(change);
                    if (log.isDebugEnabled()) {
                        log.debug("Node {} has altered ISR for {}-{} to {}.",
                            request.brokerId(), topic.name, partitionId, change.isr());
                    }
                    if (change.leader() != request.brokerId() &&
                            change.leader() != NO_LEADER_CHANGE) {
                        // Normally, an AlterPartition request, which is made by the partition
                        // leader itself, is not allowed to modify the partition leader.
                        // However, if there is an ongoing partition reassignment and the
                        // ISR change completes it, then the leader may change as part of
                        // the changes made during reassignment cleanup.
                        //
                        // In this case, we report back NEW_LEADER_ELECTED to the leader
                        // which made the AlterPartition request. This lets it know that it must
                        // fetch new metadata before trying again. This return code is
                        // unusual because we both return an error and generate a new
                        // metadata record. We usually only do one or the other.
                        // FENCED_LEADER_EPOCH is used for request version below or equal to 1.
                        Errors error = requestVersion > 1 ? NEW_LEADER_ELECTED : FENCED_LEADER_EPOCH;
                        log.info("AlterPartition request from node {} for {}-{} completed " +
                            "the ongoing partition reassignment and triggered a " +
                            "leadership change. Returning {}.",
                            request.brokerId(), topic.name, partitionId, error);
                        responseTopicData.partitions().add(new AlterPartitionResponseData.PartitionData().
                            setPartitionIndex(partitionId).
                            setErrorCode(error.code()));
                        continue;
                    } else if (isReassignmentInProgress(partition)) {
                        log.info("AlterPartition request from node {} for {}-{} completed " +
                            "the ongoing partition reassignment.", request.brokerId(),
                            topic.name, partitionId);
                    }
                }

                /* Setting the LeaderRecoveryState field is always safe because it will always be the
                 * same as the value set in the request. For version 0, that is always the default
                 * RECOVERED which is ignored when serializing to version 0. For any other version, the
                 * LeaderRecoveryState field is supported.
                 */
                responseTopicData.partitions().add(new AlterPartitionResponseData.PartitionData().
                    setPartitionIndex(partitionId).
                    setErrorCode(Errors.NONE.code()).
                    setLeaderId(partition.leader).
                    setIsr(Replicas.toList(partition.isr)).
                    setLeaderRecoveryState(partition.leaderRecoveryState.value()).
                    setLeaderEpoch(partition.leaderEpoch).
                    setPartitionEpoch(partition.partitionEpoch));
            }
        }

        return ControllerResult.of(records, response);
    }

    /**
     * Validate the partition information included in the alter partition request.
     *
     * @param brokerId id of the broker requesting the alter partition
     * @param topic current topic information store by the replication manager
     * @param partitionId partition id being altered
     * @param partition current partition registration for the partition being altered
     * @param partitionData partition data from the alter partition request
     *
     * @return Errors.NONE for valid alter partition data; otherwise the validation error
     */
    private Errors validateAlterPartitionData(
        int brokerId,
        TopicControlInfo topic,
        int partitionId,
        PartitionRegistration partition,
        short requestApiVersion,
        AlterPartitionRequestData.PartitionData partitionData
    ) {
        if (partition == null) {
            log.info("Rejecting AlterPartition request for unknown partition {}-{}.",
                    topic.name, partitionId);

            return UNKNOWN_TOPIC_OR_PARTITION;
        }

        // If the partition leader has a higher leader/partition epoch, then it is likely
        // that this node is no longer the active controller. We return NOT_CONTROLLER in
        // this case to give the leader an opportunity to find the new controller.
        if (partitionData.leaderEpoch() > partition.leaderEpoch) {
            log.debug("Rejecting AlterPartition request from node {} for {}-{} because " +
                    "the current leader epoch is {}, which is greater than the local value {}.",
                brokerId, topic.name, partitionId, partition.leaderEpoch, partitionData.leaderEpoch());
            return NOT_CONTROLLER;
        }
        if (partitionData.partitionEpoch() > partition.partitionEpoch) {
            log.debug("Rejecting AlterPartition request from node {} for {}-{} because " +
                    "the current partition epoch is {}, which is greater than the local value {}.",
                brokerId, topic.name, partitionId, partition.partitionEpoch, partitionData.partitionEpoch());
            return NOT_CONTROLLER;
        }
        if (partitionData.leaderEpoch() < partition.leaderEpoch) {
            log.debug("Rejecting AlterPartition request from node {} for {}-{} because " +
                    "the current leader epoch is {}, not {}.", brokerId, topic.name,
                    partitionId, partition.leaderEpoch, partitionData.leaderEpoch());

            return FENCED_LEADER_EPOCH;
        }
        if (brokerId != partition.leader) {
            log.info("Rejecting AlterPartition request from node {} for {}-{} because " +
                    "the current leader is {}.", brokerId, topic.name,
                    partitionId, partition.leader);

            return INVALID_REQUEST;
        }
        if (partitionData.partitionEpoch() < partition.partitionEpoch) {
            log.info("Rejecting AlterPartition request from node {} for {}-{} because " +
                    "the current partition epoch is {}, not {}.", brokerId,
                    topic.name, partitionId, partition.partitionEpoch,
                    partitionData.partitionEpoch());

            return INVALID_UPDATE_VERSION;
        }

        int[] newIsr = partitionData.newIsrWithEpochs().stream()
            .mapToInt(BrokerState::brokerId).toArray();

        if (!Replicas.validateIsr(partition.replicas, newIsr)) {
            log.error("Rejecting AlterPartition request from node {} for {}-{} because " +
                    "it specified an invalid ISR {}.", brokerId,
                    topic.name, partitionId, partitionData.newIsrWithEpochs());

            return INVALID_REQUEST;
        }
        if (!Replicas.contains(newIsr, partition.leader)) {
            // The ISR must always include the current leader.
            log.error("Rejecting AlterPartition request from node {} for {}-{} because " +
                    "it specified an invalid ISR {} that doesn't include itself.",
                    brokerId, topic.name, partitionId, partitionData.newIsrWithEpochs());

            return INVALID_REQUEST;
        }
        LeaderRecoveryState leaderRecoveryState = LeaderRecoveryState.of(partitionData.leaderRecoveryState());
        if (leaderRecoveryState == LeaderRecoveryState.RECOVERING && newIsr.length > 1) {
            log.info("Rejecting AlterPartition request from node {} for {}-{} because " +
                    "the ISR {} had more than one replica while the leader was still " +
                    "recovering from an unclean leader election {}.",
                    brokerId, topic.name, partitionId, partitionData.newIsrWithEpochs(),
                    leaderRecoveryState);

            return INVALID_REQUEST;
        }
        if (partition.leaderRecoveryState == LeaderRecoveryState.RECOVERED &&
                leaderRecoveryState == LeaderRecoveryState.RECOVERING) {
            log.info("Rejecting AlterPartition request from node {} for {}-{} because " +
                    "the leader recovery state cannot change from RECOVERED to RECOVERING.",
                    brokerId, topic.name, partitionId);

            return INVALID_REQUEST;
        }

        List<IneligibleReplica> ineligibleReplicas = ineligibleReplicasForIsr(partitionData.newIsrWithEpochs());
        if (!ineligibleReplicas.isEmpty()) {
            log.info("Rejecting AlterPartition request from node {} for {}-{} because " +
                    "it specified ineligible replicas {} in the new ISR {}.",
                    brokerId, topic.name, partitionId, ineligibleReplicas, partitionData.newIsrWithEpochs());

            if (requestApiVersion > 1) {
                return INELIGIBLE_REPLICA;
            } else {
                return OPERATION_NOT_ATTEMPTED;
            }
        }

        return Errors.NONE;
    }

    private List<IneligibleReplica> ineligibleReplicasForIsr(List<BrokerState> brokerStates) {
        List<IneligibleReplica> ineligibleReplicas = new ArrayList<>(0);
        for (BrokerState brokerState : brokerStates) {
            int brokerId = brokerState.brokerId();
            BrokerRegistration registration = clusterControl.registration(brokerId);
            if (registration == null) {
                ineligibleReplicas.add(new IneligibleReplica(brokerId, "not registered"));
            } else if (registration.inControlledShutdown()) {
                ineligibleReplicas.add(new IneligibleReplica(brokerId, "shutting down"));
            } else if (registration.fenced()) {
                ineligibleReplicas.add(new IneligibleReplica(brokerId, "fenced"));
            } else if (brokerState.brokerEpoch() != -1 && registration.epoch() != brokerState.brokerEpoch()) {
                // The given broker epoch should match with the broker epoch in the broker registration, except the
                // given broker epoch is -1 which means skipping the broker epoch verification.
                ineligibleReplicas.add(new IneligibleReplica(brokerId,
                    "broker epoch mismatch: requested=" + brokerState.brokerEpoch()
                        + " VS expected=" + registration.epoch()));
            }
        }
        return ineligibleReplicas;
    }

    /**
     * Generate the appropriate records to handle a broker being fenced.
     *
     * First, we remove this broker from any ISR. Then we generate a
     * FenceBrokerRecord.
     *
     * @param brokerId      The broker id.
     * @param records       The record list to append to.
     */
    void handleBrokerFenced(int brokerId, List<ApiMessageAndVersion> records) {
        BrokerRegistration brokerRegistration = clusterControl.brokerRegistrations().get(brokerId);
        if (brokerRegistration == null) {
            throw new RuntimeException("Can't find broker registration for broker " + brokerId);
        }
        generateLeaderAndIsrUpdates("handleBrokerFenced", brokerId, NO_LEADER, NO_LEADER, records,
            brokersToIsrs.partitionsWithBrokerInIsr(brokerId));
        if (featureControl.metadataVersion().isBrokerRegistrationChangeRecordSupported()) {
            records.add(new ApiMessageAndVersion(new BrokerRegistrationChangeRecord().
                    setBrokerId(brokerId).setBrokerEpoch(brokerRegistration.epoch()).
                    setFenced(BrokerRegistrationFencingChange.FENCE.value()),
                    (short) 0));
        } else {
            records.add(new ApiMessageAndVersion(new FenceBrokerRecord().
                    setId(brokerId).setEpoch(brokerRegistration.epoch()),
                    (short) 0));
        }
    }

    /**
     * Generate the appropriate records to handle a broker being unregistered.
     *
     * First, we remove this broker from any ISR or ELR. Then we generate an
     * UnregisterBrokerRecord.
     *
     * @param brokerId      The broker id.
     * @param brokerEpoch   The broker epoch.
     * @param records       The record list to append to.
     */
    void handleBrokerUnregistered(int brokerId, long brokerEpoch,
                                  List<ApiMessageAndVersion> records) {
        generateLeaderAndIsrUpdates("handleBrokerUnregistered", brokerId, NO_LEADER, NO_LEADER, records,
            brokersToIsrs.partitionsWithBrokerInIsr(brokerId));
        generateLeaderAndIsrUpdates("handleBrokerUnregistered", brokerId, NO_LEADER, NO_LEADER, records,
            brokersToElrs.partitionsWithBrokerInElr(brokerId));
        records.add(new ApiMessageAndVersion(new UnregisterBrokerRecord().
            setBrokerId(brokerId).setBrokerEpoch(brokerEpoch),
            (short) 0));
        // AutoMQ for Kafka inject start
        records.add(nodeControlManager.unregisterNodeRecord(brokerId));
        // AutoMQ for Kafka inject end
    }

    // AutoMQ for Kafka inject start
    /**
     * Should only be used during initialization.
     */
    public void setNodeControlManager(NodeControlManager nodeControlManager) {
        this.nodeControlManager = nodeControlManager;
    }
    // AutoMQ for Kafka inject end

    /**
     * Generate the appropriate records to handle a broker becoming unfenced.
     *
     * First, we create an UnfenceBrokerRecord. Then, we check if there are any
     * partitions that don't currently have a leader that should be led by the newly
     * unfenced broker.
     *
     * @param brokerId      The broker id.
     * @param brokerEpoch   The broker epoch.
     * @param records       The record list to append to.
     */
    void handleBrokerUnfenced(int brokerId, long brokerEpoch, List<ApiMessageAndVersion> records) {
        if (featureControl.metadataVersion().isBrokerRegistrationChangeRecordSupported()) {
            records.add(new ApiMessageAndVersion(new BrokerRegistrationChangeRecord().
                setBrokerId(brokerId).setBrokerEpoch(brokerEpoch).
                setFenced(BrokerRegistrationFencingChange.UNFENCE.value()),
                (short) 0));
        } else {
            records.add(new ApiMessageAndVersion(new UnfenceBrokerRecord().setId(brokerId).
                setEpoch(brokerEpoch), (short) 0));
        }
        generateLeaderAndIsrUpdates("handleBrokerUnfenced", NO_LEADER, brokerId, NO_LEADER, records,
            brokersToIsrs.partitionsWithNoLeader());
    }

    /**
     * Generate the appropriate records to handle a broker starting a controlled shutdown.
     *
     * First, we create an BrokerRegistrationChangeRecord. Then, we remove this broker
     * from any ISR and elect new leaders for partitions led by this
     * broker.
     *
     * @param brokerId      The broker id.
     * @param brokerEpoch   The broker epoch.
     * @param records       The record list to append to.
     */
    void handleBrokerInControlledShutdown(int brokerId, long brokerEpoch, List<ApiMessageAndVersion> records) {
        if (featureControl.metadataVersion().isInControlledShutdownStateSupported()
                && !clusterControl.inControlledShutdown(brokerId)) {
            records.add(new ApiMessageAndVersion(new BrokerRegistrationChangeRecord().
                setBrokerId(brokerId).setBrokerEpoch(brokerEpoch).
                setInControlledShutdown(BrokerRegistrationInControlledShutdownChange.IN_CONTROLLED_SHUTDOWN.value()),
                (short) 1));
        }
        generateLeaderAndIsrUpdates("enterControlledShutdown[" + brokerId + "]",
            brokerId, NO_LEADER, NO_LEADER, records, brokersToIsrs.partitionsWithBrokerInIsr(brokerId), ElasticStreamSwitch.isEnabled());
    }

    /**
     * Create partition change records to remove replicas from any ISR or ELR for brokers doing unclean shutdown.
     *
     * @param brokerId      The broker id.
     * @param records       The record list to append to.
     */
    void handleBrokerUncleanShutdown(int brokerId, List<ApiMessageAndVersion> records) {
        if (!featureControl.metadataVersion().isElrSupported()) return;
        generateLeaderAndIsrUpdates("handleBrokerUncleanShutdown", NO_LEADER, NO_LEADER, brokerId, records,
            brokersToIsrs.partitionsWithBrokerInIsr(brokerId));
        generateLeaderAndIsrUpdates("handleBrokerUncleanShutdown", NO_LEADER, NO_LEADER, brokerId, records,
            brokersToElrs.partitionsWithBrokerInElr(brokerId));
    }

    /**
     * Generates the appropriate records to handle a list of directories being reported offline.
     *
     * If the reported directories include directories that were previously online, this includes
     * a BrokerRegistrationChangeRecord and any number of PartitionChangeRecord to update
     * leadership and ISR for partitions in those directories that were previously online.
     *
     * @param brokerId    The broker id.
     * @param brokerEpoch The broker epoch.
     * @param offlineDirs The list of directories that are offline.
     * @param records     The record list to append to.
     */
    void handleDirectoriesOffline(
        int brokerId,
        long brokerEpoch,
        List<Uuid> offlineDirs,
        List<ApiMessageAndVersion> records
    ) {
        BrokerRegistration registration = clusterControl.registration(brokerId);
        List<Uuid> newOfflineDirs = registration.directoryIntersection(offlineDirs);
        if (!newOfflineDirs.isEmpty()) {
            for (Uuid newOfflineDir : newOfflineDirs) {
                TimelineHashSet<TopicIdPartition> parts = directoriesToPartitions.get(newOfflineDir);
                Iterator<TopicIdPartition> iterator = (parts == null) ?
                        Collections.emptyIterator() : parts.iterator();
                generateLeaderAndIsrUpdates(
                        "handleDirectoriesOffline[" + brokerId + ":" + newOfflineDir + "]",
                        brokerId, NO_LEADER, NO_LEADER, records, iterator);
            }
            List<Uuid> newOnlineDirs = registration.directoryDifference(offlineDirs);
            records.add(new ApiMessageAndVersion(new BrokerRegistrationChangeRecord().
                    setBrokerId(brokerId).setBrokerEpoch(brokerEpoch).
                    setLogDirs(newOnlineDirs),
                    (short) 2));
            log.warn("Directories {} in broker {} marked offline, remaining directories: {}",
                    newOfflineDirs, brokerId, newOnlineDirs);
        }
    }

    ControllerResult<ElectLeadersResponseData> electLeaders(ElectLeadersRequestData request) {
        ElectionType electionType = electionType(request.electionType());
        List<ApiMessageAndVersion> records = BoundedList.newArrayBacked(MAX_RECORDS_PER_USER_OP);
        ElectLeadersResponseData response = new ElectLeadersResponseData();
        if (request.topicPartitions() == null) {
            // If topicPartitions is null, we try to elect a new leader for every partition.  There
            // are some obvious issues with this wire protocol.  For example, what if we have too
            // many partitions to fit the results in a single RPC?  This behavior should probably be
            // removed from the protocol.  For now, however, we have to implement this for
            // compatibility with the old controller.
            for (Entry<String, Uuid> topicEntry : topicsByName.entrySet()) {
                String topicName = topicEntry.getKey();
                ReplicaElectionResult topicResults =
                    new ReplicaElectionResult().setTopic(topicName);
                response.replicaElectionResults().add(topicResults);
                TopicControlInfo topic = topics.get(topicEntry.getValue());
                if (topic != null) {
                    for (int partitionId : topic.parts.keySet()) {
                        ApiError error = electLeader(topicName, partitionId, electionType, records);

                        // When electing leaders for all partitions, we do not return
                        // partitions which already have the desired leader.
                        if (error.error() != Errors.ELECTION_NOT_NEEDED) {
                            topicResults.partitionResult().add(new PartitionResult().
                                setPartitionId(partitionId).
                                setErrorCode(error.error().code()).
                                setErrorMessage(error.message()));
                        }
                    }
                }
            }
        } else {
            for (TopicPartitions topic : request.topicPartitions()) {
                ReplicaElectionResult topicResults =
                    new ReplicaElectionResult().setTopic(topic.topic());
                response.replicaElectionResults().add(topicResults);
                for (int partitionId : topic.partitions()) {
                    ApiError error = electLeader(topic.topic(), partitionId, electionType, records);
                    topicResults.partitionResult().add(new PartitionResult().
                        setPartitionId(partitionId).
                        setErrorCode(error.error().code()).
                        setErrorMessage(error.message()));
                }
            }
        }
        return ControllerResult.of(records, response);
    }

    private static ElectionType electionType(byte electionType) {
        try {
            return ElectionType.valueOf(electionType);
        } catch (IllegalArgumentException e) {
            throw new InvalidRequestException("Unknown election type " + (int) electionType);
        }
    }

    ApiError electLeader(String topic, int partitionId, ElectionType electionType,
                         List<ApiMessageAndVersion> records) {
        // AutoMQ for Kafka inject start
        // cancel partition replica reassign leader elect timeout.
        Optional.ofNullable(partitionReElectTimeouts.remove(new TopicPartition(topic, partitionId))).ifPresent(Timeout::cancel);
        // AutoMQ for Kafka inject end

        Uuid topicId = topicsByName.get(topic);
        if (topicId == null) {
            return new ApiError(UNKNOWN_TOPIC_OR_PARTITION,
                "No such topic as " + topic);
        }
        TopicControlInfo topicInfo = topics.get(topicId);
        if (topicInfo == null) {
            return new ApiError(UNKNOWN_TOPIC_OR_PARTITION,
                "No such topic id as " + topicId);
        }
        PartitionRegistration partition = topicInfo.parts.get(partitionId);
        if (partition == null) {
            return new ApiError(UNKNOWN_TOPIC_OR_PARTITION,
                "No such partition as " + topic + "-" + partitionId);
        }
        if ((electionType == ElectionType.PREFERRED && partition.hasPreferredLeader())
            || (electionType == ElectionType.UNCLEAN && partition.hasLeader())) {
            return new ApiError(Errors.ELECTION_NOT_NEEDED);
        }

        PartitionChangeBuilder.Election election = PartitionChangeBuilder.Election.PREFERRED;
        if (electionType == ElectionType.UNCLEAN) {
            election = PartitionChangeBuilder.Election.UNCLEAN;
        }
        Optional<ApiMessageAndVersion> record = new PartitionChangeBuilder(
            partition,
            topicId,
            partitionId,
            new LeaderAcceptor(clusterControl, partition),
            featureControl.metadataVersion(),
            getTopicEffectiveMinIsr(topic)
        )
            .setElection(election)
            .setZkMigrationEnabled(clusterControl.zkRegistrationAllowed())
            .setEligibleLeaderReplicasEnabled(isElrEnabled())
            .setDefaultDirProvider(clusterDescriber)
            .build();
        if (!record.isPresent()) {
            if (electionType == ElectionType.PREFERRED) {
                return new ApiError(Errors.PREFERRED_LEADER_NOT_AVAILABLE);
            } else {
                return new ApiError(Errors.ELIGIBLE_LEADERS_NOT_AVAILABLE);
            }
        }
        records.add(record.get());
        return ApiError.NONE;
    }

    ControllerResult<BrokerHeartbeatReply> processBrokerHeartbeat(
        BrokerHeartbeatRequestData request,
        long registerBrokerRecordOffset
    ) {
        int brokerId = request.brokerId();
        long brokerEpoch = request.brokerEpoch();
        clusterControl.checkBrokerEpoch(brokerId, brokerEpoch);
        BrokerHeartbeatManager heartbeatManager = clusterControl.heartbeatManager();
        BrokerControlStates states = heartbeatManager.calculateNextBrokerState(brokerId,
            request, registerBrokerRecordOffset, () -> brokersToIsrs.hasLeaderships(brokerId));
        List<ApiMessageAndVersion> records = new ArrayList<>();
        if (states.current() != states.next()) {
            switch (states.next()) {
                case FENCED:
                case SHUTDOWN_NOW:
                    handleBrokerFenced(brokerId, records);
                    break;
                case UNFENCED:
                    handleBrokerUnfenced(brokerId, brokerEpoch, records);
                    break;
                case CONTROLLED_SHUTDOWN:
                    handleBrokerInControlledShutdown(brokerId, brokerEpoch, records);
                    break;
            }
        }
        heartbeatManager.touch(brokerId,
            states.next().fenced(),
            request.currentMetadataOffset());
        if (featureControl.metadataVersion().isDirectoryAssignmentSupported()) {
            handleDirectoriesOffline(brokerId, brokerEpoch, request.offlineLogDirs(), records);
        }
        boolean isCaughtUp = request.currentMetadataOffset() >= registerBrokerRecordOffset;
        BrokerHeartbeatReply reply = new BrokerHeartbeatReply(isCaughtUp,
                states.next().fenced(),
                states.next().inControlledShutdown(),
                states.next().shouldShutDown());
        return ControllerResult.of(records, reply);
    }

    /**
     * Process a broker heartbeat which has been sitting on the queue for too long, and has
     * expired. With default settings, this would happen after 1 second. We process expired
     * heartbeats by updating the lastSeenNs of the broker, so that the broker won't get fenced
     * incorrectly. However, we don't perform any state changes that we normally would, such as
     * unfencing a fenced broker, etc.
     */
    void processExpiredBrokerHeartbeat(BrokerHeartbeatRequestData request) {
        int brokerId = request.brokerId();
        clusterControl.checkBrokerEpoch(brokerId, request.brokerEpoch());
        clusterControl.heartbeatManager().touch(brokerId,
                clusterControl.brokerRegistrations().get(brokerId).fenced(),
                request.currentMetadataOffset());
        log.error("processExpiredBrokerHeartbeat: controller event queue overloaded. Timed out " +
                "heartbeat from broker {}.", brokerId);
    }

    public ControllerResult<Void> unregisterBroker(int brokerId) {
        BrokerRegistration registration = clusterControl.brokerRegistrations().get(brokerId);
        if (registration == null) {
            throw new BrokerIdNotRegisteredException("Broker ID " + brokerId +
                " is not currently registered");
        }
        List<ApiMessageAndVersion> records = BoundedList.newArrayBacked(MAX_RECORDS_PER_USER_OP);
        handleBrokerUnregistered(brokerId, registration.epoch(), records);
        return ControllerResult.of(records, null);
    }

    ControllerResult<Void> maybeFenceOneStaleBroker() {
        List<ApiMessageAndVersion> records = new ArrayList<>();
        BrokerHeartbeatManager heartbeatManager = clusterControl.heartbeatManager();
        heartbeatManager.findOneStaleBroker().ifPresent(brokerId -> {
            // Even though multiple brokers can go stale at a time, we will process
            // fencing one at a time so that the effect of fencing each broker is visible
            // to the system prior to processing the next one
            log.info("Fencing broker {} because its session has timed out.", brokerId);
            handleBrokerFenced(brokerId, records);
            heartbeatManager.fence(brokerId);
        });
        return ControllerResult.of(records, null);
    }

    boolean arePartitionLeadersImbalanced() {
        return !imbalancedPartitions.isEmpty();
    }

    boolean areSomePartitionsLeaderless() {
        return brokersToIsrs.partitionsWithNoLeader().hasNext();
    }

    /**
     * Attempt to elect a preferred leader for all topic partitions which have a leader that is not the preferred replica.
     *
     * The response() method in the return object is true if this method returned without electing all possible preferred replicas.
     * The quorum controller should reschedule this operation immediately if it is true.
     *
     * @return All of the election records and if there may be more available preferred replicas to elect as leader
     */
    ControllerResult<Boolean> maybeBalancePartitionLeaders() {
        // AutoMQ inject start
        if (featureControl.autoMQVersion().isReassignmentV1Supported()) {
            // AutoMQ isr/replica only has a single node
            return ControllerResult.of(Collections.emptyList(), false);
        }
        // AutoMQ inject end

        List<ApiMessageAndVersion> records = new ArrayList<>();
        maybeTriggerLeaderChangeForPartitionsWithoutPreferredLeader(records, maxElectionsPerImbalance);
        return ControllerResult.of(records, records.size() >= maxElectionsPerImbalance);
    }

    void maybeTriggerLeaderChangeForPartitionsWithoutPreferredLeader(
        List<ApiMessageAndVersion> records,
        int maxElections
    ) {
        for (TopicIdPartition topicPartition : imbalancedPartitions) {
            if (records.size() >= maxElections) {
                return;
            }

            TopicControlInfo topic = topics.get(topicPartition.topicId());
            if (topic == null) {
                log.error("Skipping unknown imbalanced topic {}", topicPartition);
                continue;
            }

            PartitionRegistration partition = topic.parts.get(topicPartition.partitionId());
            if (partition == null) {
                log.error("Skipping unknown imbalanced partition {}", topicPartition);
                continue;
            }

            // Attempt to perform a preferred leader election
            new PartitionChangeBuilder(
                partition,
                topicPartition.topicId(),
                topicPartition.partitionId(),
                new LeaderAcceptor(clusterControl, partition),
                featureControl.metadataVersion(),
                getTopicEffectiveMinIsr(topic.name)
            )
                .setElection(PartitionChangeBuilder.Election.PREFERRED)
                .setZkMigrationEnabled(clusterControl.zkRegistrationAllowed())
                .setEligibleLeaderReplicasEnabled(isElrEnabled())
                .setDefaultDirProvider(clusterDescriber)
                .build().ifPresent(records::add);
        }
    }

    /**
     * Check if we can do an unclean election for partitions with no leader.
     *
     * The response() method in the return object is true if this method returned without electing all possible preferred replicas.
     * The quorum controller should reschedule this operation immediately if it is true.
     *
     * @return All of the election records and true if there may be more elections to be done.
     */
    ControllerResult<Boolean> maybeElectUncleanLeaders() {
        List<ApiMessageAndVersion> records = new ArrayList<>();
        maybeTriggerUncleanLeaderElectionForLeaderlessPartitions(records, maxElectionsPerImbalance);
        return ControllerResult.of(records, records.size() >= maxElectionsPerImbalance);
    }

    /**
     * Trigger unclean leader election for partitions without leader (visiable for testing)
     *
     * @param records       The record list to append to.
     * @param maxElections  The maximum number of elections to perform.
     */
    void maybeTriggerUncleanLeaderElectionForLeaderlessPartitions(
            List<ApiMessageAndVersion> records,
            int maxElections
    ) {
        Iterator<TopicIdPartition> iterator = brokersToIsrs.partitionsWithNoLeader();
        while (iterator.hasNext() && records.size() < maxElections) {
            TopicIdPartition topicIdPartition = iterator.next();
            TopicControlInfo topic = topics.get(topicIdPartition.topicId());
            if (configurationControl.uncleanLeaderElectionEnabledForTopic(topic.name)) {
                ApiError result = electLeader(topic.name, topicIdPartition.partitionId(),
                        ElectionType.UNCLEAN, records);
                if (result.error().equals(Errors.NONE)) {
                    log.error("Triggering unclean leader election for offline partition {}-{}.",
                            topic.name, topicIdPartition.partitionId());
                } else {
                    log.warn("Cannot trigger unclean leader election for offline partition {}-{}: {}",
                            topic.name, topicIdPartition.partitionId(), result.error());
                }
            } else if (log.isDebugEnabled()) {
                log.debug("Cannot trigger unclean leader election for offline partition {}-{} " +
                                "because unclean leader election is disabled for this topic.",
                        topic.name, topicIdPartition.partitionId());
            }
        }
    }

    // AutoMQ inject start
    private void checkPartitionQuota(List<CreatePartitionsTopic> topics, List<CreatePartitionsTopicResult> results) {
        int quota = configurationControl.partitionCountQuota();
        Set<String> topicNameSet = topics.stream().map(CreatePartitionsTopic::name).collect(Collectors.toSet());
        int partitionCount = this.topics.values()
            .stream()
            .filter(info -> !topicNameSet.contains(info.name))
            .mapToInt(info -> info.parts.size()).sum();
        int partitionAdditionCount = topics.stream().mapToInt(CreatePartitionsTopic::count).sum();
        if (partitionCount + partitionAdditionCount > quota) {
            for (CreatePartitionsTopic topic : topics) {
                results.add(new CreatePartitionsTopicResult().
                    setName(topic.name()).
                    setErrorCode(Errors.THROTTLING_QUOTA_EXCEEDED.code()).
                    setErrorMessage("Partition count exceeds the quota, current quota is " + quota));
            }
        }
    }
    // AutoMQ inject end

    ControllerResult<List<CreatePartitionsTopicResult>> createPartitions(
        ControllerRequestContext context,
        List<CreatePartitionsTopic> topics
    ) {
        List<ApiMessageAndVersion> records = BoundedList.newArrayBacked(MAX_RECORDS_PER_USER_OP);
        List<CreatePartitionsTopicResult> results = BoundedList.newArrayBacked(MAX_RECORDS_PER_USER_OP);

        // AutoMQ inject start
        checkPartitionQuota(topics, results);
        if (!results.isEmpty()) {
            return ControllerResult.of(records, results);
        }
        // AutoMQ inject end

        for (CreatePartitionsTopic topic : topics) {
            ApiError apiError = ApiError.NONE;
            try {
                createPartitions(context, topic, records);
            } catch (ApiException e) {
                apiError = ApiError.fromThrowable(e);
            } catch (Exception e) {
                log.error("Unexpected createPartitions error for {}", topic, e);
                apiError = ApiError.fromThrowable(e);
            }
            results.add(new CreatePartitionsTopicResult().
                setName(topic.name()).
                setErrorCode(apiError.error().code()).
                setErrorMessage(apiError.message()));
        }
        return ControllerResult.atomicOf(records, results);
    }

    void createPartitions(ControllerRequestContext context,
                          CreatePartitionsTopic topic,
                          List<ApiMessageAndVersion> records) {
        Uuid topicId = topicsByName.get(topic.name());
        if (topicId == null) {
            throw new UnknownTopicOrPartitionException();
        }
        TopicControlInfo topicInfo = topics.get(topicId);
        if (topicInfo == null) {
            throw new UnknownTopicOrPartitionException();
        }
        if (topic.count() == topicInfo.parts.size()) {
            throw new InvalidPartitionsException("Topic already has " +
                topicInfo.parts.size() + " partition(s).");
        } else if (topic.count() < topicInfo.parts.size()) {
            throw new InvalidPartitionsException("The topic " + topic.name() + " currently " +
                "has " + topicInfo.parts.size() + " partition(s); " + topic.count() +
                " would not be an increase.");
        }
        int additional = topic.count() - topicInfo.parts.size();
        if (topic.assignments() != null) {
            if (topic.assignments().size() != additional) {
                throw new InvalidReplicaAssignmentException("Attempted to add " + additional +
                    " additional partition(s), but only " + topic.assignments().size() +
                    " assignment(s) were specified.");
            }
        }
        try {
            context.applyPartitionChangeQuota(additional); // check controller mutation quota
        } catch (ThrottlingQuotaExceededException e) {
            // log a message and rethrow the exception
            log.debug("Partition creation of {} partitions not allowed because quota is violated. Delay time: {}",
                additional, e.throttleTimeMs());
            throw e;
        }
        Iterator<PartitionRegistration> iterator = topicInfo.parts.values().iterator();
        if (!iterator.hasNext()) {
            throw new UnknownServerException("Invalid state: topic " + topic.name() +
                " appears to have no partitions.");
        }
        PartitionRegistration partitionInfo = iterator.next();
        if (partitionInfo.replicas.length > Short.MAX_VALUE) {
            throw new UnknownServerException("Invalid replication factor " +
                partitionInfo.replicas.length + ": expected a number equal to less than " +
                Short.MAX_VALUE);
        }
        short replicationFactor = (short) partitionInfo.replicas.length;
        int startPartitionId = topicInfo.parts.size();

        List<PartitionAssignment> partitionAssignments;
        List<List<Integer>> isrs;
        if (topic.assignments() != null) {
            partitionAssignments = new ArrayList<>();
            isrs = new ArrayList<>();
            for (int i = 0; i < topic.assignments().size(); i++) {
                List<Integer> replicas = topic.assignments().get(i).brokerIds();
                PartitionAssignment partitionAssignment = new PartitionAssignment(replicas, clusterDescriber);
                validateManualPartitionAssignment(partitionAssignment, OptionalInt.of(replicationFactor));
                partitionAssignments.add(partitionAssignment);
                List<Integer> isr = partitionAssignment.replicas().stream().
                    filter(clusterControl::isActive).collect(Collectors.toList());
                if (isr.isEmpty()) {
                    throw new InvalidReplicaAssignmentException(
                        "All brokers specified in the manual partition assignment for " +
                            "partition " + (startPartitionId + i) + " are fenced or in controlled shutdown.");
                }
                isrs.add(isr);
            }
        } else {
            partitionAssignments = clusterControl.replicaPlacer().place(
                new PlacementSpec(startPartitionId, additional, replicationFactor),
                clusterDescriber
            ).assignments();
            isrs = partitionAssignments.stream().map(PartitionAssignment::replicas).collect(Collectors.toList());
        }
        int partitionId = startPartitionId;
        for (int i = 0; i < partitionAssignments.size(); i++) {
            PartitionAssignment partitionAssignment = partitionAssignments.get(i);
            List<Integer> isr = isrs.get(i).stream().
                filter(clusterControl::isActive).collect(Collectors.toList());
            // If the ISR is empty, it means that all brokers are fenced or
            // in controlled shutdown. To be consistent with the replica placer,
            // we reject the create topic request with INVALID_REPLICATION_FACTOR.
            if (isr.isEmpty()) {
                throw new InvalidReplicationFactorException(
                    "Unable to replicate the partition " + replicationFactor +
                        " time(s): All brokers are currently fenced or in controlled shutdown.");
            }

            // AutoMQ for Kafka inject start
            // Generally, validateManualPartitionAssignment has checked to some extent. We still check here for defensive programming.
            if (ElasticStreamSwitch.isEnabled()) {
                maybeCheckCreatePartitionPolicy(new CreatePartitionPolicy.RequestMetadata(partitionAssignment.replicas(), isr));
            }
            // AutoMQ for Kafka inject end

            records.add(buildPartitionRegistration(partitionAssignment, isr)
                .toRecord(topicId, partitionId, new ImageWriterOptions.Builder().
                        setMetadataVersion(featureControl.metadataVersion()).
                        build()));
            partitionId++;
        }
    }

    void validateManualPartitionAssignment(
        PartitionAssignment assignment,
        OptionalInt replicationFactor
    ) {
        validateManualPartitionAssignment(assignment.replicas(), replicationFactor);
    }

    void validateManualPartitionAssignment(
        List<Integer> assignment,
        OptionalInt replicationFactor
    ) {
        if (assignment.isEmpty()) {
            throw new InvalidReplicaAssignmentException("The manual partition " +
                "assignment includes an empty replica list.");
        }
        List<Integer> sortedBrokerIds = new ArrayList<>(assignment);
        sortedBrokerIds.sort(Integer::compare);
        Integer prevBrokerId = null;
        for (Integer brokerId : sortedBrokerIds) {
            BrokerRegistration brokerRegistration = clusterControl.brokerRegistrations().get(brokerId);
            if (brokerRegistration == null) {
                throw new InvalidReplicaAssignmentException("The manual partition " +
                    "assignment includes broker " + brokerId + ", but no such broker is " +
                    "registered.");
            }
            if (brokerRegistration.fenced()) {
                throw new InvalidReplicaAssignmentException("The manual partition " +
                    "assignment includes broker " + brokerId + ", but this broker is " +
                    "currently fenced.");
            }
            if (brokerId.equals(prevBrokerId)) {
                throw new InvalidReplicaAssignmentException("The manual partition " +
                    "assignment includes the broker " + prevBrokerId + " more than " +
                    "once.");
            }
            prevBrokerId = brokerId;
        }
        if (replicationFactor.isPresent() &&
                sortedBrokerIds.size() != replicationFactor.getAsInt()) {
            throw new InvalidReplicaAssignmentException("The manual partition " +
                "assignment includes a partition with " + sortedBrokerIds.size() +
                " replica(s), but this is not consistent with previous " +
                "partitions, which have " + replicationFactor.getAsInt() + " replica(s).");
        }
    }

    /**
     * Iterate over a sequence of partitions and generate ISR/ELR changes and/or leader
     * changes if necessary.
     *
     * @param context           A human-readable context string used in log4j logging.
     * @param brokerToRemove    NO_LEADER if no broker is being removed; the ID of the
     *                          broker to remove from the ISR and leadership, otherwise.
     * @param brokerToAdd       NO_LEADER if no broker is being added; the ID of the
     *                          broker which is now eligible to be a leader, otherwise.
     * @param brokerWithUncleanShutdown
     *                          NO_LEADER if no broker has unclean shutdown; the ID of the
     *                          broker which is now removed from the ISR, ELR and
     *                          leadership, otherwise.
     * @param records           A list of records which we will append to.
     * @param iterator          The iterator containing the partitions to examine.
     */
    void generateLeaderAndIsrUpdates(String context,
                                     int brokerToRemove,
                                     int brokerToAdd,
                                     int brokerWithUncleanShutdown,
                                     List<ApiMessageAndVersion> records,
                                     Iterator<TopicIdPartition> iterator) {
        generateLeaderAndIsrUpdates(context, brokerToRemove, brokerToAdd, brokerWithUncleanShutdown, records, iterator, false);
    }

    /**
     * Iterate over a sequence of partitions and generate ISR changes and/or leader
     * changes if necessary.
     *
     * @param context           A human-readable context string used in log4j logging.
     * @param brokerToRemove    NO_LEADER if no broker is being removed; the ID of the
     *                          broker to remove from the ISR and leadership, otherwise.
     * @param brokerToAdd       NO_LEADER if no broker is being added; the ID of the
     *                          broker which is now eligible to be a leader, otherwise.
     * @param records           A list of records which we will append to.
     * @param iterator          The iterator containing the partitions to examine.
     * @param fencing           Whether to fence the provided partitions. That is to say,
     *                          set their leader to {@link org.apache.kafka.metadata.LeaderConstants#NO_LEADER}
     *                          temporarily. It aims to ensure that the partitions should be firstly closed and
     *                          then be re-opened. In case that the original broker is out of communication and
     *                          then fail to touch re-elections, The partitions are scheduled to be re-elected.
     */
    void generateLeaderAndIsrUpdates(String context,
                                     int brokerToRemove,
                                     int brokerToAdd,
                                     int brokerWithUncleanShutdown,
                                     List<ApiMessageAndVersion> records,
                                     Iterator<TopicIdPartition> iterator,
                                     boolean fencing) {
        int oldSize = records.size();

        // If the caller passed a valid broker ID for brokerToAdd, rather than passing
        // NO_LEADER, that node will be considered an acceptable leader even if it is
        // currently fenced. This is useful when handling unfencing. The reason is that
        // while we're generating the records to handle unfencing, the ClusterControlManager
        // still shows the node as fenced.
        //
        // Similarly, if the caller passed a valid broker ID for brokerToRemove, rather
        // than passing NO_LEADER, that node will never be considered an acceptable leader.
        // This is useful when handling a newly fenced node. We also exclude brokerToRemove
        // from the target ISR, but we need to exclude it here too, to handle the case
        // where there is an unclean leader election which chooses a leader from outside
        // the ISR.

        // AutoMQ for Kafka inject start
        IntPredicate isAcceptableLeader = fencing ? r -> false :
            r -> (r != brokerToRemove) && (r == brokerToAdd || clusterControl.isActive(r));

        BrokerRegistration brokerRegistrationToRemove = clusterControl.brokerRegistrations().get(brokerToRemove);
        PartitionLeaderSelector partitionLeaderSelector = null;
        // AutoMQ for Kafka inject end

        while (iterator.hasNext()) {
            TopicIdPartition topicIdPart = iterator.next();
            TopicControlInfo topic = topics.get(topicIdPart.topicId());
            if (topic == null) {
                throw new RuntimeException("Topic ID " + topicIdPart.topicId() +
                    " existed in isrMembers, but not in the topics map.");
            }
            PartitionRegistration partition = topic.parts.get(topicIdPart.partitionId());
            if (partition == null) {
                throw new RuntimeException("Partition " + topicIdPart +
                    " existed in isrMembers, but not in the partitions map.");
            }
            PartitionChangeBuilder builder = new PartitionChangeBuilder(
                partition,
                topicIdPart.topicId(),
                topicIdPart.partitionId(),
                new LeaderAcceptor(clusterControl, partition, isAcceptableLeader),
                featureControl.metadataVersion(),
                getTopicEffectiveMinIsr(topic.name)
            );
            builder.setZkMigrationEnabled(clusterControl.zkRegistrationAllowed());
            builder.setEligibleLeaderReplicasEnabled(isElrEnabled());
            if (configurationControl.uncleanLeaderElectionEnabledForTopic(topic.name)) {
                builder.setElection(PartitionChangeBuilder.Election.UNCLEAN);
            }
            if (brokerWithUncleanShutdown != NO_LEADER) {
                builder.setUncleanShutdownReplicas(Collections.singletonList(brokerWithUncleanShutdown));
            }

            // Note: if brokerToRemove and brokerWithUncleanShutdown were passed as NO_LEADER, this is a no-op (the new
            // target ISR will be the same as the old one).

            // AutoMQ for Kafka inject start
            if (ElasticStreamSwitch.isEnabled()) {
                if (brokerToAdd != -1) {
                    // new broker is unfenced(available), then the broker take no leader partition
                    builder.setTargetNode(brokerToAdd);
                } else {
                    if (partitionLeaderSelector == null) {
                        partitionLeaderSelector = new LoadAwarePartitionLeaderSelector(clusterControl.getActiveBrokers(), brokerRegistrationToRemove);
                    }
                    partitionLeaderSelector
                        .select(new TopicPartition(topic.name(), topicIdPart.partitionId()))
                        .ifPresent(builder::setTargetNode);
                }
                if (fencing) {
                    TopicPartition topicPartition = new TopicPartition(topic.name(), topicIdPart.partitionId());
                    addPartitionToReElectTimeouts(topicPartition);
                }
            } else {
                builder.setTargetIsr(Replicas.toList(
                    Replicas.copyWithout(partition.isr, new int[] {brokerToRemove, brokerWithUncleanShutdown})));
            }
            // AutoMQ for Kafka inject end

            builder.setDefaultDirProvider(clusterDescriber)
                    .build().ifPresent(records::add);
        }
        if (records.size() != oldSize) {
            if (log.isDebugEnabled()) {
                StringBuilder bld = new StringBuilder();
                String prefix = "";
                for (ListIterator<ApiMessageAndVersion> iter = records.listIterator(oldSize);
                     iter.hasNext(); ) {
                    ApiMessageAndVersion apiMessageAndVersion = iter.next();
                    PartitionChangeRecord record = (PartitionChangeRecord) apiMessageAndVersion.message();
                    bld.append(prefix).append(topics.get(record.topicId()).name).append("-").
                        append(record.partitionId());
                    prefix = ", ";
                }
                log.debug("{}: changing partition(s): {}", context, bld);
            } else if (log.isInfoEnabled()) {
                log.info("{}: changing {} partition(s)", context, records.size() - oldSize);
            }
        }
    }

    ControllerResult<AlterPartitionReassignmentsResponseData>
            alterPartitionReassignments(AlterPartitionReassignmentsRequestData request) {
        List<ApiMessageAndVersion> records = BoundedList.newArrayBacked(MAX_RECORDS_PER_USER_OP);
        AlterPartitionReassignmentsResponseData result =
                new AlterPartitionReassignmentsResponseData().setErrorMessage(null);
        int successfulAlterations = 0, totalAlterations = 0;
        for (ReassignableTopic topic : request.topics()) {
            ReassignableTopicResponse topicResponse = new ReassignableTopicResponse().
                setName(topic.name());
            for (ReassignablePartition partition : topic.partitions()) {
                ApiError error = ApiError.NONE;
                try {
                    alterPartitionReassignment(topic.name(), partition, records);
                    successfulAlterations++;
                } catch (Throwable e) {
                    log.info("Unable to alter partition reassignment for " +
                        topic.name() + ":" + partition.partitionIndex() + " because " +
                        "of an " + e.getClass().getSimpleName() + " error: " + e.getMessage());
                    error = ApiError.fromThrowable(e);
                }
                totalAlterations++;
                topicResponse.partitions().add(new ReassignablePartitionResponse().
                    setPartitionIndex(partition.partitionIndex()).
                    setErrorCode(error.error().code()).
                    setErrorMessage(error.message()));
            }
            result.responses().add(topicResponse);
        }
        log.info("Successfully altered {} out of {} partition reassignment(s).",
            successfulAlterations, totalAlterations);
        return ControllerResult.atomicOf(records, result);
    }

    void alterPartitionReassignment(String topicName,
                                    ReassignablePartition target,
                                    List<ApiMessageAndVersion> records) {
        Uuid topicId = topicsByName.get(topicName);
        if (topicId == null) {
            throw new UnknownTopicOrPartitionException("Unable to find a topic " +
                "named " + topicName + ".");
        }
        TopicControlInfo topicInfo = topics.get(topicId);
        if (topicInfo == null) {
            throw new UnknownTopicOrPartitionException("Unable to find a topic " +
                "with ID " + topicId + ".");
        }
        TopicIdPartition tp = new TopicIdPartition(topicId, target.partitionIndex());
        PartitionRegistration part = topicInfo.parts.get(target.partitionIndex());
        if (part == null) {
            throw new UnknownTopicOrPartitionException("Unable to find partition " +
                topicName + ":" + target.partitionIndex() + ".");
        }
        Optional<ApiMessageAndVersion> record;
        if (target.replicas() == null) {
            record = cancelPartitionReassignment(topicName, tp, part);
        } else if (ElasticStreamSwitch.isEnabled()) {
            record = changePartitionReassignmentV2(tp, part, target);
        } else {
            record = changePartitionReassignment(tp, part, target);
        }
        record.ifPresent(records::add);
    }

    Optional<ApiMessageAndVersion> cancelPartitionReassignment(String topicName,
                                                               TopicIdPartition tp,
                                                               PartitionRegistration part) {
        if (!isReassignmentInProgress(part)) {
            throw new NoReassignmentInProgressException(NO_REASSIGNMENT_IN_PROGRESS.message());
        }
        PartitionReassignmentRevert revert = new PartitionReassignmentRevert(part);
        if (revert.unclean()) {
            if (!configurationControl.uncleanLeaderElectionEnabledForTopic(topicName)) {
                throw new InvalidReplicaAssignmentException("Unable to revert partition " +
                    "assignment for " + topicName + ":" + tp.partitionId() + " because " +
                    "it would require an unclean leader election.");
            }
        }
        PartitionChangeBuilder builder = new PartitionChangeBuilder(
            part,
            tp.topicId(),
            tp.partitionId(),
            new LeaderAcceptor(clusterControl, part),
            featureControl.metadataVersion(),
            getTopicEffectiveMinIsr(topicName)
        );
        builder.setZkMigrationEnabled(clusterControl.zkRegistrationAllowed());
        builder.setEligibleLeaderReplicasEnabled(isElrEnabled());
        if (configurationControl.uncleanLeaderElectionEnabledForTopic(topicName)) {
            builder.setElection(PartitionChangeBuilder.Election.UNCLEAN);
        }
        return builder
            .setTargetIsr(revert.isr()).
            setTargetReplicas(revert.replicas()).
            setTargetRemoving(Collections.emptyList()).
            setTargetAdding(Collections.emptyList()).
            setDefaultDirProvider(clusterDescriber).
            build();
    }

    /**
     * Apply a given partition reassignment. In general a partition reassignment goes
     * through several stages:
     *
     * 1. Issue a PartitionChangeRecord adding all the new replicas to the partition's
     * main replica list, and setting removingReplicas and addingReplicas.
     *
     * 2. Wait for the partition to have an ISR that contains all the new replicas. Or
     * if there are no new replicas, wait until we have an ISR that contains at least one
     * replica that we are not removing.
     *
     * 3. Issue a second PartitionChangeRecord removing all removingReplicas from the
     * partitions' main replica list, and clearing removingReplicas and addingReplicas.
     *
     * After stage 3, the reassignment is done.
     *
     * Under some conditions, steps #1 and #2 can be skipped entirely since the ISR is
     * already suitable to progress to stage #3. For example, a partition reassignment
     * that merely rearranges existing replicas in the list can bypass step #1 and #2 and
     * complete immediately.
     *
     * @param tp                The topic id and partition id.
     * @param part              The existing partition info.
     * @param target            The target partition info.
     *
     * @return                  The ChangePartitionRecord for the new partition assignment,
     *                          or empty if no change is needed.
     */
    Optional<ApiMessageAndVersion> changePartitionReassignment(TopicIdPartition tp,
                                                               PartitionRegistration part,
                                                               ReassignablePartition target) {
        // Check that the requested partition assignment is valid.
        PartitionAssignment currentAssignment = new PartitionAssignment(Replicas.toList(part.replicas), part::directory);
        PartitionAssignment targetAssignment = new PartitionAssignment(target.replicas(), clusterDescriber);

        validateManualPartitionAssignment(targetAssignment, OptionalInt.empty());

        List<Integer> currentReplicas = Replicas.toList(part.replicas);
        PartitionReassignmentReplicas reassignment =
            new PartitionReassignmentReplicas(currentAssignment, targetAssignment);
        PartitionChangeBuilder builder = new PartitionChangeBuilder(
            part,
            tp.topicId(),
            tp.partitionId(),
            new LeaderAcceptor(clusterControl, part),
            featureControl.metadataVersion(),
            getTopicEffectiveMinIsr(topics.get(tp.topicId()).name)
        );
        builder.setZkMigrationEnabled(clusterControl.zkRegistrationAllowed());
        builder.setEligibleLeaderReplicasEnabled(isElrEnabled());
        if (!reassignment.replicas().equals(currentReplicas)) {
            builder.setTargetReplicas(reassignment.replicas());
        }
        if (!reassignment.removing().isEmpty()) {
            builder.setTargetRemoving(reassignment.removing());
        }
        if (!reassignment.adding().isEmpty()) {
            builder.setTargetAdding(reassignment.adding());
        }
        return builder.setDefaultDirProvider(clusterDescriber).build();
    }

    ListPartitionReassignmentsResponseData listPartitionReassignments(
        List<ListPartitionReassignmentsTopics> topicList,
        long epoch
    ) {
        ListPartitionReassignmentsResponseData response =
            new ListPartitionReassignmentsResponseData().setErrorMessage(null);
        if (topicList == null) {
            // List all reassigning topics.
            for (Entry<Uuid, int[]> entry : reassigningTopics.entrySet(epoch)) {
                listReassigningTopic(response, entry.getKey(), Replicas.toList(entry.getValue()));
            }
        } else {
            // List the given topics.
            for (ListPartitionReassignmentsTopics topic : topicList) {
                Uuid topicId = topicsByName.get(topic.name(), epoch);
                if (topicId != null) {
                    listReassigningTopic(response, topicId, topic.partitionIndexes());
                }
            }
        }
        return response;
    }

    ControllerResult<AssignReplicasToDirsResponseData> handleAssignReplicasToDirs(AssignReplicasToDirsRequestData request) {
        if (!featureControl.metadataVersion().isDirectoryAssignmentSupported()) {
            throw new UnsupportedVersionException("Directory assignment is not supported yet.");
        }
        int brokerId = request.brokerId();
        clusterControl.checkBrokerEpoch(brokerId, request.brokerEpoch());
        BrokerRegistration brokerRegistration = clusterControl.brokerRegistrations().get(brokerId);
        if (brokerRegistration == null) {
            throw new BrokerIdNotRegisteredException("Broker ID " + brokerId + " is not currently registered");
        }
        List<ApiMessageAndVersion> records = new ArrayList<>();
        AssignReplicasToDirsResponseData response = new AssignReplicasToDirsResponseData();
        Set<TopicIdPartition> leaderAndIsrUpdates = new HashSet<>();
        for (AssignReplicasToDirsRequestData.DirectoryData reqDir : request.directories()) {
            Uuid dirId = reqDir.id();
            boolean directoryIsOffline = !brokerRegistration.hasOnlineDir(dirId);
            AssignReplicasToDirsResponseData.DirectoryData resDir = new AssignReplicasToDirsResponseData.DirectoryData().setId(dirId);
            for (AssignReplicasToDirsRequestData.TopicData reqTopic : reqDir.topics()) {
                Uuid topicId = reqTopic.topicId();
                Errors topicError = Errors.NONE;
                TopicControlInfo topicInfo = this.topics.get(topicId);
                if (topicInfo == null) {
                    log.warn("AssignReplicasToDirsRequest from broker {} references unknown topic ID {}", brokerId, topicId);
                    topicError = Errors.UNKNOWN_TOPIC_ID;
                }
                AssignReplicasToDirsResponseData.TopicData resTopic = new AssignReplicasToDirsResponseData.TopicData().setTopicId(topicId);
                for (AssignReplicasToDirsRequestData.PartitionData reqPartition : reqTopic.partitions()) {
                    int partitionIndex = reqPartition.partitionIndex();
                    Errors partitionError = topicError;
                    if (topicError == Errors.NONE) {
                        String topicName = topicInfo.name;
                        PartitionRegistration partitionRegistration = topicInfo.parts.get(partitionIndex);
                        if (partitionRegistration == null) {
                            log.warn("AssignReplicasToDirsRequest from broker {} references unknown partition {}-{}", brokerId, topicName, partitionIndex);
                            partitionError = Errors.UNKNOWN_TOPIC_OR_PARTITION;
                        } else if (!Replicas.contains(partitionRegistration.replicas, brokerId)) {
                            log.warn("AssignReplicasToDirsRequest from broker {} references non assigned partition {}-{}", brokerId, topicName, partitionIndex);
                            partitionError = Errors.NOT_LEADER_OR_FOLLOWER;
                        } else {
                            Optional<ApiMessageAndVersion> partitionChangeRecord = new PartitionChangeBuilder(
                                    partitionRegistration,
                                    topicId,
                                    partitionIndex,
                                    new LeaderAcceptor(clusterControl, partitionRegistration),
                                    featureControl.metadataVersion(),
                                    getTopicEffectiveMinIsr(topicName)
                            )
                                    .setDirectory(brokerId, dirId)
                                    .setDefaultDirProvider(clusterDescriber)
                                    .build();
                            partitionChangeRecord.ifPresent(records::add);
                            if (directoryIsOffline) {
                                leaderAndIsrUpdates.add(new TopicIdPartition(topicId, partitionIndex));
                            }
                            if (log.isDebugEnabled()) {
                                log.debug("Broker {} assigned partition {}:{} to {} dir {}",
                                    brokerId, topics.get(topicId).name(), partitionIndex,
                                    directoryIsOffline ? "OFFLINE" : "ONLINE", dirId);
                            }
                        }
                    }
                    resTopic.partitions().add(new AssignReplicasToDirsResponseData.PartitionData().
                            setPartitionIndex(partitionIndex).
                            setErrorCode(partitionError.code()));
                }
                resDir.topics().add(resTopic);
            }
            response.directories().add(resDir);
        }
        if (!leaderAndIsrUpdates.isEmpty()) {
            generateLeaderAndIsrUpdates("offline-dir-assignment", brokerId, NO_LEADER, NO_LEADER, records, leaderAndIsrUpdates.iterator());
        }
        return ControllerResult.of(records, response);
    }

    private void listReassigningTopic(ListPartitionReassignmentsResponseData response,
                                      Uuid topicId,
                                      List<Integer> partitionIds) {
        TopicControlInfo topicInfo = topics.get(topicId);
        if (topicInfo == null) return;
        OngoingTopicReassignment ongoingTopic = new OngoingTopicReassignment().
            setName(topicInfo.name);
        for (int partitionId : partitionIds) {
            Optional<OngoingPartitionReassignment> ongoing =
                getOngoingPartitionReassignment(topicInfo, partitionId);
            ongoing.ifPresent(ongoingPartitionReassignment -> ongoingTopic.partitions().add(ongoingPartitionReassignment));
        }
        if (!ongoingTopic.partitions().isEmpty()) {
            response.topics().add(ongoingTopic);
        }
    }

    private Optional<OngoingPartitionReassignment>
            getOngoingPartitionReassignment(TopicControlInfo topicInfo, int partitionId) {
        PartitionRegistration partition = topicInfo.parts.get(partitionId);
        if (partition == null || !isReassignmentInProgress(partition)) {
            return Optional.empty();
        }
        return Optional.of(new OngoingPartitionReassignment().
            setAddingReplicas(Replicas.toList(partition.addingReplicas)).
            setRemovingReplicas(Replicas.toList(partition.removingReplicas)).
            setPartitionIndex(partitionId).
            setReplicas(Replicas.toList(partition.replicas)));
    }

    // Visible to test.
    int getTopicEffectiveMinIsr(String topicName) {
<<<<<<< HEAD
        int currentMinIsr = defaultMinIsr;
        String minIsrConfig = configurationControl.getTopicConfig(topicName, MIN_IN_SYNC_REPLICAS_CONFIG);
        if (minIsrConfig != null) {
            currentMinIsr = Integer.parseInt(minIsrConfig);
        } else {
            log.debug("Can't find the min isr config for topic: " + topicName + ". Use default value " + defaultMinIsr);
        }

=======
        String minIsrConfig = configurationControl.getTopicConfig(topicName, MIN_IN_SYNC_REPLICAS_CONFIG).value();
        int currentMinIsr = Integer.parseInt(minIsrConfig);
>>>>>>> 398b4c4f
        Uuid topicId = topicsByName.get(topicName);
        int replicationFactor = topics.get(topicId).parts.get(0).replicas.length;
        return Math.min(currentMinIsr, replicationFactor);
    }

    /**
     * Updates the directory to partition mapping for a single partition.
     * Assignments to reserved directory IDs are ignored, since they cannot
     * be used for directories, there's no use in maintaining a set of
     * partitions assigned to them.
     */
    private void updatePartitionDirectories(
        Uuid topicId,
        int partitionId,
        Uuid[] previousDirectoryIds,
        Uuid[] newDirectoryIds
    ) {
        Objects.requireNonNull(topicId, "topicId cannot be null");
        TopicIdPartition topicIdPartition = new TopicIdPartition(topicId, partitionId);
        if (previousDirectoryIds != null) {
            for (Uuid dir : previousDirectoryIds) {
                if (!DirectoryId.reserved(dir)) {
                    TimelineHashSet<TopicIdPartition> partitions = directoriesToPartitions.get(dir);
                    if (partitions != null) {
                        partitions.remove(topicIdPartition);
                        if (partitions.isEmpty()) {
                            directoriesToPartitions.remove(dir);
                        }
                    }
                }
            }
        }
        if (newDirectoryIds != null) {
            for (Uuid dir : newDirectoryIds) {
                if (!DirectoryId.reserved(dir)) {
                    Set<TopicIdPartition> partitions = directoriesToPartitions.computeIfAbsent(dir,
                        __ -> new TimelineHashSet<>(snapshotRegistry, 0));
                    partitions.add(topicIdPartition);
                }
            }
        }
    }

    private void updatePartitionInfo(
        Uuid topicId,
        Integer partitionId,
        PartitionRegistration prevPartInfo,
        PartitionRegistration newPartInfo
    ) {
        HashSet<Integer> validationSet = new HashSet<>();
        Arrays.stream(newPartInfo.isr).forEach(validationSet::add);
        Arrays.stream(newPartInfo.elr).forEach(validationSet::add);
        if (validationSet.size() != newPartInfo.isr.length + newPartInfo.elr.length) {
            log.error("{}-{} has overlapping ISR={} and ELR={}", topics.get(topicId).name, partitionId,
                Arrays.toString(newPartInfo.isr), Arrays.toString(newPartInfo.elr));
        }
        brokersToIsrs.update(topicId, partitionId, prevPartInfo == null ? null : prevPartInfo.isr,
            newPartInfo.isr, prevPartInfo == null ? NO_LEADER : prevPartInfo.leader, newPartInfo.leader);
        brokersToElrs.update(topicId, partitionId, prevPartInfo == null ? null : prevPartInfo.elr,
            newPartInfo.elr);
    }

    private static final class IneligibleReplica {
        private final int replicaId;
        private final String reason;

        private IneligibleReplica(int replicaId, String reason) {
            this.replicaId = replicaId;
            this.reason = reason;
        }

        @Override
        public String toString() {
            return replicaId + " (" + reason + ")";
        }
    }

    private static final class LeaderAcceptor implements IntPredicate {
        private final ClusterControlManager clusterControl;
        private final PartitionRegistration partition;
        private final IntPredicate isAcceptableLeader;

        private LeaderAcceptor(ClusterControlManager clusterControl, PartitionRegistration partition) {
            this(clusterControl, partition, clusterControl::isActive);
        }

        private LeaderAcceptor(ClusterControlManager clusterControl, PartitionRegistration partition, IntPredicate isAcceptableLeader) {
            this.clusterControl = clusterControl;
            this.partition = partition;
            this.isAcceptableLeader = isAcceptableLeader;
        }

        @Override
        public boolean test(int brokerId) {
            if (!isAcceptableLeader.test(brokerId)) {
                return false;
            }
            if (ElasticStreamSwitch.isEnabled()) {
                // AutoMQ don't have local files
                return true;
            }
            Uuid replicaDirectory = partition.directory(brokerId);
            return clusterControl.hasOnlineDir(brokerId, replicaDirectory);
        }
    }

    // AutoMQ inject start
    Optional<ApiMessageAndVersion> changePartitionReassignmentV2(TopicIdPartition tp,
        PartitionRegistration part,
        ReassignablePartition target) {

        if (target.replicas().size() != 1) {
            throw new InvalidReplicaAssignmentException("elastic stream only support replicas = 1, partition[" + tp + "] replicas[" + target.replicas() + "]");
        }
        // Check that the requested partition assignment is valid.
        validateManualPartitionAssignment(target.replicas(), OptionalInt.empty());

        List<Integer> currentReplicas = Replicas.toList(part.replicas);
        // No need to change the assignment if it is already the same.
        if (Objects.equals(currentReplicas, target.replicas())) {
            // The requested assignment is the same as the current assignment.
            return Optional.empty();
        }

        PartitionChangeBuilder builder = new PartitionChangeBuilder(part,
            tp.topicId(),
            tp.partitionId(),
            // no leader election
            brokerId -> false,
            featureControl.metadataVersion(),
            getTopicEffectiveMinIsr(topics.get(tp.topicId()).name.toString())
        );
        builder.setZkMigrationEnabled(clusterControl.zkRegistrationAllowed());
        builder.setEligibleLeaderReplicasEnabled(isElrEnabled());
        builder.setTargetNode(target.replicas().get(0));
        TopicControlInfo topicControlInfo = topics.get(tp.topicId());
        if (topicControlInfo == null) {
            log.warn("unknown topicId[{}]", tp.topicId());
        } else {
            TopicPartition topicPartition = new TopicPartition(topicControlInfo.name, tp.partitionId());
            addPartitionToReElectTimeouts(topicPartition);
        }
        return builder.setDefaultDirProvider(clusterDescriber).build();
    }

    /**
     * Add partition to re-elect leader timeout.
     * Generally, this method is invoked to ensure that the partition leader can be re-elected even if the original broker is out of communication.
     * @param topicPartition the topic partition that needs to be re-elected
     */
    private void addPartitionToReElectTimeouts(TopicPartition topicPartition) {
        if (featureControl.autoMQVersion().isReassignmentV1Supported()) {
            return;
        }
        Timeout timeout =  timer.newTimeout(t -> {
            partitionReElectTimeouts.remove(topicPartition);
            if (quorumController != null) {
                tryElectLeader(topicPartition);
            }
        }, PARTITION_RE_ELECT_LEADER_TIMEOUT_SECS, TimeUnit.SECONDS);
        partitionReElectTimeouts.put(topicPartition, timeout);
    }

    private void tryElectLeader(TopicPartition topicPartition) {
        // only use deadlineNs, so it's ok to use null for other params
        ControllerRequestContext context = new ControllerRequestContext(null, null, OptionalLong.empty());
        ElectLeadersRequestData data = new ElectLeadersRequestData();
        TopicPartitions topicPartitions = new TopicPartitions();
        topicPartitions.setTopic(topicPartition.topic());
        topicPartitions.partitions().add(topicPartition.partition());
        data.setTopicPartitions(new ElectLeadersRequestData.TopicPartitionsCollection(Collections.singletonList(topicPartitions).listIterator()));
        quorumController.electLeaders(context, data).whenComplete((resp, ex) -> {
            if (ex != null) {
                log.warn("force elect partition[{}] leader fail", topicPartition, ex);
            } else {
                log.info("force elect partition[{}] leader done, response[{}]", topicPartition, resp);
            }
        });
        log.info("partition[{}] reassignment re-elect leader timeout, force async elect leader again", topicPartition);
    }
    // AutoMQ inject end
}<|MERGE_RESOLUTION|>--- conflicted
+++ resolved
@@ -2532,19 +2532,8 @@
 
     // Visible to test.
     int getTopicEffectiveMinIsr(String topicName) {
-<<<<<<< HEAD
-        int currentMinIsr = defaultMinIsr;
-        String minIsrConfig = configurationControl.getTopicConfig(topicName, MIN_IN_SYNC_REPLICAS_CONFIG);
-        if (minIsrConfig != null) {
-            currentMinIsr = Integer.parseInt(minIsrConfig);
-        } else {
-            log.debug("Can't find the min isr config for topic: " + topicName + ". Use default value " + defaultMinIsr);
-        }
-
-=======
         String minIsrConfig = configurationControl.getTopicConfig(topicName, MIN_IN_SYNC_REPLICAS_CONFIG).value();
         int currentMinIsr = Integer.parseInt(minIsrConfig);
->>>>>>> 398b4c4f
         Uuid topicId = topicsByName.get(topicName);
         int replicationFactor = topics.get(topicId).parts.get(0).replicas.length;
         return Math.min(currentMinIsr, replicationFactor);
