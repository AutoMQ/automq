/*
 * Licensed to the Apache Software Foundation (ASF) under one or more
 * contributor license agreements. See the NOTICE file distributed with
 * this work for additional information regarding copyright ownership.
 * The ASF licenses this file to You under the Apache License, Version 2.0
 * (the "License"); you may not use this file except in compliance with
 * the License. You may obtain a copy of the License at
 *
 *    http://www.apache.org/licenses/LICENSE-2.0
 *
 * Unless required by applicable law or agreed to in writing, software
 * distributed under the License is distributed on an "AS IS" BASIS,
 * WITHOUT WARRANTIES OR CONDITIONS OF ANY KIND, either express or implied.
 * See the License for the specific language governing permissions and
 * limitations under the License.
 */
package org.apache.kafka.raft;

import org.apache.kafka.raft.errors.BufferAllocationException;
import org.apache.kafka.raft.errors.NotLeaderException;
import org.apache.kafka.raft.errors.UnexpectedBaseOffsetException;
import org.apache.kafka.snapshot.SnapshotReader;
import org.apache.kafka.snapshot.SnapshotWriter;

import java.util.List;
import java.util.Optional;
import java.util.OptionalInt;
import java.util.OptionalLong;
import java.util.concurrent.CompletableFuture;

public interface RaftClient<T> extends AutoCloseable {

    interface Listener<T> {
        /**
         * Callback which is invoked for all records committed to the log.
         * It is the responsibility of this implementation to invoke {@link BatchReader#close()}
         * after consuming the reader.
         *
         * Note that there is not a one-to-one correspondence between writes through
         * {@link #scheduleAppend(int, List)} or {@link #scheduleAtomicAppend(int, OptionalLong, List)}
         * and this callback. The Raft implementation is free to batch together the records
         * from multiple append calls provided that batch boundaries are respected. Records
         * specified through {@link #scheduleAtomicAppend(int, OptionalLong, List)} are guaranteed to be a
         * subset of a batch provided by the {@link BatchReader}. Records specified through
         * {@link #scheduleAppend(int, List)} are guaranteed to be in the same order but
         * they can map to any number of batches provided by the {@link BatchReader}.
         *
         * @param reader reader instance which must be iterated and closed
         */
        void handleCommit(BatchReader<T> reader);

        /**
         * Callback which is invoked when the Listener needs to load a snapshot.
         * It is the responsibility of this implementation to invoke {@link SnapshotReader#close()}
         * after consuming the reader.
         *
         * When handling this call, the implementation must assume that all previous calls
         * to {@link #handleCommit} contain invalid data.
         *
         * @param reader snapshot reader instance which must be iterated and closed
         */
        void handleLoadSnapshot(SnapshotReader<T> reader);

        /**
         * Called on any change to leadership. This includes both when a leader is elected and
         * when a leader steps down or fails.
         *
         * If this node is the leader, then the notification of leadership will be delayed until
         * the implementation of this interface has caught up to the high-watermark through calls to
         * {@link #handleLoadSnapshot(SnapshotReader)} and {@link #handleCommit(BatchReader)}.
         *
         * If this node is not the leader, then this method will be called as soon as possible. In
         * this case the leader may or may not be known for the current epoch.
         *
         * Subsequent calls to this method will expose a monotonically increasing epoch. For a
         * given epoch the leader may be unknown, {@code leader.leaderId} is {@code OptionalInt#empty},
         * or known {@code leader.leaderId} is {@code OptionalInt#of}. Once a leader is known for
         * a given epoch it will remain the leader for that epoch. In other words, the implementation of
         * method should expect this method will be called at most twice for each epoch. Once if the
         * epoch changed but the leader is not known and once when the leader is known for the current
         * epoch.
         *
         * @param leader the current leader and epoch
         */
        default void handleLeaderChange(LeaderAndEpoch leader) {}

        default void beginShutdown() {}
    }

    /**
     * Initialize the client. This should only be called once on startup.
     */
    void initialize();

    /**
     * Register a listener to get commit, snapshot and leader notifications.
     *
     * The implementation of this interface assumes that each call to {@code register} uses
     * a different {@code Listener} instance. If the same instance is used for multiple calls
     * to this method, then only one {@code Listener} will be registered.
     *
     * @param listener the listener to register
     */
    void register(Listener<T> listener);

    /**
     * Unregisters a listener.
     *
     * To distinguish from events that happened before the call to {@code unregister} and a future
     * call to {@code register}, different {@code Listener} instances must be used.
     *
     * If the {@code Listener} provided was never registered then the unregistration is ignored. 
     *
     * @param listener the listener to unregister
     */
    void unregister(Listener<T> listener);

    /**
     * Returns the current high watermark, or OptionalLong.empty if it is not known.
     */
    OptionalLong highWatermark();

    /**
     * Return the current {@link LeaderAndEpoch}.
     *
     * @return the current leader and epoch
     */
    LeaderAndEpoch leaderAndEpoch();

    /**
     * Get local nodeId if one is defined. This may be absent when the client is used
     * as an anonymous observer, as in the case of the metadata shell.
     *
     * @return optional node id
     */
    OptionalInt nodeId();

    /**
     * Append a list of records to the log. The write will be scheduled for some time
     * in the future. There is no guarantee that appended records will be written to
     * the log and eventually committed. While the order of the records is preserve, they can
     * be appended to the log using one or more batches. Each record may be committed independently.
     * If a record is committed, then all records scheduled for append during this epoch
     * and prior to this record are also committed.
     *
     * If the provided current leader epoch does not match the current epoch, which
     * is possible when the state machine has yet to observe the epoch change, then
     * this method will throw an {@link NotLeaderException} to indicate the leader
     * to resign its leadership. The state machine is expected to discard all
     * uncommitted entries after observing an epoch change.
     *
     * @param epoch the current leader epoch
     * @param records the list of records to append
     * @return the expected offset of the last record if append succeed
     * @throws org.apache.kafka.common.errors.RecordBatchTooLargeException if the size of the records is greater than the maximum
     *         batch size; if this exception is throw none of the elements in records were
     *         committed
     * @throws NotLeaderException if we are not the current leader or the epoch doesn't match the leader epoch
     * @throws BufferAllocationException if we failed to allocate memory for the records
     */
    long scheduleAppend(int epoch, List<T> records);

    /**
     * Append a list of records to the log. The write will be scheduled for some time
     * in the future. There is no guarantee that appended records will be written to
     * the log and eventually committed. However, it is guaranteed that if any of the
     * records become committed, then all of them will be.
     *
     * If the provided current leader epoch does not match the current epoch, which
     * is possible when the state machine has yet to observe the epoch change, then
     * this method will throw an {@link NotLeaderException} to indicate the leader
     * to resign its leadership. The state machine is expected to discard all
     * uncommitted entries after observing an epoch change.
     *
     * If the current base offset does not match the supplied required base offset,
     * then this method will throw {@link UnexpectedBaseOffsetException}.
     *
     * @param epoch the current leader epoch
     * @param requiredBaseOffset if this is set, it is the offset we must use as the base offset.
     * @param records the list of records to append
     * @return the expected offset of the last record if append succeed
     * @throws org.apache.kafka.common.errors.RecordBatchTooLargeException if the size of the records is greater than the maximum
     *         batch size; if this exception is throw none of the elements in records were
     *         committed
     * @throws NotLeaderException if we are not the current leader or the epoch doesn't match the leader epoch
     * @throws BufferAllocationException we failed to allocate memory for the records
     * @throws UnexpectedBaseOffsetException the requested base offset could not be obtained.
     */
    long scheduleAtomicAppend(int epoch, OptionalLong requiredBaseOffset, List<T> records);

    /**
     * Attempt a graceful shutdown of the client. This allows the leader to proactively
     * resign and help a new leader to get elected rather than forcing the remaining
     * voters to wait for the fetch timeout.
     *
     * Note that if the client has hit an unexpected exception which has left it in an
     * indeterminate state, then the call to shutdown should be skipped. However, it
     * is still expected that {@link #close()} will be used to clean up any resources
     * in use.
     *
     * @param timeoutMs How long to wait for graceful completion of pending operations.
     * @return A future which is completed when shutdown completes successfully or the timeout expires.
     */
    CompletableFuture<Void> shutdown(int timeoutMs);

    /**
     * Resign the leadership. The leader will give up its leadership in the passed epoch
     * (if it matches the current epoch), and a new election will be held. Note that nothing
     * prevents this node from being reelected as the leader.
     *
     * Notification of successful resignation can be observed through
     * {@link Listener#handleLeaderChange(LeaderAndEpoch)}.
     *
     * @param epoch the epoch to resign from. If this epoch is smaller than the current epoch, this
     *              call will be ignored.
     *
     * @throws IllegalArgumentException - if the passed epoch is invalid (negative or greater than current) or
     * if the listener is not the leader associated with this epoch.
     */
    void resign(int epoch);

    /**
     * Create a writable snapshot file for a committed offset and epoch.
     *
     * The RaftClient assumes that the snapshot returned will contain the records up to, but not
     * including the committed offset and epoch. If no records have been committed, it is possible
     * to generate an empty snapshot using 0 for both the offset and epoch.
<<<<<<< HEAD
     *
     * See {@link SnapshotWriter} for details on how to use this object. If a snapshot already
     * exists then returns an {@link Optional#empty()}.
     *
=======
     *
     * See {@link SnapshotWriter} for details on how to use this object. If a snapshot already
     * exists then returns an {@link Optional#empty()}.
     *
>>>>>>> 09793275
     * @param snapshotId The ID of the new snapshot, which includes the (exclusive) last committed offset
     *                   and the last committed epoch.
     * @param lastContainedLogTime The append time of the highest record contained in this snapshot
     * @return a writable snapshot if it doesn't already exist
     * @throws IllegalArgumentException if the committed offset is greater than the high-watermark
     *         or less than the log start offset.
     */
    Optional<SnapshotWriter<T>> createSnapshot(OffsetAndEpoch snapshotId, long lastContainedLogTime);

    /**
     * The snapshot id for the latest snapshot.
     *
     * Returns the snapshot id of the latest snapshot, if it exists. If a snapshot doesn't exist, returns an
     * {@link Optional#empty()}.
     *
     * @return the id of the latest snapshot, if it exists
     */
    Optional<OffsetAndEpoch> latestSnapshotId();

    /**
     * Returns the current end of the log. This method is thread-safe.
     *
     * @return the log end offset, which is one greater than the offset of the last record written,
     * or 0 if there have not been any records written.
     */
    long logEndOffset();
}<|MERGE_RESOLUTION|>--- conflicted
+++ resolved
@@ -225,17 +225,10 @@
      * The RaftClient assumes that the snapshot returned will contain the records up to, but not
      * including the committed offset and epoch. If no records have been committed, it is possible
      * to generate an empty snapshot using 0 for both the offset and epoch.
-<<<<<<< HEAD
      *
      * See {@link SnapshotWriter} for details on how to use this object. If a snapshot already
      * exists then returns an {@link Optional#empty()}.
      *
-=======
-     *
-     * See {@link SnapshotWriter} for details on how to use this object. If a snapshot already
-     * exists then returns an {@link Optional#empty()}.
-     *
->>>>>>> 09793275
      * @param snapshotId The ID of the new snapshot, which includes the (exclusive) last committed offset
      *                   and the last committed epoch.
      * @param lastContainedLogTime The append time of the highest record contained in this snapshot
